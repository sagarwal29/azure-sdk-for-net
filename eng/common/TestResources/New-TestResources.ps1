--- conflicted
+++ resolved
@@ -133,25 +133,11 @@
 # environment. If no matching environment is found $Location remains an empty
 # string.
 if (!$Location) {
-<<<<<<< HEAD
-    $defaultLocations = @{
-        'AzureCloud' = 'westus2';
-        'AzureUSGovernment' = 'usgovvirginia';
-        'AzureChinaCloud' = 'chinaeast2';
-    }
-
-    if ($defaultLocations.ContainsKey($Environment)) {
-        $Location = $defaultLocations[$Environment]
-    } else {
-        Write-Error "Location cannot be empty and there is no default location for Environment: '$Environment'"
-    }
-=======
     $Location = @{
         'AzureCloud' = 'westus2';
         'AzureUSGovernment' = 'usgovvirginia';
         'AzureChinaCloud' = 'chinaeast2';
     }[$Environment]
->>>>>>> 8d420312
 
     Write-Verbose "Location was not set. Using default location for environment: '$Location'"
 }
