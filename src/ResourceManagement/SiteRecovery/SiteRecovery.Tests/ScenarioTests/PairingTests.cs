--- conflicted
+++ resolved
@@ -258,19 +258,14 @@
             }
         }
 
-<<<<<<< HEAD
-        [Fact]
-        public void CreateInMageAzureV2Profile()
-=======
         public void CreateVMwareAzureV2Profile()
->>>>>>> 93410384
-        {
-            using (UndoContext context = UndoContext.Current)
-            {
-                context.Start();
-                var client = GetSiteRecoveryClient(CustomHttpHandler);
-                string policyName = "Hitesh-InMageAzureV2-Profile";
-                InMageAzureV2PolicyInput input = new InMageAzureV2PolicyInput
+        {
+            using (UndoContext context = UndoContext.Current)
+            {
+                context.Start();
+                var client = GetSiteRecoveryClient(CustomHttpHandler);
+                string policyName = "Hitesh-VMwareAzureV2-Profile";
+                VMwareAzureV2PolicyInput input = new VMwareAzureV2PolicyInput
                 {
                     AppConsistentFrequencyInMinutes = 15,
                     CrashConsistentFrequencyInMinutes = 15,
@@ -300,47 +295,6 @@
             }
         }
 
-<<<<<<< HEAD
-        [Fact]
-        public void CreateInMageProfile()
-        {
-            using (UndoContext context = UndoContext.Current)
-            {
-                context.Start();
-                var client = GetSiteRecoveryClient(CustomHttpHandler);
-                string policyName = "Hitesh-InMage-Profile";
-                var input = new InMagePolicyInput
-                {
-                    AppConsistentFrequencyInMinutes = 15,
-                    MultiVmSyncStatus = "Disable",
-                    RecoveryPointHistory = 15,
-                    RecoveryPointThresholdInMinutes = 30
-                };
-
-                CreatePolicyInputProperties createInputProp = new CreatePolicyInputProperties()
-                {
-                    ProviderSpecificInput = input
-                };
-
-                CreatePolicyInput policyInput = new CreatePolicyInput()
-                {
-                    Properties = createInputProp
-                };
-
-                var response = client.Policies.Create(policyName, policyInput, RequestHeaders);
-                Assert.NotNull(response);
-                Assert.Equal(response.Status, OperationStatus.Succeeded);
-
-                var policyResponse = response as CreatePolicyOperationResponse;
-                Assert.NotNull(policyResponse);
-                Assert.NotNull(policyResponse.Policy);
-                Assert.Equal(policyResponse.Policy.Name, policyName);
-            }
-        }
-
-        [Fact]
-=======
->>>>>>> 93410384
         public void PairNetworks()
         {
             using (UndoContext context = UndoContext.Current)
@@ -429,12 +383,7 @@
             }
         }
 
-<<<<<<< HEAD
-        [Fact]
-        public void CreateInMageAzureV2Mapping()
-=======
         public void CreateVMwareAzureV2Mapping()
->>>>>>> 93410384
         {
             using (UndoContext context = UndoContext.Current)
             {
@@ -464,13 +413,13 @@
                 Assert.NotEmpty(policyResponse.Policies);
 
                 var policy = policyResponse.Policies.First(
-                    p => p.Properties.ProviderSpecificDetails.InstanceType == "InMageAzureV2");
+                    p => p.Properties.ProviderSpecificDetails.InstanceType == "VMwareAzureV2");
                 Assert.NotNull(policy);
 
                 var response = client.ProtectionContainerMapping.ConfigureProtection(
                     vmWareFabric.Name,
                     containersResponse.ProtectionContainers[0].Name,
-                    "Hitesh-InMageAzureV2-Mapping",
+                    "Hitesh-VMwareAzureV2-Mapping",
                     new CreateProtectionContainerMappingInput
                     {
                         Properties = new CreateProtectionContainerMappingInputProperties
@@ -490,67 +439,6 @@
             }
         }
 
-<<<<<<< HEAD
-        [Fact]
-        public void CreateInMageMapping()
-        {
-            using (UndoContext context = UndoContext.Current)
-            {
-                context.Start();
-                var client = GetSiteRecoveryClient(CustomHttpHandler);
-
-                var responseServers = client.Fabrics.List(RequestHeaders);
-
-                Assert.True(
-                    responseServers.Fabrics.Count > 0,
-                    "Servers count can't be less than 1");
-
-                var vmWareFabric = responseServers.Fabrics.First(
-                    fabric => fabric.Properties.CustomDetails.InstanceType == "VMware");
-                Assert.NotNull(vmWareFabric);
-
-                var containersResponse = client.ProtectionContainer.List(
-                    vmWareFabric.Name,
-                    RequestHeaders);
-                Assert.NotNull(containersResponse);
-                Assert.True(
-                    containersResponse.ProtectionContainers.Count > 0,
-                    "Containers count can't be less than 1.");
-
-                var policyResponse = client.Policies.List(RequestHeaders);
-                Assert.NotNull(policyResponse);
-                Assert.NotEmpty(policyResponse.Policies);
-
-                var policy = policyResponse.Policies.First(
-                    p => p.Properties.ProviderSpecificDetails.InstanceType == "InMage");
-                Assert.NotNull(policy);
-
-                var response = client.ProtectionContainerMapping.ConfigureProtection(
-                    vmWareFabric.Name,
-                    containersResponse.ProtectionContainers[0].Name,
-                    "Hitesh-InMage-Mapping",
-                    new CreateProtectionContainerMappingInput
-                    {
-                        Properties = new CreateProtectionContainerMappingInputProperties
-                        {
-                            PolicyId = policy.Id,
-                            ProviderSpecificInput = new ReplicationProviderContainerMappingInput(),
-                            TargetProtectionContainerId = containersResponse.ProtectionContainers[0].Id
-                        }
-                    },
-                    RequestHeaders);
-
-                Assert.NotNull(response);
-                Assert.Equal(OperationStatus.Succeeded, response.Status);
-
-                var mappingCreationResponse = response as MappingOperationResponse;
-                Assert.NotNull(mappingCreationResponse);
-            }
-        }
-
-        [Fact]
-=======
->>>>>>> 93410384
         public void PairUnpairStorageClassifications()
         {
             using (UndoContext context = UndoContext.Current)
