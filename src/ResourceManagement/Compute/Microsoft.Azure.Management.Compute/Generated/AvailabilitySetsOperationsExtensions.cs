--- conflicted
+++ resolved
@@ -151,7 +151,7 @@
             /// <param name='resourceGroupName'>
             /// The name of the resource group.
             /// </param>
-            public static IEnumerable<AvailabilitySet> List(this IAvailabilitySetsOperations operations, string resourceGroupName)
+            public static IPage<AvailabilitySet> List(this IAvailabilitySetsOperations operations, string resourceGroupName)
             {
                 return Task.Factory.StartNew(s => ((IAvailabilitySetsOperations)s).ListAsync(resourceGroupName), operations, CancellationToken.None, TaskCreationOptions.None, TaskScheduler.Default).Unwrap().GetAwaiter().GetResult();
             }
@@ -168,7 +168,7 @@
             /// <param name='cancellationToken'>
             /// The cancellation token.
             /// </param>
-            public static async Task<IEnumerable<AvailabilitySet>> ListAsync( this IAvailabilitySetsOperations operations, string resourceGroupName, CancellationToken cancellationToken = default(CancellationToken))
+            public static async Task<IPage<AvailabilitySet>> ListAsync( this IAvailabilitySetsOperations operations, string resourceGroupName, CancellationToken cancellationToken = default(CancellationToken))
             {
                 using (var _result = await operations.ListWithHttpMessagesAsync(resourceGroupName, null, cancellationToken).ConfigureAwait(false))
                 {
@@ -188,7 +188,7 @@
             /// <param name='availabilitySetName'>
             /// The name of the availability set.
             /// </param>
-            public static IEnumerable<VirtualMachineSize> ListAvailableSizes(this IAvailabilitySetsOperations operations, string resourceGroupName, string availabilitySetName)
+            public static IPage<VirtualMachineSize> ListAvailableSizes(this IAvailabilitySetsOperations operations, string resourceGroupName, string availabilitySetName)
             {
                 return Task.Factory.StartNew(s => ((IAvailabilitySetsOperations)s).ListAvailableSizesAsync(resourceGroupName, availabilitySetName), operations, CancellationToken.None, TaskCreationOptions.None, TaskScheduler.Default).Unwrap().GetAwaiter().GetResult();
             }
@@ -208,7 +208,7 @@
             /// <param name='cancellationToken'>
             /// The cancellation token.
             /// </param>
-            public static async Task<IEnumerable<VirtualMachineSize>> ListAvailableSizesAsync( this IAvailabilitySetsOperations operations, string resourceGroupName, string availabilitySetName, CancellationToken cancellationToken = default(CancellationToken))
+            public static async Task<IPage<VirtualMachineSize>> ListAvailableSizesAsync( this IAvailabilitySetsOperations operations, string resourceGroupName, string availabilitySetName, CancellationToken cancellationToken = default(CancellationToken))
             {
                 using (var _result = await operations.ListAvailableSizesWithHttpMessagesAsync(resourceGroupName, availabilitySetName, null, cancellationToken).ConfigureAwait(false))
                 {
@@ -216,8 +216,6 @@
                 }
             }
 
-<<<<<<< HEAD
-=======
             /// <summary>
             /// The operation to list the availability sets.
             /// </summary>
@@ -286,6 +284,5 @@
                 }
             }
 
->>>>>>> c9c5d6e1
     }
 }