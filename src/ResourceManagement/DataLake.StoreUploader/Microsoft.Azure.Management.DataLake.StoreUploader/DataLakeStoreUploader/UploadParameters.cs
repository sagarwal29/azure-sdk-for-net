--- conflicted
+++ resolved
@@ -35,9 +35,7 @@
         /// <param name="isBinary">(Optional) Indicates whether to treat the input file as a binary file (true), or whether to align upload blocks to record boundaries (false).</param>
         /// <param name="maxSegmentLength">Maximum length of each segment. The default is 256mb, which gives optimal performance. Modify at your own risk.</param>
         /// <param name="localMetadataLocation">(Optional) Indicates the directory path where to store the local upload metadata file while the upload is in progress. This location must be writeable from this application. Default location: SpecialFolder.LocalApplicationData.</param>
-        /// <param name="fileEncoding">(Optional) Indicates the type of encoding the file was saved in and should be interpreted as having. The default is UTF-8.</param>
-        /// <param name="delimiter">(Optional) Indicates the character delimter for record boundaries within the file, if any.This must be a single character. The default is new lines (\r, \n or \r\n).</param>
-        public UploadParameters(string inputFilePath, string targetStreamPath, string accountName, int threadCount = 1, bool isOverwrite = false, bool isResume = false, bool isBinary = true, long maxSegmentLength = 256*1024*1024, string localMetadataLocation = null, System.Text.Encoding fileEncoding = null, string delimiter = null)
+        public UploadParameters(string inputFilePath, string targetStreamPath, string accountName, int threadCount = 1, bool isOverwrite = false, bool isResume = false, bool isBinary = true, long maxSegmentLength = 256*1024*1024, string localMetadataLocation = null)
         {
             this.InputFilePath = inputFilePath;
             this.TargetStreamPath = targetStreamPath;
@@ -55,14 +53,10 @@
             this.LocalMetadataLocation = localMetadataLocation;
 
             this.UseSegmentBlockBackOffRetryStrategy = true;
-<<<<<<< HEAD
-            this.FileEncoding = fileEncoding ?? System.Text.Encoding.UTF8;
-=======
 
             // TODO: in the future we will expose these as optional parameters, allowing customers to specify encoding and delimiters.
             this.FileEncoding = System.Text.Encoding.UTF8;
             this.Delimiter = null;
->>>>>>> c55e02b5
         }
 
         /// <summary>
@@ -77,10 +71,8 @@
         /// <param name="isResume">(Optional) Indicates whether to resume a previously interrupted upload.</param>
         /// <param name="isBinary">(Optional) Indicates whether to treat the input file as a binary file (true), or whether to align upload blocks to record boundaries (false).</param>
         /// <param name="localMetadataLocation">(Optional) Indicates the directory path where to store the local upload metadata file while the upload is in progress. This location must be writeable from this application. Default location: SpecialFolder.LocalApplicationData.</param>
-        /// <param name="fileEncoding">(Optional) Indicates the type of encoding the file was saved in and should be interpreted as having. The default is UTF-8.</param>
-        /// <param name="delimiter">(Optional) Indicates the character delimter for record boundaries within the file, if any.This must be a single character. The default is new lines (\r, \n or \r\n).</param>
-        internal UploadParameters(string inputFilePath, string targetStreamPath, string accountName, bool useSegmentBlockBackOffRetryStrategy, int threadCount = 1, bool isOverwrite = false, bool isResume = false, bool isBinary = true, long maxSegmentLength = 256*1024*1024, string localMetadataLocation = null, System.Text.Encoding fileEncoding = null, string delimiter = null) :
-            this(inputFilePath, targetStreamPath, accountName, threadCount, isOverwrite, isResume, isBinary, maxSegmentLength, localMetadataLocation, fileEncoding, delimiter)
+        internal UploadParameters(string inputFilePath, string targetStreamPath, string accountName, bool useSegmentBlockBackOffRetryStrategy, int threadCount = 1, bool isOverwrite = false, bool isResume = false, bool isBinary = true, long maxSegmentLength = 256*1024*1024, string localMetadataLocation = null) :
+            this(inputFilePath, targetStreamPath, accountName, threadCount, isOverwrite, isResume, isBinary, maxSegmentLength, localMetadataLocation)
         {
             this.UseSegmentBlockBackOffRetryStrategy = useSegmentBlockBackOffRetryStrategy;
         }
