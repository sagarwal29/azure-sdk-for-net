--- conflicted
+++ resolved
@@ -107,8 +107,6 @@
         }
         
         /// <summary>
-<<<<<<< HEAD
-=======
         /// Definition of Recovery Point operations for the Azure Backup
         /// extension.
         /// </summary>
@@ -118,7 +116,6 @@
         }
         
         /// <summary>
->>>>>>> 8666fe29
         /// Definition of Vault credential-related operations for the Azure
         /// Backup extension.
         /// </summary>
