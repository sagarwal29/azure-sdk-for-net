--- conflicted
+++ resolved
@@ -33,7 +33,6 @@
     </Reference>
   </ItemGroup>
   <ItemGroup>
-<<<<<<< HEAD
     <Compile Include="Generated\BackUpOperations.cs">
       <SubType>Code</SubType>
     </Compile>
@@ -425,9 +424,7 @@
     <Compile Include="Generated\VaultOperationsExtensions.cs">
       <SubType>Code</SubType>
     </Compile>
-=======
     <Compile Include="Generated\**\*.cs" />
->>>>>>> 9ef967db
   </ItemGroup>
   <Import Project="$(MSBuildExtensionsPath32)\Microsoft\Portable\$(TargetFrameworkVersion)\Microsoft.Portable.CSharp.targets" Condition=" '$(LibraryFxTarget)' == 'portable' " />
   <Import Project="$(MSBuildToolsPath)\Microsoft.CSharp.targets" Condition=" '$(LibraryFxTarget)' != 'portable' " />
