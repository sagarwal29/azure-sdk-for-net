﻿<?xml version="1.0" encoding="utf-8"?>
<Project ToolsVersion="12.0" DefaultTargets="Build" xmlns="http://schemas.microsoft.com/developer/msbuild/2003">
  <PropertyGroup>
    <ProjectGuid>{472DDC1D-318A-477C-949B-10811FDA6730}</ProjectGuid>
    <RootNamespace>BackupServices.Tests</RootNamespace>
    <AssemblyName>BackupServices.Tests</AssemblyName>
  </PropertyGroup>
  <Import Project="..\..\..\..\tools\Library.Settings.targets" />
  <Import Project="$(LibraryToolsFolder)\Test.Dependencies.target" />
  <ItemGroup>
    <Compile Include="Helpers\VaultTestHelper.cs" />
    <Compile Include="ScenarioTests\AzureBackupItemTests.cs" />
    <Compile Include="ScenarioTests\BackupServicesTestBase.cs" />
    <Compile Include="ScenarioTests\BackUpTests.cs" />
<<<<<<< HEAD
=======
    <Compile Include="ScenarioTests\ContainerTests.cs" />
    <Compile Include="ScenarioTests\JobsTests.cs" />
    <Compile Include="ScenarioTests\CSMProtectionPolicyTests.cs" />
>>>>>>> 9ef967db
    <Compile Include="ScenarioTests\RecoveryPointTests.cs" />
    <Compile Include="ScenarioTests\RestoreTest.cs" />
    <Compile Include="ScenarioTests\VaultTests.cs">
      <SubType>Code</SubType>
    </Compile>
  </ItemGroup>
  <ItemGroup>
    <Reference Include="Microsoft.WindowsAzure.Management.Common, Version=1.0.0.0, Culture=neutral, PublicKeyToken=31bf3856ad364e35, processorArchitecture=MSIL">
      <SpecificVersion>False</SpecificVersion>
      <HintPath>Resources\Microsoft.WindowsAzure.Management.Common.dll</HintPath>
    </Reference>
    <Reference Include="Security.Cryptography, Version=1.0.0.0, Culture=neutral, PublicKeyToken=31bf3856ad364e35, processorArchitecture=MSIL">
      <SpecificVersion>False</SpecificVersion>
      <HintPath>Resources\Security.Cryptography.dll</HintPath>
    </Reference>
    <Reference Include="System.Configuration" />
    <Reference Include="System.Runtime.Serialization" />
    <Reference Include="System.Web.Extensions" />
  </ItemGroup>
  <ItemGroup>
    <ProjectReference Include="..\..\..\TestDependencies\TestDependencies.csproj">
      <Project>{40f35645-00ee-4df2-b66e-7624546b66df}</Project>
      <Name>TestDependencies</Name>
    </ProjectReference>
    <ProjectReference Include="..\BackupServicesManagement\BackupServicesManagement.csproj">
      <Project>{38a6741c-77a3-42a8-a846-83373be57c7f}</Project>
      <Name>BackupServicesManagement</Name>
    </ProjectReference>
  </ItemGroup>
  <ItemGroup>
    <None Include="app.config">
      <SubType>Designer</SubType>
    </None>
    <None Include="SessionRecords\BackupServices.Tests.VaultTests\CreateOrUpdateVaultReturnsValidCodeTest.json">
      <CopyToOutputDirectory>Always</CopyToOutputDirectory>
    </None>
    <None Include="SessionRecords\BackupServices.Tests.VaultTests\DeleteVaultRemovesVaultTest.json">
      <CopyToOutputDirectory>Always</CopyToOutputDirectory>
    </None>
    <None Include="SessionRecords\BackupServices.Tests.VaultTests\GetResourceStorageConfigReturnsStorageTypeTest.json">
      <CopyToOutputDirectory>Always</CopyToOutputDirectory>
    </None>
    <None Include="SessionRecords\BackupServices.Tests.VaultTests\GetVaultReturnsSameVaultTest.json">
      <CopyToOutputDirectory>Always</CopyToOutputDirectory>
    </None>
    <None Include="SessionRecords\BackupServices.Tests.VaultTests\ListVaultsByResourceGroupReturnsVaultsinResourceGroup.json">
      <CopyToOutputDirectory>Always</CopyToOutputDirectory>
    </None>
    <None Include="SessionRecords\BackupServices.Tests.VaultTests\ListVaultsReturnsVaultsInSubscriptionTest.json">
      <CopyToOutputDirectory>Always</CopyToOutputDirectory>
    </None>
    <None Include="SessionRecords\BackupServices.Tests.VaultTests\UpdateStorageTypeReturnsValidCodeTest.json">
      <CopyToOutputDirectory>Always</CopyToOutputDirectory>
    </None>
    <None Include="SessionRecords\BackupServices.Tests.VaultTests\UploadCertReturnsValidResponseTest.json">
      <CopyToOutputDirectory>Always</CopyToOutputDirectory>
    </None>
  </ItemGroup>
  <ItemGroup>
    <Service Include="{82A7F48D-3B50-4B1E-B82E-3ADA8210C358}" />
  </ItemGroup>
  <ItemGroup>
    <Folder Include="Properties\" />
  </ItemGroup>
  <ItemGroup>
    <Content Include="Resources\Microsoft.WindowsAzure.Management.Common.dll">
      <CopyToOutputDirectory>Always</CopyToOutputDirectory>
    </Content>
    <Content Include="Resources\Security.Cryptography.dll">
      <CopyToOutputDirectory>Always</CopyToOutputDirectory>
    </Content>
  </ItemGroup>
</Project><|MERGE_RESOLUTION|>--- conflicted
+++ resolved
@@ -12,12 +12,9 @@
     <Compile Include="ScenarioTests\AzureBackupItemTests.cs" />
     <Compile Include="ScenarioTests\BackupServicesTestBase.cs" />
     <Compile Include="ScenarioTests\BackUpTests.cs" />
-<<<<<<< HEAD
-=======
     <Compile Include="ScenarioTests\ContainerTests.cs" />
     <Compile Include="ScenarioTests\JobsTests.cs" />
     <Compile Include="ScenarioTests\CSMProtectionPolicyTests.cs" />
->>>>>>> 9ef967db
     <Compile Include="ScenarioTests\RecoveryPointTests.cs" />
     <Compile Include="ScenarioTests\RestoreTest.cs" />
     <Compile Include="ScenarioTests\VaultTests.cs">
