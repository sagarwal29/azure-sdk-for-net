--- conflicted
+++ resolved
@@ -224,11 +224,7 @@
           "663"
         ],
         "x-ms-version": [
-<<<<<<< HEAD
-          "2015-09-01"
-=======
-          "2016-03-01"
->>>>>>> 4aecb5af
+          "2016-03-01"
         ],
         "User-Agent": [
           "Microsoft.WindowsAzure.Management.Compute.ComputeManagementClient/1.0.0.0"
@@ -278,11 +274,7 @@
           "549"
         ],
         "x-ms-version": [
-<<<<<<< HEAD
-          "2015-09-01"
-=======
-          "2016-03-01"
->>>>>>> 4aecb5af
+          "2016-03-01"
         ],
         "User-Agent": [
           "Microsoft.WindowsAzure.Management.Compute.ComputeManagementClient/1.0.0.0"
@@ -326,11 +318,7 @@
       "RequestBody": "",
       "RequestHeaders": {
         "x-ms-version": [
-<<<<<<< HEAD
-          "2015-09-01"
-=======
-          "2016-03-01"
->>>>>>> 4aecb5af
+          "2016-03-01"
         ],
         "User-Agent": [
           "Microsoft.WindowsAzure.Management.Compute.ComputeManagementClient/1.0.0.0"
@@ -374,11 +362,7 @@
       "RequestBody": "",
       "RequestHeaders": {
         "x-ms-version": [
-<<<<<<< HEAD
-          "2015-09-01"
-=======
-          "2016-03-01"
->>>>>>> 4aecb5af
+          "2016-03-01"
         ],
         "User-Agent": [
           "Microsoft.WindowsAzure.Management.Compute.ComputeManagementClient/1.0.0.0"
@@ -422,11 +406,7 @@
       "RequestBody": "",
       "RequestHeaders": {
         "x-ms-version": [
-<<<<<<< HEAD
-          "2015-09-01"
-=======
-          "2016-03-01"
->>>>>>> 4aecb5af
+          "2016-03-01"
         ],
         "User-Agent": [
           "Microsoft.WindowsAzure.Management.Compute.ComputeManagementClient/1.0.0.0"
@@ -470,11 +450,7 @@
       "RequestBody": "",
       "RequestHeaders": {
         "x-ms-version": [
-<<<<<<< HEAD
-          "2015-09-01"
-=======
-          "2016-03-01"
->>>>>>> 4aecb5af
+          "2016-03-01"
         ],
         "User-Agent": [
           "Microsoft.WindowsAzure.Management.Compute.ComputeManagementClient/1.0.0.0"
@@ -518,11 +494,7 @@
       "RequestBody": "",
       "RequestHeaders": {
         "x-ms-version": [
-<<<<<<< HEAD
-          "2015-09-01"
-=======
-          "2016-03-01"
->>>>>>> 4aecb5af
+          "2016-03-01"
         ],
         "User-Agent": [
           "Microsoft.WindowsAzure.Management.Compute.ComputeManagementClient/1.0.0.0"
@@ -563,11 +535,7 @@
       "RequestBody": "",
       "RequestHeaders": {
         "x-ms-version": [
-<<<<<<< HEAD
-          "2015-09-01"
-=======
-          "2016-03-01"
->>>>>>> 4aecb5af
+          "2016-03-01"
         ],
         "User-Agent": [
           "Microsoft.WindowsAzure.Management.Compute.ComputeManagementClient/1.0.0.0"
@@ -611,11 +579,7 @@
       "RequestBody": "",
       "RequestHeaders": {
         "x-ms-version": [
-<<<<<<< HEAD
-          "2015-09-01"
-=======
-          "2016-03-01"
->>>>>>> 4aecb5af
+          "2016-03-01"
         ],
         "User-Agent": [
           "Microsoft.WindowsAzure.Management.Compute.ComputeManagementClient/1.0.0.0"
