--- conflicted
+++ resolved
@@ -1,24 +1,15 @@
 {
   "Entries": [
     {
-<<<<<<< HEAD
-      "RequestUri": "https:\u002f\u002fdotnettestvault.vault.azure.net\u002fsecrets\u002f955300954?api-version=7.1-preview",
-=======
       "RequestUri": "https://heathskv.vault.azure.net/secrets/955300954?api-version=7.1",
->>>>>>> 2d11c666
       "RequestMethod": "PUT",
       "RequestHeaders": {
         "Accept": "application/json",
         "Content-Type": "application/json",
         "traceparent": "00-d606e6d8961594439c1191e6a47c52c4-6da486eae8095245-00",
         "User-Agent": [
-<<<<<<< HEAD
-          "azsdk-net-Security.KeyVault.Secrets\u002f4.0.0-dev.20190806.1\u002b549ac09c0c12d70f945de85b89974088680893d4",
-          "(.NET Core 4.6.27817.1-preview1; Microsoft Windows 10.0.18362 )"
-=======
-          "azsdk-net-Security.KeyVault.Secrets/4.1.0-dev.20200729.1",
-          "(.NET Core 4.6.29017.01; Microsoft Windows 10.0.19041 )"
->>>>>>> 2d11c666
+          "azsdk-net-Security.KeyVault.Secrets/4.1.0-dev.20200729.1",
+          "(.NET Core 4.6.29017.01; Microsoft Windows 10.0.19041 )"
         ],
         "x-ms-client-request-id": "574a816f213a965766209c4a93d05cbf",
         "x-ms-return-client-request-id": "true"
@@ -50,11 +41,7 @@
       }
     },
     {
-<<<<<<< HEAD
-      "RequestUri": "https:\u002f\u002fdotnettestvault.vault.azure.net\u002fsecrets\u002f955300954?api-version=7.1-preview",
-=======
       "RequestUri": "https://heathskv.vault.azure.net/secrets/955300954?api-version=7.1",
->>>>>>> 2d11c666
       "RequestMethod": "PUT",
       "RequestHeaders": {
         "Accept": "application/json",
@@ -63,13 +50,8 @@
         "Content-Type": "application/json",
         "traceparent": "00-d606e6d8961594439c1191e6a47c52c4-6da486eae8095245-00",
         "User-Agent": [
-<<<<<<< HEAD
-          "azsdk-net-Security.KeyVault.Secrets\u002f4.0.0-dev.20190806.1\u002b549ac09c0c12d70f945de85b89974088680893d4",
-          "(.NET Core 4.6.27817.1-preview1; Microsoft Windows 10.0.18362 )"
-=======
-          "azsdk-net-Security.KeyVault.Secrets/4.1.0-dev.20200729.1",
-          "(.NET Core 4.6.29017.01; Microsoft Windows 10.0.19041 )"
->>>>>>> 2d11c666
+          "azsdk-net-Security.KeyVault.Secrets/4.1.0-dev.20200729.1",
+          "(.NET Core 4.6.29017.01; Microsoft Windows 10.0.19041 )"
         ],
         "x-ms-client-request-id": "574a816f213a965766209c4a93d05cbf",
         "x-ms-return-client-request-id": "true"
@@ -107,11 +89,7 @@
       }
     },
     {
-<<<<<<< HEAD
-      "RequestUri": "https:\u002f\u002fdotnettestvault.vault.azure.net\u002fsecrets\u002f955300954\u002f1b5931b39fd44b77bed79880c5578dce?api-version=7.1-preview",
-=======
       "RequestUri": "https://heathskv.vault.azure.net/secrets/955300954/14dbf80485e64619a65ea9effb8ea589?api-version=7.1",
->>>>>>> 2d11c666
       "RequestMethod": "PATCH",
       "RequestHeaders": {
         "Accept": "application/json",
@@ -120,13 +98,8 @@
         "Content-Type": "application/json",
         "traceparent": "00-c8eb850d178858469120e76550935bef-1d7b97411359364f-00",
         "User-Agent": [
-<<<<<<< HEAD
-          "azsdk-net-Security.KeyVault.Secrets\u002f4.0.0-dev.20190806.1\u002b549ac09c0c12d70f945de85b89974088680893d4",
-          "(.NET Core 4.6.27817.1-preview1; Microsoft Windows 10.0.18362 )"
-=======
-          "azsdk-net-Security.KeyVault.Secrets/4.1.0-dev.20200729.1",
-          "(.NET Core 4.6.29017.01; Microsoft Windows 10.0.19041 )"
->>>>>>> 2d11c666
+          "azsdk-net-Security.KeyVault.Secrets/4.1.0-dev.20200729.1",
+          "(.NET Core 4.6.29017.01; Microsoft Windows 10.0.19041 )"
         ],
         "x-ms-client-request-id": "3697a055c9e622e6fa588ff2b84e0ba2",
         "x-ms-return-client-request-id": "true"
@@ -165,11 +138,7 @@
       }
     },
     {
-<<<<<<< HEAD
-      "RequestUri": "https:\u002f\u002fdotnettestvault.vault.azure.net\u002fsecrets\u002f955300954\u002f?api-version=7.1-preview",
-=======
       "RequestUri": "https://heathskv.vault.azure.net/secrets/955300954/?api-version=7.1",
->>>>>>> 2d11c666
       "RequestMethod": "GET",
       "RequestHeaders": {
         "Accept": "application/json",
@@ -177,13 +146,8 @@
         "Content-Type": "application/json",
         "traceparent": "00-26764abafd9fc54dbebcba98abf7325d-438f7f10e45e2d4b-00",
         "User-Agent": [
-<<<<<<< HEAD
-          "azsdk-net-Security.KeyVault.Secrets\u002f4.0.0-dev.20190806.1\u002b549ac09c0c12d70f945de85b89974088680893d4",
-          "(.NET Core 4.6.27817.1-preview1; Microsoft Windows 10.0.18362 )"
-=======
-          "azsdk-net-Security.KeyVault.Secrets/4.1.0-dev.20200729.1",
-          "(.NET Core 4.6.29017.01; Microsoft Windows 10.0.19041 )"
->>>>>>> 2d11c666
+          "azsdk-net-Security.KeyVault.Secrets/4.1.0-dev.20200729.1",
+          "(.NET Core 4.6.29017.01; Microsoft Windows 10.0.19041 )"
         ],
         "x-ms-client-request-id": "8daf1d0af255ecd8cf39b41cc3ce4f56",
         "x-ms-return-client-request-id": "true"
@@ -217,11 +181,7 @@
       }
     },
     {
-<<<<<<< HEAD
-      "RequestUri": "https:\u002f\u002fdotnettestvault.vault.azure.net\u002fsecrets\u002f955300954\u002f1b5931b39fd44b77bed79880c5578dce?api-version=7.1-preview",
-=======
       "RequestUri": "https://heathskv.vault.azure.net/secrets/955300954/14dbf80485e64619a65ea9effb8ea589?api-version=7.1",
->>>>>>> 2d11c666
       "RequestMethod": "PATCH",
       "RequestHeaders": {
         "Accept": "application/json",
@@ -230,13 +190,8 @@
         "Content-Type": "application/json",
         "traceparent": "00-6ca7f211e65e864690d63549a684d3f6-04c530760d8aeb4e-00",
         "User-Agent": [
-<<<<<<< HEAD
-          "azsdk-net-Security.KeyVault.Secrets\u002f4.0.0-dev.20190806.1\u002b549ac09c0c12d70f945de85b89974088680893d4",
-          "(.NET Core 4.6.27817.1-preview1; Microsoft Windows 10.0.18362 )"
-=======
-          "azsdk-net-Security.KeyVault.Secrets/4.1.0-dev.20200729.1",
-          "(.NET Core 4.6.29017.01; Microsoft Windows 10.0.19041 )"
->>>>>>> 2d11c666
+          "azsdk-net-Security.KeyVault.Secrets/4.1.0-dev.20200729.1",
+          "(.NET Core 4.6.29017.01; Microsoft Windows 10.0.19041 )"
         ],
         "x-ms-client-request-id": "dd44e8ddca8da5749b275ce19265dd18",
         "x-ms-return-client-request-id": "true"
@@ -273,90 +228,6 @@
           "recoverableDays": 90
         }
       }
-<<<<<<< HEAD
-    },
-    {
-      "RequestUri": "https:\u002f\u002fdotnettestvault.vault.azure.net\u002fsecrets\u002f955300954?api-version=7.1-preview",
-      "RequestMethod": "DELETE",
-      "RequestHeaders": {
-        "Accept": "application\u002fjson",
-        "Authorization": "Sanitized",
-        "Content-Type": "application\u002fjson",
-        "Request-Id": "|42981d7-4c61899ebaa789f5.",
-        "User-Agent": [
-          "azsdk-net-Security.KeyVault.Secrets\u002f4.0.0-dev.20190806.1\u002b549ac09c0c12d70f945de85b89974088680893d4",
-          "(.NET Core 4.6.27817.1-preview1; Microsoft Windows 10.0.18362 )"
-        ],
-        "x-ms-client-request-id": "7540fa14ce21626ac8aa66ad14ca5e2b",
-        "x-ms-return-client-request-id": "true"
-      },
-      "RequestBody": null,
-      "StatusCode": 200,
-      "ResponseHeaders": {
-        "Cache-Control": "no-cache",
-        "Content-Length": "348",
-        "Content-Type": "application\u002fjson; charset=utf-8",
-        "Date": "Tue, 06 Aug 2019 17:58:37 GMT",
-        "Expires": "-1",
-        "Pragma": "no-cache",
-        "Server": "Microsoft-IIS\u002f10.0",
-        "Strict-Transport-Security": "max-age=31536000;includeSubDomains",
-        "X-AspNet-Version": "4.0.30319",
-        "X-Content-Type-Options": "nosniff",
-        "x-ms-keyvault-network-info": "addr=131.107.160.97;act_addr_fam=InterNetwork;",
-        "x-ms-keyvault-region": "westus",
-        "x-ms-keyvault-service-version": "1.1.0.875",
-        "x-ms-request-id": "e25017e8-e95b-413f-9010-69e4ff6ec7db",
-        "X-Powered-By": "ASP.NET"
-      },
-      "ResponseBody": {
-        "recoveryId": "https:\u002f\u002fdotnettestvault.vault.azure.net\u002fdeletedsecrets\u002f955300954",
-        "deletedDate": 1565114317,
-        "scheduledPurgeDate": 1572890317,
-        "id": "https:\u002f\u002fdotnettestvault.vault.azure.net\u002fsecrets\u002f955300954\u002f1b5931b39fd44b77bed79880c5578dce",
-        "attributes": {
-          "enabled": true,
-          "created": 1565114317,
-          "updated": 1565114317,
-          "recoveryLevel": "Recoverable\u002bPurgeable"
-        }
-      }
-    },
-    {
-      "RequestUri": "https:\u002f\u002fdotnettestvault.vault.azure.net\u002fdeletedsecrets\u002f955300954?api-version=7.1-preview",
-      "RequestMethod": "DELETE",
-      "RequestHeaders": {
-        "Accept": "application\u002fjson",
-        "Authorization": "Sanitized",
-        "Content-Type": "application\u002fjson",
-        "Request-Id": "|42981dc-4c61899ebaa789f5.",
-        "User-Agent": [
-          "azsdk-net-Security.KeyVault.Secrets\u002f4.0.0-dev.20190806.1\u002b549ac09c0c12d70f945de85b89974088680893d4",
-          "(.NET Core 4.6.27817.1-preview1; Microsoft Windows 10.0.18362 )"
-        ],
-        "x-ms-client-request-id": "64642179011e4e198e22e38e0e1e3241",
-        "x-ms-return-client-request-id": "true"
-      },
-      "RequestBody": null,
-      "StatusCode": 204,
-      "ResponseHeaders": {
-        "Cache-Control": "no-cache",
-        "Date": "Tue, 06 Aug 2019 17:58:52 GMT",
-        "Expires": "-1",
-        "Pragma": "no-cache",
-        "Server": "Microsoft-IIS\u002f10.0",
-        "Strict-Transport-Security": "max-age=31536000;includeSubDomains",
-        "X-AspNet-Version": "4.0.30319",
-        "X-Content-Type-Options": "nosniff",
-        "x-ms-keyvault-network-info": "addr=131.107.160.97;act_addr_fam=InterNetwork;",
-        "x-ms-keyvault-region": "westus",
-        "x-ms-keyvault-service-version": "1.1.0.875",
-        "x-ms-request-id": "218df9a1-f025-4a70-baa8-bfeccf774700",
-        "X-Powered-By": "ASP.NET"
-      },
-      "ResponseBody": []
-=======
->>>>>>> 2d11c666
     }
   ],
   "Variables": {
