{
  "Entries": [
    {
<<<<<<< HEAD
      "RequestUri": "https:\u002f\u002fdotnettestvault.vault.azure.net\u002fkeys\u002f645754934\u002fcreate?api-version=7.1-preview",
=======
      "RequestUri": "https://heathskv.vault.azure.net/keys/645754934/create?api-version=7.1",
>>>>>>> 2d11c666
      "RequestMethod": "POST",
      "RequestHeaders": {
        "Accept": "application/json",
        "Content-Type": "application/json",
        "traceparent": "00-46b48588927dca47a14e0566cf374131-36e7bab7f4a51d40-00",
        "User-Agent": [
          "azsdk-net-Security.KeyVault.Keys/4.1.0-dev.20200729.1",
          "(.NET Core 4.6.29017.01; Microsoft Windows 10.0.19041 )"
        ],
        "x-ms-client-request-id": "90bd25e84a88bbc38ef39d0f7af8736a",
        "x-ms-return-client-request-id": "true"
      },
      "RequestBody": null,
      "StatusCode": 401,
      "ResponseHeaders": {
        "Cache-Control": "no-cache",
        "Content-Length": "87",
        "Content-Type": "application/json; charset=utf-8",
        "Date": "Wed, 29 Jul 2020 22:44:14 GMT",
        "Expires": "-1",
        "Pragma": "no-cache",
        "Strict-Transport-Security": "max-age=31536000;includeSubDomains",
        "WWW-Authenticate": "Bearer authorization=\u0022https://login.windows.net/72f988bf-86f1-41af-91ab-2d7cd011db47\u0022, resource=\u0022https://vault.azure.net\u0022",
        "X-AspNet-Version": "4.0.30319",
        "X-Content-Type-Options": "nosniff",
        "x-ms-keyvault-network-info": "conn_type=Ipv4;addr=67.171.12.239;act_addr_fam=InterNetwork;",
        "x-ms-keyvault-region": "westus2",
        "x-ms-keyvault-service-version": "1.1.10.0",
        "x-ms-request-id": "425f413a-16bf-4665-ad41-f989ce8c34f6",
        "X-Powered-By": "ASP.NET"
      },
      "ResponseBody": {
        "error": {
          "code": "Unauthorized",
          "message": "Request is missing a Bearer or PoP token."
        }
      }
    },
    {
<<<<<<< HEAD
      "RequestUri": "https:\u002f\u002fdotnettestvault.vault.azure.net\u002fkeys\u002f645754934\u002fcreate?api-version=7.1-preview",
=======
      "RequestUri": "https://heathskv.vault.azure.net/keys/645754934/create?api-version=7.1",
>>>>>>> 2d11c666
      "RequestMethod": "POST",
      "RequestHeaders": {
        "Accept": "application/json",
        "Authorization": "Sanitized",
        "Content-Length": "13",
        "Content-Type": "application/json",
        "traceparent": "00-46b48588927dca47a14e0566cf374131-36e7bab7f4a51d40-00",
        "User-Agent": [
          "azsdk-net-Security.KeyVault.Keys/4.1.0-dev.20200729.1",
          "(.NET Core 4.6.29017.01; Microsoft Windows 10.0.19041 )"
        ],
        "x-ms-client-request-id": "90bd25e84a88bbc38ef39d0f7af8736a",
        "x-ms-return-client-request-id": "true"
      },
      "RequestBody": {
        "kty": "RSA"
      },
      "StatusCode": 200,
      "ResponseHeaders": {
        "Cache-Control": "no-cache",
        "Content-Length": "673",
        "Content-Type": "application/json; charset=utf-8",
        "Date": "Wed, 29 Jul 2020 22:44:14 GMT",
        "Expires": "-1",
        "Pragma": "no-cache",
        "Strict-Transport-Security": "max-age=31536000;includeSubDomains",
        "X-AspNet-Version": "4.0.30319",
        "X-Content-Type-Options": "nosniff",
        "x-ms-keyvault-network-info": "conn_type=Ipv4;addr=67.171.12.239;act_addr_fam=InterNetwork;",
        "x-ms-keyvault-region": "westus2",
        "x-ms-keyvault-service-version": "1.1.10.0",
        "x-ms-request-id": "1156c489-a127-47d0-8cac-6018a5c3fdbd",
        "X-Powered-By": "ASP.NET"
      },
      "ResponseBody": {
        "key": {
          "kid": "https://heathskv.vault.azure.net/keys/645754934/0fcf77752fee4c30a167945a3617df4e",
          "kty": "RSA",
          "key_ops": [
            "encrypt",
            "decrypt",
            "sign",
            "verify",
            "wrapKey",
            "unwrapKey"
          ],
          "n": "sHJM_GYkJW4krB5374YhxbUDjyJ3UkUh0w4XJIEqEUT0nEqM0CvukQmgJ8AHLHI5NQ2dSUEDCYucGpaaJ-yYWwIAvHruDbgFjQYiC8Qn4nBcxzhBDAz9_8JhxB9ORXXLBG72ChzwdtCBC49bxZ0_r3gWC0-lzsQIkPqarGWaPzGo1aBV_ZP_IdRzJBxq0s5FRzOMqNyiBiGW0bh71QXs2yEgpSpUS9HkYvQIoKONWMLyhVhUZKjywQbSqjb9SukrovEHfgoXTa9b0Vg-ECkKyL5PAXR8B38aezfr27mMoklmKwmzukrNFz8qAo9buDZm7zZoGFkwETYPYeGgvQnOPw",
          "e": "AQAB"
        },
        "attributes": {
          "enabled": true,
          "created": 1596062655,
          "updated": 1596062655,
          "recoveryLevel": "Recoverable\u002BPurgeable",
          "recoverableDays": 90
        }
      }
    },
    {
<<<<<<< HEAD
      "RequestUri": "https:\u002f\u002fdotnettestvault.vault.azure.net\u002fkeys\u002f645754934\u002fa91f349c8abe4f1d85c6ba0c1f1e5a52\u002fencrypt?api-version=7.1-preview",
=======
      "RequestUri": "https://heathskv.vault.azure.net/keys/645754934/0fcf77752fee4c30a167945a3617df4e/encrypt?api-version=7.1",
>>>>>>> 2d11c666
      "RequestMethod": "POST",
      "RequestHeaders": {
        "Accept": "application/json",
        "Authorization": "Sanitized",
        "Content-Length": "72",
        "Content-Type": "application/json",
        "traceparent": "00-38316e4899bb904a89e871bec4212e51-dd86fc6e71837546-00",
        "User-Agent": [
          "azsdk-net-Security.KeyVault.Keys/4.1.0-dev.20200729.1",
          "(.NET Core 4.6.29017.01; Microsoft Windows 10.0.19041 )"
        ],
        "x-ms-client-request-id": "67e70d6b836dcc27eef90956e8f5d480",
        "x-ms-return-client-request-id": "true"
      },
      "RequestBody": {
        "alg": "RSA-OAEP",
        "value": "H9hqbw8cN8OGMmHO5g7PPLJeA9FafSwFkYu3KSzi02o"
      },
      "StatusCode": 200,
      "ResponseHeaders": {
        "Cache-Control": "no-cache",
        "Content-Length": "443",
        "Content-Type": "application/json; charset=utf-8",
        "Date": "Wed, 29 Jul 2020 22:44:14 GMT",
        "Expires": "-1",
        "Pragma": "no-cache",
        "Strict-Transport-Security": "max-age=31536000;includeSubDomains",
        "X-AspNet-Version": "4.0.30319",
        "X-Content-Type-Options": "nosniff",
        "x-ms-keyvault-network-info": "conn_type=Ipv4;addr=67.171.12.239;act_addr_fam=InterNetwork;",
        "x-ms-keyvault-region": "westus2",
        "x-ms-keyvault-service-version": "1.1.10.0",
        "x-ms-request-id": "c401244c-78b5-4a44-8b3f-1e79684552a5",
        "X-Powered-By": "ASP.NET"
      },
      "ResponseBody": {
        "kid": "https://heathskv.vault.azure.net/keys/645754934/0fcf77752fee4c30a167945a3617df4e",
        "value": "B2gxtb-ZBEKoToqsdlHHjWWUvLERFOsLhWyghlr2lScFq-EfUSPXxJze2Jxq99Ha05UhNW-5_XJ4504pESMODn3YVBMymXBQ3bOzEXcYW_HbMKeWrwGVIpzfMqZzDWK98Z9bRMJuq8R2mIiyMUzg2wQXf9XGP_PhXtw2YHmJ9oXECrW14Of1Mt0vVXPHVWw6ciP-6DZ0I9hk18Fw9HsVCo6dCJJBC7Ip-VJTn0okB4f-K-Hg1O3iwtPi_JSMjUuPo2FfMhhgig_rsoXV2mcb5KYU8hZGGbEJFMruP-Seo4dc1nCNWwfYkzA5-dg9W2WG8ErNWJYQ1BY0H-Ui4ZFLSw"
      }
    },
    {
<<<<<<< HEAD
      "RequestUri": "https:\u002f\u002fdotnettestvault.vault.azure.net\u002fkeys\u002f645754934\u002fa91f349c8abe4f1d85c6ba0c1f1e5a52\u002fdecrypt?api-version=7.1-preview",
=======
      "RequestUri": "https://heathskv.vault.azure.net/keys/645754934/0fcf77752fee4c30a167945a3617df4e/decrypt?api-version=7.1",
>>>>>>> 2d11c666
      "RequestMethod": "POST",
      "RequestHeaders": {
        "Accept": "application/json",
        "Authorization": "Sanitized",
        "Content-Length": "371",
        "Content-Type": "application/json",
        "traceparent": "00-e096d531eb55d9458d2a2f60a10bdead-e582b71aec166849-00",
        "User-Agent": [
          "azsdk-net-Security.KeyVault.Keys/4.1.0-dev.20200729.1",
          "(.NET Core 4.6.29017.01; Microsoft Windows 10.0.19041 )"
        ],
        "x-ms-client-request-id": "1b5c6123a2f4a110ac64dd83640d96a4",
        "x-ms-return-client-request-id": "true"
      },
      "RequestBody": {
        "alg": "RSA-OAEP",
        "value": "B2gxtb-ZBEKoToqsdlHHjWWUvLERFOsLhWyghlr2lScFq-EfUSPXxJze2Jxq99Ha05UhNW-5_XJ4504pESMODn3YVBMymXBQ3bOzEXcYW_HbMKeWrwGVIpzfMqZzDWK98Z9bRMJuq8R2mIiyMUzg2wQXf9XGP_PhXtw2YHmJ9oXECrW14Of1Mt0vVXPHVWw6ciP-6DZ0I9hk18Fw9HsVCo6dCJJBC7Ip-VJTn0okB4f-K-Hg1O3iwtPi_JSMjUuPo2FfMhhgig_rsoXV2mcb5KYU8hZGGbEJFMruP-Seo4dc1nCNWwfYkzA5-dg9W2WG8ErNWJYQ1BY0H-Ui4ZFLSw"
      },
      "StatusCode": 200,
      "ResponseHeaders": {
        "Cache-Control": "no-cache",
        "Content-Length": "144",
        "Content-Type": "application/json; charset=utf-8",
        "Date": "Wed, 29 Jul 2020 22:44:14 GMT",
        "Expires": "-1",
        "Pragma": "no-cache",
        "Strict-Transport-Security": "max-age=31536000;includeSubDomains",
        "X-AspNet-Version": "4.0.30319",
        "X-Content-Type-Options": "nosniff",
        "x-ms-keyvault-network-info": "conn_type=Ipv4;addr=67.171.12.239;act_addr_fam=InterNetwork;",
        "x-ms-keyvault-region": "westus2",
        "x-ms-keyvault-service-version": "1.1.10.0",
        "x-ms-request-id": "2a8b8deb-5e56-449a-901b-6e31fbb4a0be",
        "X-Powered-By": "ASP.NET"
      },
      "ResponseBody": {
        "kid": "https://heathskv.vault.azure.net/keys/645754934/0fcf77752fee4c30a167945a3617df4e",
        "value": "H9hqbw8cN8OGMmHO5g7PPLJeA9FafSwFkYu3KSzi02o"
      }
<<<<<<< HEAD
    },
    {
      "RequestUri": "https:\u002f\u002fdotnettestvault.vault.azure.net\u002fkeys\u002f645754934?api-version=7.1-preview",
      "RequestMethod": "DELETE",
      "RequestHeaders": {
        "Accept": "application\u002fjson",
        "Authorization": "Sanitized",
        "Content-Type": "application\u002fjson",
        "Request-Id": "|410a2d5c-4e9928bed5806db0.",
        "User-Agent": [
          "azsdk-net-Security.KeyVault.Keys\u002f4.0.0-dev.20190809.1\u002bbf6dc88715a5e5de7b8e16b8d21a6608ca39b3f0",
          "(.NET Core 4.6.27817.01; Microsoft Windows 10.0.18362 )"
        ],
        "x-ms-client-request-id": "d962f75f68262fcf3737e36074d51c9c",
        "x-ms-return-client-request-id": "true"
      },
      "RequestBody": null,
      "StatusCode": 200,
      "ResponseHeaders": {
        "Cache-Control": "no-cache",
        "Content-Length": "793",
        "Content-Type": "application\u002fjson; charset=utf-8",
        "Date": "Fri, 09 Aug 2019 09:45:55 GMT",
        "Expires": "-1",
        "Pragma": "no-cache",
        "Server": "Microsoft-IIS\u002f10.0",
        "Strict-Transport-Security": "max-age=31536000;includeSubDomains",
        "X-AspNet-Version": "4.0.30319",
        "X-Content-Type-Options": "nosniff",
        "x-ms-keyvault-network-info": "addr=98.237.193.253;act_addr_fam=InterNetwork;",
        "x-ms-keyvault-region": "westus",
        "x-ms-keyvault-service-version": "1.1.0.875",
        "x-ms-request-id": "479507ec-9cb9-4147-bba8-a28b57f9cc5c",
        "X-Powered-By": "ASP.NET"
      },
      "ResponseBody": {
        "recoveryId": "https:\u002f\u002fdotnettestvault.vault.azure.net\u002fdeletedkeys\u002f645754934",
        "deletedDate": 1565343954,
        "scheduledPurgeDate": 1573119954,
        "key": {
          "kid": "https:\u002f\u002fdotnettestvault.vault.azure.net\u002fkeys\u002f645754934\u002fa91f349c8abe4f1d85c6ba0c1f1e5a52",
          "kty": "RSA",
          "key_ops": [
            "encrypt",
            "decrypt",
            "sign",
            "verify",
            "wrapKey",
            "unwrapKey"
          ],
          "n": "vcHLQQ-lmx_ka52Sset1cp77AkLNdfoWXFrVy4qzp16Y_uMN8aWpjShsKGltUwaWKVxu2MGJx-MtX3xuwZ3-jRk4MlJlDKE1R3Ke3telrvSW8EGEyCmqwi5I-HbaA_XEe9xkPoW_QCiqzbkw_uTDmOh8jSA6zUhRN1Ygf5oXkYQ3PCDe1MKoCVlhOH221HDVyr1O1kWPetHSnlUjczzMnGT5vTzye8H3qRoUUswGtzM2Jy0CWnw5MW-F-YqXzBF-kzYy_sSwkrrGa2qJdlOJfamBgkKHncTtowtk0JXGYc9486feacG4Kux82K9QlewZtTNERUSW1CKBOqW3CUdHBQ",
          "e": "AQAB"
        },
        "attributes": {
          "enabled": true,
          "created": 1565343954,
          "updated": 1565343954,
          "recoveryLevel": "Recoverable\u002bPurgeable"
        }
      }
    },
    {
      "RequestUri": "https:\u002f\u002fdotnettestvault.vault.azure.net\u002fdeletedkeys\u002f645754934?api-version=7.1-preview",
      "RequestMethod": "DELETE",
      "RequestHeaders": {
        "Accept": "application\u002fjson",
        "Authorization": "Sanitized",
        "Content-Type": "application\u002fjson",
        "Request-Id": "|410a2d61-4e9928bed5806db0.",
        "User-Agent": [
          "azsdk-net-Security.KeyVault.Keys\u002f4.0.0-dev.20190809.1\u002bbf6dc88715a5e5de7b8e16b8d21a6608ca39b3f0",
          "(.NET Core 4.6.27817.01; Microsoft Windows 10.0.18362 )"
        ],
        "x-ms-client-request-id": "65c0e31839d797d8465070fa1e780ec9",
        "x-ms-return-client-request-id": "true"
      },
      "RequestBody": null,
      "StatusCode": 204,
      "ResponseHeaders": {
        "Cache-Control": "no-cache",
        "Date": "Fri, 09 Aug 2019 09:46:10 GMT",
        "Expires": "-1",
        "Pragma": "no-cache",
        "Server": "Microsoft-IIS\u002f10.0",
        "Strict-Transport-Security": "max-age=31536000;includeSubDomains",
        "X-AspNet-Version": "4.0.30319",
        "X-Content-Type-Options": "nosniff",
        "x-ms-keyvault-network-info": "addr=98.237.193.253;act_addr_fam=InterNetwork;",
        "x-ms-keyvault-region": "westus",
        "x-ms-keyvault-service-version": "1.1.0.875",
        "x-ms-request-id": "3f4e8845-97c8-4fcc-9a69-f88f52e6a8cd",
        "X-Powered-By": "ASP.NET"
      },
      "ResponseBody": []
=======
>>>>>>> 2d11c666
    }
  ],
  "Variables": {
    "AZURE_KEYVAULT_URL": "https://heathskv.vault.azure.net",
    "RandomSeed": "1122400086"
  }
}<|MERGE_RESOLUTION|>--- conflicted
+++ resolved
@@ -1,11 +1,7 @@
 {
   "Entries": [
     {
-<<<<<<< HEAD
-      "RequestUri": "https:\u002f\u002fdotnettestvault.vault.azure.net\u002fkeys\u002f645754934\u002fcreate?api-version=7.1-preview",
-=======
       "RequestUri": "https://heathskv.vault.azure.net/keys/645754934/create?api-version=7.1",
->>>>>>> 2d11c666
       "RequestMethod": "POST",
       "RequestHeaders": {
         "Accept": "application/json",
@@ -45,11 +41,7 @@
       }
     },
     {
-<<<<<<< HEAD
-      "RequestUri": "https:\u002f\u002fdotnettestvault.vault.azure.net\u002fkeys\u002f645754934\u002fcreate?api-version=7.1-preview",
-=======
       "RequestUri": "https://heathskv.vault.azure.net/keys/645754934/create?api-version=7.1",
->>>>>>> 2d11c666
       "RequestMethod": "POST",
       "RequestHeaders": {
         "Accept": "application/json",
@@ -109,11 +101,7 @@
       }
     },
     {
-<<<<<<< HEAD
-      "RequestUri": "https:\u002f\u002fdotnettestvault.vault.azure.net\u002fkeys\u002f645754934\u002fa91f349c8abe4f1d85c6ba0c1f1e5a52\u002fencrypt?api-version=7.1-preview",
-=======
       "RequestUri": "https://heathskv.vault.azure.net/keys/645754934/0fcf77752fee4c30a167945a3617df4e/encrypt?api-version=7.1",
->>>>>>> 2d11c666
       "RequestMethod": "POST",
       "RequestHeaders": {
         "Accept": "application/json",
@@ -155,11 +143,7 @@
       }
     },
     {
-<<<<<<< HEAD
-      "RequestUri": "https:\u002f\u002fdotnettestvault.vault.azure.net\u002fkeys\u002f645754934\u002fa91f349c8abe4f1d85c6ba0c1f1e5a52\u002fdecrypt?api-version=7.1-preview",
-=======
       "RequestUri": "https://heathskv.vault.azure.net/keys/645754934/0fcf77752fee4c30a167945a3617df4e/decrypt?api-version=7.1",
->>>>>>> 2d11c666
       "RequestMethod": "POST",
       "RequestHeaders": {
         "Accept": "application/json",
@@ -199,103 +183,6 @@
         "kid": "https://heathskv.vault.azure.net/keys/645754934/0fcf77752fee4c30a167945a3617df4e",
         "value": "H9hqbw8cN8OGMmHO5g7PPLJeA9FafSwFkYu3KSzi02o"
       }
-<<<<<<< HEAD
-    },
-    {
-      "RequestUri": "https:\u002f\u002fdotnettestvault.vault.azure.net\u002fkeys\u002f645754934?api-version=7.1-preview",
-      "RequestMethod": "DELETE",
-      "RequestHeaders": {
-        "Accept": "application\u002fjson",
-        "Authorization": "Sanitized",
-        "Content-Type": "application\u002fjson",
-        "Request-Id": "|410a2d5c-4e9928bed5806db0.",
-        "User-Agent": [
-          "azsdk-net-Security.KeyVault.Keys\u002f4.0.0-dev.20190809.1\u002bbf6dc88715a5e5de7b8e16b8d21a6608ca39b3f0",
-          "(.NET Core 4.6.27817.01; Microsoft Windows 10.0.18362 )"
-        ],
-        "x-ms-client-request-id": "d962f75f68262fcf3737e36074d51c9c",
-        "x-ms-return-client-request-id": "true"
-      },
-      "RequestBody": null,
-      "StatusCode": 200,
-      "ResponseHeaders": {
-        "Cache-Control": "no-cache",
-        "Content-Length": "793",
-        "Content-Type": "application\u002fjson; charset=utf-8",
-        "Date": "Fri, 09 Aug 2019 09:45:55 GMT",
-        "Expires": "-1",
-        "Pragma": "no-cache",
-        "Server": "Microsoft-IIS\u002f10.0",
-        "Strict-Transport-Security": "max-age=31536000;includeSubDomains",
-        "X-AspNet-Version": "4.0.30319",
-        "X-Content-Type-Options": "nosniff",
-        "x-ms-keyvault-network-info": "addr=98.237.193.253;act_addr_fam=InterNetwork;",
-        "x-ms-keyvault-region": "westus",
-        "x-ms-keyvault-service-version": "1.1.0.875",
-        "x-ms-request-id": "479507ec-9cb9-4147-bba8-a28b57f9cc5c",
-        "X-Powered-By": "ASP.NET"
-      },
-      "ResponseBody": {
-        "recoveryId": "https:\u002f\u002fdotnettestvault.vault.azure.net\u002fdeletedkeys\u002f645754934",
-        "deletedDate": 1565343954,
-        "scheduledPurgeDate": 1573119954,
-        "key": {
-          "kid": "https:\u002f\u002fdotnettestvault.vault.azure.net\u002fkeys\u002f645754934\u002fa91f349c8abe4f1d85c6ba0c1f1e5a52",
-          "kty": "RSA",
-          "key_ops": [
-            "encrypt",
-            "decrypt",
-            "sign",
-            "verify",
-            "wrapKey",
-            "unwrapKey"
-          ],
-          "n": "vcHLQQ-lmx_ka52Sset1cp77AkLNdfoWXFrVy4qzp16Y_uMN8aWpjShsKGltUwaWKVxu2MGJx-MtX3xuwZ3-jRk4MlJlDKE1R3Ke3telrvSW8EGEyCmqwi5I-HbaA_XEe9xkPoW_QCiqzbkw_uTDmOh8jSA6zUhRN1Ygf5oXkYQ3PCDe1MKoCVlhOH221HDVyr1O1kWPetHSnlUjczzMnGT5vTzye8H3qRoUUswGtzM2Jy0CWnw5MW-F-YqXzBF-kzYy_sSwkrrGa2qJdlOJfamBgkKHncTtowtk0JXGYc9486feacG4Kux82K9QlewZtTNERUSW1CKBOqW3CUdHBQ",
-          "e": "AQAB"
-        },
-        "attributes": {
-          "enabled": true,
-          "created": 1565343954,
-          "updated": 1565343954,
-          "recoveryLevel": "Recoverable\u002bPurgeable"
-        }
-      }
-    },
-    {
-      "RequestUri": "https:\u002f\u002fdotnettestvault.vault.azure.net\u002fdeletedkeys\u002f645754934?api-version=7.1-preview",
-      "RequestMethod": "DELETE",
-      "RequestHeaders": {
-        "Accept": "application\u002fjson",
-        "Authorization": "Sanitized",
-        "Content-Type": "application\u002fjson",
-        "Request-Id": "|410a2d61-4e9928bed5806db0.",
-        "User-Agent": [
-          "azsdk-net-Security.KeyVault.Keys\u002f4.0.0-dev.20190809.1\u002bbf6dc88715a5e5de7b8e16b8d21a6608ca39b3f0",
-          "(.NET Core 4.6.27817.01; Microsoft Windows 10.0.18362 )"
-        ],
-        "x-ms-client-request-id": "65c0e31839d797d8465070fa1e780ec9",
-        "x-ms-return-client-request-id": "true"
-      },
-      "RequestBody": null,
-      "StatusCode": 204,
-      "ResponseHeaders": {
-        "Cache-Control": "no-cache",
-        "Date": "Fri, 09 Aug 2019 09:46:10 GMT",
-        "Expires": "-1",
-        "Pragma": "no-cache",
-        "Server": "Microsoft-IIS\u002f10.0",
-        "Strict-Transport-Security": "max-age=31536000;includeSubDomains",
-        "X-AspNet-Version": "4.0.30319",
-        "X-Content-Type-Options": "nosniff",
-        "x-ms-keyvault-network-info": "addr=98.237.193.253;act_addr_fam=InterNetwork;",
-        "x-ms-keyvault-region": "westus",
-        "x-ms-keyvault-service-version": "1.1.0.875",
-        "x-ms-request-id": "3f4e8845-97c8-4fcc-9a69-f88f52e6a8cd",
-        "X-Powered-By": "ASP.NET"
-      },
-      "ResponseBody": []
-=======
->>>>>>> 2d11c666
     }
   ],
   "Variables": {
