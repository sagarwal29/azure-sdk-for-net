{
  "Entries": [
    {
<<<<<<< HEAD
      "RequestUri": "https://heathskv.vault.azure.net/keys/1340159862/create?api-version=7.1-preview",
=======
      "RequestUri": "https://heathskv.vault.azure.net/keys/1340159862/create?api-version=7.1",
>>>>>>> 2d11c666
      "RequestMethod": "POST",
      "RequestHeaders": {
        "Accept": "application/json",
        "Content-Type": "application/json",
        "traceparent": "00-30a63d74a401a54683a5dbd90b955f22-06ea1fdbbfa0ef43-00",
        "User-Agent": [
          "azsdk-net-Security.KeyVault.Keys/4.1.0-dev.20200729.1",
          "(.NET Framework 4.8.4180.0; Microsoft Windows 10.0.19041 )"
        ],
        "x-ms-client-request-id": "9212c8cc01be5e746347b46c2dbe0441",
        "x-ms-return-client-request-id": "true"
      },
      "RequestBody": null,
      "StatusCode": 401,
      "ResponseHeaders": {
        "Cache-Control": "no-cache",
        "Content-Length": "87",
        "Content-Type": "application/json; charset=utf-8",
        "Date": "Wed, 29 Jul 2020 23:50:40 GMT",
        "Expires": "-1",
        "Pragma": "no-cache",
        "Strict-Transport-Security": "max-age=31536000;includeSubDomains",
        "WWW-Authenticate": "Bearer authorization=\u0022https://login.windows.net/72f988bf-86f1-41af-91ab-2d7cd011db47\u0022, resource=\u0022https://vault.azure.net\u0022",
        "X-AspNet-Version": "4.0.30319",
        "X-Content-Type-Options": "nosniff",
        "x-ms-keyvault-network-info": "conn_type=Ipv4;addr=67.171.12.239;act_addr_fam=InterNetwork;",
        "x-ms-keyvault-region": "westus2",
        "x-ms-keyvault-service-version": "1.1.10.0",
        "x-ms-request-id": "1488cea1-a7cb-4870-8ef5-404d4313f0f7",
        "X-Powered-By": "ASP.NET"
      },
      "ResponseBody": {
        "error": {
          "code": "Unauthorized",
          "message": "Request is missing a Bearer or PoP token."
        }
      }
    },
    {
<<<<<<< HEAD
      "RequestUri": "https://heathskv.vault.azure.net/keys/1340159862/create?api-version=7.1-preview",
=======
      "RequestUri": "https://heathskv.vault.azure.net/keys/1340159862/create?api-version=7.1",
>>>>>>> 2d11c666
      "RequestMethod": "POST",
      "RequestHeaders": {
        "Accept": "application/json",
        "Authorization": "Sanitized",
        "Content-Length": "13",
        "Content-Type": "application/json",
        "traceparent": "00-30a63d74a401a54683a5dbd90b955f22-06ea1fdbbfa0ef43-00",
        "User-Agent": [
          "azsdk-net-Security.KeyVault.Keys/4.1.0-dev.20200729.1",
          "(.NET Framework 4.8.4180.0; Microsoft Windows 10.0.19041 )"
        ],
        "x-ms-client-request-id": "9212c8cc01be5e746347b46c2dbe0441",
        "x-ms-return-client-request-id": "true"
      },
      "RequestBody": {
        "kty": "RSA"
      },
      "StatusCode": 200,
      "ResponseHeaders": {
        "Cache-Control": "no-cache",
        "Content-Length": "674",
        "Content-Type": "application/json; charset=utf-8",
        "Date": "Wed, 29 Jul 2020 23:50:41 GMT",
        "Expires": "-1",
        "Pragma": "no-cache",
        "Strict-Transport-Security": "max-age=31536000;includeSubDomains",
        "X-AspNet-Version": "4.0.30319",
        "X-Content-Type-Options": "nosniff",
        "x-ms-keyvault-network-info": "conn_type=Ipv4;addr=67.171.12.239;act_addr_fam=InterNetwork;",
        "x-ms-keyvault-region": "westus2",
        "x-ms-keyvault-service-version": "1.1.10.0",
        "x-ms-request-id": "9b71be39-5c18-4735-b691-98f0d2ed341c",
        "X-Powered-By": "ASP.NET"
      },
      "ResponseBody": {
        "key": {
          "kid": "https://heathskv.vault.azure.net/keys/1340159862/05c10e41e2d3470f8ddca276e055f2a4",
          "kty": "RSA",
          "key_ops": [
            "encrypt",
            "decrypt",
            "sign",
            "verify",
            "wrapKey",
            "unwrapKey"
          ],
          "n": "zDNXEYazsrI2-7-GAsHbulEN9C17rOyECdJ8Dn7QN-6DgknpjJvtXTHAF8JgrFAdaRVPc15_ynjE5P2svQie5YR86K37ToEEsLboRFTRE3Sxm4Fm_qeeIAt7XADYwcKEozytZisQMpNt6Hi3AUpIOY29ky3rtmbv5U_VZi7-MsHT_f-rRo5N4ZoduX-RF5dLrP9b5zCqThbj51UoMUKwK_UcMZJs4-UURYozztscl6BbUPvkaTbK5D2RCVTm2HLRrScouAlVL51FBFZThZqvsaZDQn919FwCrhKfOtaJj9n76MwbM6qQoQRf1kuUWwuFZh48tIeumGwJCDj53Oqlnw",
          "e": "AQAB"
        },
        "attributes": {
          "enabled": true,
          "created": 1596066641,
          "updated": 1596066641,
          "recoveryLevel": "Recoverable\u002BPurgeable",
          "recoverableDays": 90
        }
      }
    },
    {
<<<<<<< HEAD
      "RequestUri": "https://heathskv.vault.azure.net/keys/1340159862/e6e24d9552cf4256a28018a55cb4eead?api-version=7.1-preview",
=======
      "RequestUri": "https://heathskv.vault.azure.net/keys/1340159862/05c10e41e2d3470f8ddca276e055f2a4?api-version=7.1",
>>>>>>> 2d11c666
      "RequestMethod": "GET",
      "RequestHeaders": {
        "Accept": "application/json",
        "Authorization": "Sanitized",
        "Content-Type": "application/json",
        "traceparent": "00-8206fde60ac8614bbb0a9bcc6c56d337-79c9a0e26e6aa24d-00",
        "User-Agent": [
          "azsdk-net-Security.KeyVault.Keys/4.1.0-dev.20200729.1",
          "(.NET Framework 4.8.4180.0; Microsoft Windows 10.0.19041 )"
        ],
        "x-ms-client-request-id": "22abc7fbd9fcc53db0734c9f26904438",
        "x-ms-return-client-request-id": "true"
      },
      "RequestBody": null,
      "StatusCode": 200,
      "ResponseHeaders": {
        "Cache-Control": "no-cache",
        "Content-Length": "674",
        "Content-Type": "application/json; charset=utf-8",
        "Date": "Wed, 29 Jul 2020 23:50:41 GMT",
        "Expires": "-1",
        "Pragma": "no-cache",
        "Strict-Transport-Security": "max-age=31536000;includeSubDomains",
        "X-AspNet-Version": "4.0.30319",
        "X-Content-Type-Options": "nosniff",
        "x-ms-keyvault-network-info": "conn_type=Ipv4;addr=67.171.12.239;act_addr_fam=InterNetwork;",
        "x-ms-keyvault-region": "westus2",
        "x-ms-keyvault-service-version": "1.1.10.0",
        "x-ms-request-id": "368aa100-7862-4866-a1d0-23a8e0fdab52",
        "X-Powered-By": "ASP.NET"
      },
      "ResponseBody": {
        "key": {
          "kid": "https://heathskv.vault.azure.net/keys/1340159862/05c10e41e2d3470f8ddca276e055f2a4",
          "kty": "RSA",
          "key_ops": [
            "encrypt",
            "decrypt",
            "sign",
            "verify",
            "wrapKey",
            "unwrapKey"
          ],
          "n": "zDNXEYazsrI2-7-GAsHbulEN9C17rOyECdJ8Dn7QN-6DgknpjJvtXTHAF8JgrFAdaRVPc15_ynjE5P2svQie5YR86K37ToEEsLboRFTRE3Sxm4Fm_qeeIAt7XADYwcKEozytZisQMpNt6Hi3AUpIOY29ky3rtmbv5U_VZi7-MsHT_f-rRo5N4ZoduX-RF5dLrP9b5zCqThbj51UoMUKwK_UcMZJs4-UURYozztscl6BbUPvkaTbK5D2RCVTm2HLRrScouAlVL51FBFZThZqvsaZDQn919FwCrhKfOtaJj9n76MwbM6qQoQRf1kuUWwuFZh48tIeumGwJCDj53Oqlnw",
          "e": "AQAB"
        },
        "attributes": {
          "enabled": true,
          "created": 1596066641,
          "updated": 1596066641,
          "recoveryLevel": "Recoverable\u002BPurgeable",
          "recoverableDays": 90
        }
      }
    },
    {
<<<<<<< HEAD
      "RequestUri": "https://heathskv.vault.azure.net/keys/1340159862/e6e24d9552cf4256a28018a55cb4eead/sign?api-version=7.1-preview",
=======
      "RequestUri": "https://heathskv.vault.azure.net/keys/1340159862/05c10e41e2d3470f8ddca276e055f2a4/sign?api-version=7.1",
>>>>>>> 2d11c666
      "RequestMethod": "POST",
      "RequestHeaders": {
        "Accept": "application/json",
        "Authorization": "Sanitized",
        "Content-Length": "69",
        "Content-Type": "application/json",
        "traceparent": "00-8206fde60ac8614bbb0a9bcc6c56d337-e8acbada6a8de04e-00",
        "User-Agent": [
          "azsdk-net-Security.KeyVault.Keys/4.1.0-dev.20200729.1",
          "(.NET Framework 4.8.4180.0; Microsoft Windows 10.0.19041 )"
        ],
        "x-ms-client-request-id": "cb92eb3ab4cfc8ce9016c37a88d76ae7",
        "x-ms-return-client-request-id": "true"
      },
      "RequestBody": {
        "alg": "PS256",
        "value": "TbMbWrzKQVEHwyFHNcNI5yBTHjk52dEOQe6FZEeX1EA"
      },
      "StatusCode": 200,
      "ResponseHeaders": {
        "Cache-Control": "no-cache",
        "Content-Length": "444",
        "Content-Type": "application/json; charset=utf-8",
        "Date": "Wed, 29 Jul 2020 23:50:41 GMT",
        "Expires": "-1",
        "Pragma": "no-cache",
        "Strict-Transport-Security": "max-age=31536000;includeSubDomains",
        "X-AspNet-Version": "4.0.30319",
        "X-Content-Type-Options": "nosniff",
        "x-ms-keyvault-network-info": "conn_type=Ipv4;addr=67.171.12.239;act_addr_fam=InterNetwork;",
        "x-ms-keyvault-region": "westus2",
        "x-ms-keyvault-service-version": "1.1.10.0",
        "x-ms-request-id": "ee8e0278-bf41-4531-a7c8-601f4a643a17",
        "X-Powered-By": "ASP.NET"
      },
      "ResponseBody": {
        "kid": "https://heathskv.vault.azure.net/keys/1340159862/05c10e41e2d3470f8ddca276e055f2a4",
        "value": "HuERV0i1Uuv0LqvCXITPK3zhG20hGuCH1R7I3wcZzlZ-j2yZINfligyex_YvgE7Ee48sAgWNi5LrcyeYwHn5x2zkPgllslBV2cJDgEUc9l-2V4dcnC5LeIDMXNLL7alztTF9siXN4yBnZa-oj2ymnG_yPM0c_SyEyIAe2KgUibOnu94SccEJnvHVq5Q7SqfojEkB2Gt7lm-E4FW5Tcpm6NtgDEB2FRIw-SOnoH4VvkkWbHO2LlB25_F_dphq7ySlobuBQVBENeEFFazfNFvDjI6k8ojsB-Nqo3nyfISfM8lwHwo--kazF9ISTXpV69M1mOyl-ZSdKPbSSt8cDkevxw"
      }
    },
    {
<<<<<<< HEAD
      "RequestUri": "https://heathskv.vault.azure.net/keys/1340159862/e6e24d9552cf4256a28018a55cb4eead/verify?api-version=7.1-preview",
=======
      "RequestUri": "https://heathskv.vault.azure.net/keys/1340159862/05c10e41e2d3470f8ddca276e055f2a4/verify?api-version=7.1",
>>>>>>> 2d11c666
      "RequestMethod": "POST",
      "RequestHeaders": {
        "Accept": "application/json",
        "Authorization": "Sanitized",
        "Content-Length": "423",
        "Content-Type": "application/json",
        "traceparent": "00-f51826e550f54e47a822055a4089ba37-fdde35b7b5d9aa44-00",
        "User-Agent": [
          "azsdk-net-Security.KeyVault.Keys/4.1.0-dev.20200729.1",
          "(.NET Framework 4.8.4180.0; Microsoft Windows 10.0.19041 )"
        ],
        "x-ms-client-request-id": "52e901a2ea8000cc242a9fffdf31ba2f",
        "x-ms-return-client-request-id": "true"
      },
      "RequestBody": {
        "alg": "PS256",
        "digest": "TbMbWrzKQVEHwyFHNcNI5yBTHjk52dEOQe6FZEeX1EA",
        "value": "HuERV0i1Uuv0LqvCXITPK3zhG20hGuCH1R7I3wcZzlZ-j2yZINfligyex_YvgE7Ee48sAgWNi5LrcyeYwHn5x2zkPgllslBV2cJDgEUc9l-2V4dcnC5LeIDMXNLL7alztTF9siXN4yBnZa-oj2ymnG_yPM0c_SyEyIAe2KgUibOnu94SccEJnvHVq5Q7SqfojEkB2Gt7lm-E4FW5Tcpm6NtgDEB2FRIw-SOnoH4VvkkWbHO2LlB25_F_dphq7ySlobuBQVBENeEFFazfNFvDjI6k8ojsB-Nqo3nyfISfM8lwHwo--kazF9ISTXpV69M1mOyl-ZSdKPbSSt8cDkevxw"
      },
      "StatusCode": 200,
      "ResponseHeaders": {
        "Cache-Control": "no-cache",
        "Content-Length": "14",
        "Content-Type": "application/json; charset=utf-8",
        "Date": "Wed, 29 Jul 2020 23:50:41 GMT",
        "Expires": "-1",
        "Pragma": "no-cache",
        "Strict-Transport-Security": "max-age=31536000;includeSubDomains",
        "X-AspNet-Version": "4.0.30319",
        "X-Content-Type-Options": "nosniff",
        "x-ms-keyvault-network-info": "conn_type=Ipv4;addr=67.171.12.239;act_addr_fam=InterNetwork;",
        "x-ms-keyvault-region": "westus2",
        "x-ms-keyvault-service-version": "1.1.10.0",
        "x-ms-request-id": "c283374d-345b-43bf-9317-0ce8e5ffacad",
        "X-Powered-By": "ASP.NET"
      },
      "ResponseBody": {
        "value": true
      }
<<<<<<< HEAD
    },
    {
      "RequestUri": "https://heathskv.vault.azure.net/keys/1340159862?api-version=7.1-preview",
      "RequestMethod": "DELETE",
      "RequestHeaders": {
        "Accept": "application/json",
        "Authorization": "Sanitized",
        "Content-Type": "application/json",
        "traceparent": "00-bc94016cbea8054cb04d310b0582db8c-3127e14ddb067249-00",
        "User-Agent": [
          "azsdk-net-Security.KeyVault.Keys/4.0.0-dev.20190923.1\u002B19f09c2516ea3e7d461309968d8e56c58f954687",
          "(.NET Framework 4.8.4010.0; Microsoft Windows 10.0.18362 )"
        ],
        "x-ms-client-request-id": "4905467ab1cb460af8e392e615c33cd9",
        "x-ms-return-client-request-id": "true"
      },
      "RequestBody": null,
      "StatusCode": 200,
      "ResponseHeaders": {
        "Cache-Control": "no-cache",
        "Content-Length": "781",
        "Content-Type": "application/json; charset=utf-8",
        "Date": "Mon, 23 Sep 2019 17:24:12 GMT",
        "Expires": "-1",
        "Pragma": "no-cache",
        "Server": "Microsoft-IIS/10.0",
        "Strict-Transport-Security": "max-age=31536000;includeSubDomains",
        "X-AspNet-Version": "4.0.30319",
        "X-Content-Type-Options": "nosniff",
        "x-ms-keyvault-network-info": "addr=131.107.147.193;act_addr_fam=InterNetwork;",
        "x-ms-keyvault-region": "westus",
        "x-ms-keyvault-service-version": "1.1.0.878",
        "x-ms-request-id": "00a535ea-ff7a-4bc2-9c18-daf091f731c1",
        "X-Powered-By": "ASP.NET"
      },
      "ResponseBody": {
        "recoveryId": "https://heathskv.vault.azure.net/deletedkeys/1340159862",
        "deletedDate": 1569259452,
        "scheduledPurgeDate": 1577035452,
        "key": {
          "kid": "https://heathskv.vault.azure.net/keys/1340159862/e6e24d9552cf4256a28018a55cb4eead",
          "kty": "RSA",
          "key_ops": [
            "encrypt",
            "decrypt",
            "sign",
            "verify",
            "wrapKey",
            "unwrapKey"
          ],
          "n": "henqXgnkGR5_8bOIs00cRgrl7-Ai9sJWNEqJTHbxkO0Db_1jan1hy6tTZaJE7KSoWJgQ7b_5sQCoKaVGMQcjtPOILzOKFe2tJlh7NBnJcS6ClU14W7qlb5a14WYIFGC9wzqKlDzhN6sm8C7_ta06yvBcRcbAVdSduEekHTvhYFjs4k7iXqS00LihV87uEYMiVspJuXP9yybk4Kz2N5owJZfs1krNMP_2LSgbLajYp090nTBt_5D8LsbQZtH1ubmKAAcHyKsQfg8-0DMN9kVqpKWiKkiF9Kcq8aXOmAuczJl4HaBNpvDoudCJokWeQFp4Z4-vQlJSBdnkNFVLYvX8sw",
          "e": "AQAB"
        },
        "attributes": {
          "enabled": true,
          "created": 1569259452,
          "updated": 1569259452,
          "recoveryLevel": "Recoverable\u002BPurgeable"
        }
      }
    },
    {
      "RequestUri": "https://heathskv.vault.azure.net/deletedkeys/1340159862?api-version=7.1-preview",
      "RequestMethod": "DELETE",
      "RequestHeaders": {
        "Accept": "application/json",
        "Authorization": "Sanitized",
        "Content-Type": "application/json",
        "traceparent": "00-4dad2aa491c48a448052034f68ea9bf3-d8fa2246e4a2064b-00",
        "User-Agent": [
          "azsdk-net-Security.KeyVault.Keys/4.0.0-dev.20190923.1\u002B19f09c2516ea3e7d461309968d8e56c58f954687",
          "(.NET Framework 4.8.4010.0; Microsoft Windows 10.0.18362 )"
        ],
        "x-ms-client-request-id": "24a33172695cf49ebf0f31266683f074",
        "x-ms-return-client-request-id": "true"
      },
      "RequestBody": null,
      "StatusCode": 204,
      "ResponseHeaders": {
        "Cache-Control": "no-cache",
        "Date": "Mon, 23 Sep 2019 17:24:33 GMT",
        "Expires": "-1",
        "Pragma": "no-cache",
        "Server": "Microsoft-IIS/10.0",
        "Strict-Transport-Security": "max-age=31536000;includeSubDomains",
        "X-AspNet-Version": "4.0.30319",
        "X-Content-Type-Options": "nosniff",
        "x-ms-keyvault-network-info": "addr=131.107.147.193;act_addr_fam=InterNetwork;",
        "x-ms-keyvault-region": "westus",
        "x-ms-keyvault-service-version": "1.1.0.878",
        "x-ms-request-id": "17645aea-242e-48e6-831c-254cf7f3de45",
        "X-Powered-By": "ASP.NET"
      },
      "ResponseBody": []
=======
>>>>>>> 2d11c666
    }
  ],
  "Variables": {
    "AZURE_KEYVAULT_URL": "https://heathskv.vault.azure.net",
    "RandomSeed": "1071078077"
  }
}<|MERGE_RESOLUTION|>--- conflicted
+++ resolved
@@ -1,11 +1,7 @@
 {
   "Entries": [
     {
-<<<<<<< HEAD
-      "RequestUri": "https://heathskv.vault.azure.net/keys/1340159862/create?api-version=7.1-preview",
-=======
       "RequestUri": "https://heathskv.vault.azure.net/keys/1340159862/create?api-version=7.1",
->>>>>>> 2d11c666
       "RequestMethod": "POST",
       "RequestHeaders": {
         "Accept": "application/json",
@@ -45,11 +41,7 @@
       }
     },
     {
-<<<<<<< HEAD
-      "RequestUri": "https://heathskv.vault.azure.net/keys/1340159862/create?api-version=7.1-preview",
-=======
       "RequestUri": "https://heathskv.vault.azure.net/keys/1340159862/create?api-version=7.1",
->>>>>>> 2d11c666
       "RequestMethod": "POST",
       "RequestHeaders": {
         "Accept": "application/json",
@@ -109,11 +101,7 @@
       }
     },
     {
-<<<<<<< HEAD
-      "RequestUri": "https://heathskv.vault.azure.net/keys/1340159862/e6e24d9552cf4256a28018a55cb4eead?api-version=7.1-preview",
-=======
       "RequestUri": "https://heathskv.vault.azure.net/keys/1340159862/05c10e41e2d3470f8ddca276e055f2a4?api-version=7.1",
->>>>>>> 2d11c666
       "RequestMethod": "GET",
       "RequestHeaders": {
         "Accept": "application/json",
@@ -170,11 +158,7 @@
       }
     },
     {
-<<<<<<< HEAD
-      "RequestUri": "https://heathskv.vault.azure.net/keys/1340159862/e6e24d9552cf4256a28018a55cb4eead/sign?api-version=7.1-preview",
-=======
       "RequestUri": "https://heathskv.vault.azure.net/keys/1340159862/05c10e41e2d3470f8ddca276e055f2a4/sign?api-version=7.1",
->>>>>>> 2d11c666
       "RequestMethod": "POST",
       "RequestHeaders": {
         "Accept": "application/json",
@@ -216,11 +200,7 @@
       }
     },
     {
-<<<<<<< HEAD
-      "RequestUri": "https://heathskv.vault.azure.net/keys/1340159862/e6e24d9552cf4256a28018a55cb4eead/verify?api-version=7.1-preview",
-=======
       "RequestUri": "https://heathskv.vault.azure.net/keys/1340159862/05c10e41e2d3470f8ddca276e055f2a4/verify?api-version=7.1",
->>>>>>> 2d11c666
       "RequestMethod": "POST",
       "RequestHeaders": {
         "Accept": "application/json",
@@ -260,103 +240,6 @@
       "ResponseBody": {
         "value": true
       }
-<<<<<<< HEAD
-    },
-    {
-      "RequestUri": "https://heathskv.vault.azure.net/keys/1340159862?api-version=7.1-preview",
-      "RequestMethod": "DELETE",
-      "RequestHeaders": {
-        "Accept": "application/json",
-        "Authorization": "Sanitized",
-        "Content-Type": "application/json",
-        "traceparent": "00-bc94016cbea8054cb04d310b0582db8c-3127e14ddb067249-00",
-        "User-Agent": [
-          "azsdk-net-Security.KeyVault.Keys/4.0.0-dev.20190923.1\u002B19f09c2516ea3e7d461309968d8e56c58f954687",
-          "(.NET Framework 4.8.4010.0; Microsoft Windows 10.0.18362 )"
-        ],
-        "x-ms-client-request-id": "4905467ab1cb460af8e392e615c33cd9",
-        "x-ms-return-client-request-id": "true"
-      },
-      "RequestBody": null,
-      "StatusCode": 200,
-      "ResponseHeaders": {
-        "Cache-Control": "no-cache",
-        "Content-Length": "781",
-        "Content-Type": "application/json; charset=utf-8",
-        "Date": "Mon, 23 Sep 2019 17:24:12 GMT",
-        "Expires": "-1",
-        "Pragma": "no-cache",
-        "Server": "Microsoft-IIS/10.0",
-        "Strict-Transport-Security": "max-age=31536000;includeSubDomains",
-        "X-AspNet-Version": "4.0.30319",
-        "X-Content-Type-Options": "nosniff",
-        "x-ms-keyvault-network-info": "addr=131.107.147.193;act_addr_fam=InterNetwork;",
-        "x-ms-keyvault-region": "westus",
-        "x-ms-keyvault-service-version": "1.1.0.878",
-        "x-ms-request-id": "00a535ea-ff7a-4bc2-9c18-daf091f731c1",
-        "X-Powered-By": "ASP.NET"
-      },
-      "ResponseBody": {
-        "recoveryId": "https://heathskv.vault.azure.net/deletedkeys/1340159862",
-        "deletedDate": 1569259452,
-        "scheduledPurgeDate": 1577035452,
-        "key": {
-          "kid": "https://heathskv.vault.azure.net/keys/1340159862/e6e24d9552cf4256a28018a55cb4eead",
-          "kty": "RSA",
-          "key_ops": [
-            "encrypt",
-            "decrypt",
-            "sign",
-            "verify",
-            "wrapKey",
-            "unwrapKey"
-          ],
-          "n": "henqXgnkGR5_8bOIs00cRgrl7-Ai9sJWNEqJTHbxkO0Db_1jan1hy6tTZaJE7KSoWJgQ7b_5sQCoKaVGMQcjtPOILzOKFe2tJlh7NBnJcS6ClU14W7qlb5a14WYIFGC9wzqKlDzhN6sm8C7_ta06yvBcRcbAVdSduEekHTvhYFjs4k7iXqS00LihV87uEYMiVspJuXP9yybk4Kz2N5owJZfs1krNMP_2LSgbLajYp090nTBt_5D8LsbQZtH1ubmKAAcHyKsQfg8-0DMN9kVqpKWiKkiF9Kcq8aXOmAuczJl4HaBNpvDoudCJokWeQFp4Z4-vQlJSBdnkNFVLYvX8sw",
-          "e": "AQAB"
-        },
-        "attributes": {
-          "enabled": true,
-          "created": 1569259452,
-          "updated": 1569259452,
-          "recoveryLevel": "Recoverable\u002BPurgeable"
-        }
-      }
-    },
-    {
-      "RequestUri": "https://heathskv.vault.azure.net/deletedkeys/1340159862?api-version=7.1-preview",
-      "RequestMethod": "DELETE",
-      "RequestHeaders": {
-        "Accept": "application/json",
-        "Authorization": "Sanitized",
-        "Content-Type": "application/json",
-        "traceparent": "00-4dad2aa491c48a448052034f68ea9bf3-d8fa2246e4a2064b-00",
-        "User-Agent": [
-          "azsdk-net-Security.KeyVault.Keys/4.0.0-dev.20190923.1\u002B19f09c2516ea3e7d461309968d8e56c58f954687",
-          "(.NET Framework 4.8.4010.0; Microsoft Windows 10.0.18362 )"
-        ],
-        "x-ms-client-request-id": "24a33172695cf49ebf0f31266683f074",
-        "x-ms-return-client-request-id": "true"
-      },
-      "RequestBody": null,
-      "StatusCode": 204,
-      "ResponseHeaders": {
-        "Cache-Control": "no-cache",
-        "Date": "Mon, 23 Sep 2019 17:24:33 GMT",
-        "Expires": "-1",
-        "Pragma": "no-cache",
-        "Server": "Microsoft-IIS/10.0",
-        "Strict-Transport-Security": "max-age=31536000;includeSubDomains",
-        "X-AspNet-Version": "4.0.30319",
-        "X-Content-Type-Options": "nosniff",
-        "x-ms-keyvault-network-info": "addr=131.107.147.193;act_addr_fam=InterNetwork;",
-        "x-ms-keyvault-region": "westus",
-        "x-ms-keyvault-service-version": "1.1.0.878",
-        "x-ms-request-id": "17645aea-242e-48e6-831c-254cf7f3de45",
-        "X-Powered-By": "ASP.NET"
-      },
-      "ResponseBody": []
-=======
->>>>>>> 2d11c666
     }
   ],
   "Variables": {
