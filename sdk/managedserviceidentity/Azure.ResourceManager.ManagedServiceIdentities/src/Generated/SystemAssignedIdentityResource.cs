--- conflicted
+++ resolved
@@ -133,188 +133,5 @@
                 throw;
             }
         }
-<<<<<<< HEAD
-=======
-
-        /// <summary>
-        /// Add a tag to the current resource.
-        /// Request Path: /{scope}/providers/Microsoft.ManagedIdentity/identities/default
-        /// Operation Id: SystemAssignedIdentities_GetByScope
-        /// </summary>
-        /// <param name="key"> The key for the tag. </param>
-        /// <param name="value"> The value for the tag. </param>
-        /// <param name="cancellationToken"> The cancellation token to use. </param>
-        /// <exception cref="ArgumentNullException"> <paramref name="key"/> or <paramref name="value"/> is null. </exception>
-        public virtual async Task<Response<SystemAssignedIdentityResource>> AddTagAsync(string key, string value, CancellationToken cancellationToken = default)
-        {
-            Argument.AssertNotNull(key, nameof(key));
-            Argument.AssertNotNull(value, nameof(value));
-
-            using var scope = _systemAssignedIdentityClientDiagnostics.CreateScope("SystemAssignedIdentityResource.AddTag");
-            scope.Start();
-            try
-            {
-                var originalTags = await GetTagResource().GetAsync(cancellationToken).ConfigureAwait(false);
-                originalTags.Value.Data.TagValues[key] = value;
-                await GetTagResource().CreateOrUpdateAsync(WaitUntil.Completed, originalTags.Value.Data, cancellationToken: cancellationToken).ConfigureAwait(false);
-                var originalResponse = await _systemAssignedIdentityRestClient.GetByScopeAsync(Id.Parent, cancellationToken).ConfigureAwait(false);
-                return Response.FromValue(new SystemAssignedIdentityResource(Client, originalResponse.Value), originalResponse.GetRawResponse());
-            }
-            catch (Exception e)
-            {
-                scope.Failed(e);
-                throw;
-            }
-        }
-
-        /// <summary>
-        /// Add a tag to the current resource.
-        /// Request Path: /{scope}/providers/Microsoft.ManagedIdentity/identities/default
-        /// Operation Id: SystemAssignedIdentities_GetByScope
-        /// </summary>
-        /// <param name="key"> The key for the tag. </param>
-        /// <param name="value"> The value for the tag. </param>
-        /// <param name="cancellationToken"> The cancellation token to use. </param>
-        /// <exception cref="ArgumentNullException"> <paramref name="key"/> or <paramref name="value"/> is null. </exception>
-        public virtual Response<SystemAssignedIdentityResource> AddTag(string key, string value, CancellationToken cancellationToken = default)
-        {
-            Argument.AssertNotNull(key, nameof(key));
-            Argument.AssertNotNull(value, nameof(value));
-
-            using var scope = _systemAssignedIdentityClientDiagnostics.CreateScope("SystemAssignedIdentityResource.AddTag");
-            scope.Start();
-            try
-            {
-                var originalTags = GetTagResource().Get(cancellationToken);
-                originalTags.Value.Data.TagValues[key] = value;
-                GetTagResource().CreateOrUpdate(WaitUntil.Completed, originalTags.Value.Data, cancellationToken: cancellationToken);
-                var originalResponse = _systemAssignedIdentityRestClient.GetByScope(Id.Parent, cancellationToken);
-                return Response.FromValue(new SystemAssignedIdentityResource(Client, originalResponse.Value), originalResponse.GetRawResponse());
-            }
-            catch (Exception e)
-            {
-                scope.Failed(e);
-                throw;
-            }
-        }
-
-        /// <summary>
-        /// Replace the tags on the resource with the given set.
-        /// Request Path: /{scope}/providers/Microsoft.ManagedIdentity/identities/default
-        /// Operation Id: SystemAssignedIdentities_GetByScope
-        /// </summary>
-        /// <param name="tags"> The set of tags to use as replacement. </param>
-        /// <param name="cancellationToken"> The cancellation token to use. </param>
-        /// <exception cref="ArgumentNullException"> <paramref name="tags"/> is null. </exception>
-        public virtual async Task<Response<SystemAssignedIdentityResource>> SetTagsAsync(IDictionary<string, string> tags, CancellationToken cancellationToken = default)
-        {
-            Argument.AssertNotNull(tags, nameof(tags));
-
-            using var scope = _systemAssignedIdentityClientDiagnostics.CreateScope("SystemAssignedIdentityResource.SetTags");
-            scope.Start();
-            try
-            {
-                await GetTagResource().DeleteAsync(WaitUntil.Completed, cancellationToken: cancellationToken).ConfigureAwait(false);
-                var originalTags = await GetTagResource().GetAsync(cancellationToken).ConfigureAwait(false);
-                originalTags.Value.Data.TagValues.ReplaceWith(tags);
-                await GetTagResource().CreateOrUpdateAsync(WaitUntil.Completed, originalTags.Value.Data, cancellationToken: cancellationToken).ConfigureAwait(false);
-                var originalResponse = await _systemAssignedIdentityRestClient.GetByScopeAsync(Id.Parent, cancellationToken).ConfigureAwait(false);
-                return Response.FromValue(new SystemAssignedIdentityResource(Client, originalResponse.Value), originalResponse.GetRawResponse());
-            }
-            catch (Exception e)
-            {
-                scope.Failed(e);
-                throw;
-            }
-        }
-
-        /// <summary>
-        /// Replace the tags on the resource with the given set.
-        /// Request Path: /{scope}/providers/Microsoft.ManagedIdentity/identities/default
-        /// Operation Id: SystemAssignedIdentities_GetByScope
-        /// </summary>
-        /// <param name="tags"> The set of tags to use as replacement. </param>
-        /// <param name="cancellationToken"> The cancellation token to use. </param>
-        /// <exception cref="ArgumentNullException"> <paramref name="tags"/> is null. </exception>
-        public virtual Response<SystemAssignedIdentityResource> SetTags(IDictionary<string, string> tags, CancellationToken cancellationToken = default)
-        {
-            Argument.AssertNotNull(tags, nameof(tags));
-
-            using var scope = _systemAssignedIdentityClientDiagnostics.CreateScope("SystemAssignedIdentityResource.SetTags");
-            scope.Start();
-            try
-            {
-                GetTagResource().Delete(WaitUntil.Completed, cancellationToken: cancellationToken);
-                var originalTags = GetTagResource().Get(cancellationToken);
-                originalTags.Value.Data.TagValues.ReplaceWith(tags);
-                GetTagResource().CreateOrUpdate(WaitUntil.Completed, originalTags.Value.Data, cancellationToken: cancellationToken);
-                var originalResponse = _systemAssignedIdentityRestClient.GetByScope(Id.Parent, cancellationToken);
-                return Response.FromValue(new SystemAssignedIdentityResource(Client, originalResponse.Value), originalResponse.GetRawResponse());
-            }
-            catch (Exception e)
-            {
-                scope.Failed(e);
-                throw;
-            }
-        }
-
-        /// <summary>
-        /// Removes a tag by key from the resource.
-        /// Request Path: /{scope}/providers/Microsoft.ManagedIdentity/identities/default
-        /// Operation Id: SystemAssignedIdentities_GetByScope
-        /// </summary>
-        /// <param name="key"> The key for the tag. </param>
-        /// <param name="cancellationToken"> The cancellation token to use. </param>
-        /// <exception cref="ArgumentNullException"> <paramref name="key"/> is null. </exception>
-        public virtual async Task<Response<SystemAssignedIdentityResource>> RemoveTagAsync(string key, CancellationToken cancellationToken = default)
-        {
-            Argument.AssertNotNull(key, nameof(key));
-
-            using var scope = _systemAssignedIdentityClientDiagnostics.CreateScope("SystemAssignedIdentityResource.RemoveTag");
-            scope.Start();
-            try
-            {
-                var originalTags = await GetTagResource().GetAsync(cancellationToken).ConfigureAwait(false);
-                originalTags.Value.Data.TagValues.Remove(key);
-                await GetTagResource().CreateOrUpdateAsync(WaitUntil.Completed, originalTags.Value.Data, cancellationToken: cancellationToken).ConfigureAwait(false);
-                var originalResponse = await _systemAssignedIdentityRestClient.GetByScopeAsync(Id.Parent, cancellationToken).ConfigureAwait(false);
-                return Response.FromValue(new SystemAssignedIdentityResource(Client, originalResponse.Value), originalResponse.GetRawResponse());
-            }
-            catch (Exception e)
-            {
-                scope.Failed(e);
-                throw;
-            }
-        }
-
-        /// <summary>
-        /// Removes a tag by key from the resource.
-        /// Request Path: /{scope}/providers/Microsoft.ManagedIdentity/identities/default
-        /// Operation Id: SystemAssignedIdentities_GetByScope
-        /// </summary>
-        /// <param name="key"> The key for the tag. </param>
-        /// <param name="cancellationToken"> The cancellation token to use. </param>
-        /// <exception cref="ArgumentNullException"> <paramref name="key"/> is null. </exception>
-        public virtual Response<SystemAssignedIdentityResource> RemoveTag(string key, CancellationToken cancellationToken = default)
-        {
-            Argument.AssertNotNull(key, nameof(key));
-
-            using var scope = _systemAssignedIdentityClientDiagnostics.CreateScope("SystemAssignedIdentityResource.RemoveTag");
-            scope.Start();
-            try
-            {
-                var originalTags = GetTagResource().Get(cancellationToken);
-                originalTags.Value.Data.TagValues.Remove(key);
-                GetTagResource().CreateOrUpdate(WaitUntil.Completed, originalTags.Value.Data, cancellationToken: cancellationToken);
-                var originalResponse = _systemAssignedIdentityRestClient.GetByScope(Id.Parent, cancellationToken);
-                return Response.FromValue(new SystemAssignedIdentityResource(Client, originalResponse.Value), originalResponse.GetRawResponse());
-            }
-            catch (Exception e)
-            {
-                scope.Failed(e);
-                throw;
-            }
-        }
->>>>>>> 203bcb4f
     }
 }