--- conflicted
+++ resolved
@@ -28,13 +28,8 @@
           "Microsoft-HTTPAPI/2.0"
         ],
         "x-ms-client-request-id": "b587147e-ad7f-443b-b298-ae87aef0caa8",
-<<<<<<< HEAD
-        "x-ms-request-id": "e073529a-f01e-0048-311a-5b8cb5000000",
-        "x-ms-version": "2020-02-10"
-=======
         "x-ms-request-id": "211bcd1b-301e-0013-70f9-8577f8000000",
-        "x-ms-version": "2019-12-12"
->>>>>>> 548336e6
+        "x-ms-version": "2020-02-10"
       },
       "ResponseBody": []
     },
@@ -71,12 +66,7 @@
         "x-ms-content-crc64": "Mbtq3o4hM0Q=",
         "x-ms-request-id": "211bcd70-301e-0013-3af9-8577f8000000",
         "x-ms-request-server-encrypted": "true",
-<<<<<<< HEAD
-        "x-ms-version": "2020-02-10",
-        "x-ms-version-id": "2020-07-16T02:43:44.7422612Z"
-=======
-        "x-ms-version": "2019-12-12"
->>>>>>> 548336e6
+        "x-ms-version": "2020-02-10"
       },
       "ResponseBody": []
     },
@@ -119,7 +109,7 @@
         "x-ms-lease-status": "unlocked",
         "x-ms-request-id": "211bcd8c-301e-0013-51f9-8577f8000000",
         "x-ms-server-encrypted": "true",
-        "x-ms-version": "2019-12-12"
+        "x-ms-version": "2020-02-10"
       },
       "ResponseBody": []
     },
@@ -136,7 +126,7 @@
         "x-ms-date": "Tue, 08 Sep 2020 15:59:59 GMT",
         "x-ms-range": "bytes=0-511",
         "x-ms-return-client-request-id": "true",
-        "x-ms-version": "2019-12-12"
+        "x-ms-version": "2020-02-10"
       },
       "RequestBody": null,
       "StatusCode": 206,
@@ -161,12 +151,7 @@
         "x-ms-lease-status": "unlocked",
         "x-ms-request-id": "211bcdae-301e-0013-6ff9-8577f8000000",
         "x-ms-server-encrypted": "true",
-<<<<<<< HEAD
-        "x-ms-version": "2020-02-10",
-        "x-ms-version-id": "2020-07-16T02:43:44.7422612Z"
-=======
-        "x-ms-version": "2019-12-12"
->>>>>>> 548336e6
+        "x-ms-version": "2020-02-10"
       },
       "ResponseBody": "ETcOaUPIHrvPDiKvOoSd6QJEcyzkF0nBd\u002BGKH/PYVNI72RjAG05wtvbL5nGKjAou\u002B8SEaXydw/rtTPJhPf7H9rlQc2Br3M200702GDDYN\u002BvXXCMuVOpVnhUe089cDnj3BO\u002B4Ohmpwh730Ja/ZqvJFRQGiuHbmKHO\u002BtRKTAn\u002BV8REPhNBH/zSLZkFN4RUljdqVb66VoSXHGxO6UBEX3YV\u002BHjReiiXiPUYNFxH1mAdeWSd4PdLQwFArSGn8jW8jc4j7z8LgxsP083IoiEoT0YLMHDbpn5\u002BybR3kc0G75W/XKaNJOYhEfZJjg0pgqHfF13bnMHF4OdPpCaKlPFNCOM4CUV6mitg6h95khhxVUYTl3lwK1PT\u002BXu/PX/AlnwF\u002B4Up8HlbZHwxerGiTE3O3k/fd/x33d2QZQ/Ju1ysoFOjdJeTSGTNtzP8PrChMK0u8V8w4R\u002BAjR2nmYtpkakghdpe/9i1O5bqEb/Jep8t7jRim8r9e780IuZ5667YYyWJ3LjVQzHUeLbJRc9gthJ\u002BeqpXB/bfIgkbKdzxPE/nEa6ZP53mV6sCjSIUMzbv1GvT\u002B3AEgVsvqrmvuhlV4zxm4jMhxnd0mCP\u002BVHnTyu/TK1VwHkDf45BSaZTjN5ySrKrmrVACzg30XmNNBS3iW9/K24/D5cX7h/\u002BjzlzikWCGbKfP7Rw="
     },
@@ -235,12 +220,7 @@
         "x-ms-content-crc64": "nJdYIgY0DZ0=",
         "x-ms-request-id": "211bcdea-301e-0013-1ff9-8577f8000000",
         "x-ms-request-server-encrypted": "true",
-<<<<<<< HEAD
-        "x-ms-version": "2020-02-10",
-        "x-ms-version-id": "2020-07-16T02:43:44.8963691Z"
-=======
-        "x-ms-version": "2019-12-12"
->>>>>>> 548336e6
+        "x-ms-version": "2020-02-10"
       },
       "ResponseBody": []
     },
@@ -273,13 +253,8 @@
         "Vary": "Origin",
         "x-ms-client-request-id": "3a0a6c0a-d560-0140-c3c4-8a98ab6b5aa0",
         "x-ms-error-code": "ConditionNotMet",
-<<<<<<< HEAD
-        "x-ms-request-id": "e07352d3-f01e-0048-611a-5b8cb5000000",
-        "x-ms-version": "2020-02-10"
-=======
         "x-ms-request-id": "211bcdf3-301e-0013-27f9-8577f8000000",
-        "x-ms-version": "2019-12-12"
->>>>>>> 548336e6
+        "x-ms-version": "2020-02-10"
       },
       "ResponseBody": [
         "\uFEFF\u003C?xml version=\u00221.0\u0022 encoding=\u0022utf-8\u0022?\u003E\u003CError\u003E\u003CCode\u003EConditionNotMet\u003C/Code\u003E\u003CMessage\u003EThe condition specified using HTTP conditional header(s) is not met.\n",
@@ -311,15 +286,9 @@
           "Windows-Azure-Blob/1.0",
           "Microsoft-HTTPAPI/2.0"
         ],
-<<<<<<< HEAD
-        "x-ms-client-request-id": "3a0a6c0a-d560-0140-c3c4-8a98ab6b5aa0",
-        "x-ms-request-id": "e07352da-f01e-0048-661a-5b8cb5000000",
-        "x-ms-version": "2020-02-10"
-=======
         "x-ms-client-request-id": "1325f579-512d-c88e-7e66-99ee9d676ae7",
         "x-ms-request-id": "211bce01-301e-0013-33f9-8577f8000000",
-        "x-ms-version": "2019-12-12"
->>>>>>> 548336e6
+        "x-ms-version": "2020-02-10"
       },
       "ResponseBody": []
     }
