--- conflicted
+++ resolved
@@ -28,11 +28,7 @@
           "Microsoft-HTTPAPI/2.0"
         ],
         "x-ms-client-request-id": "407e3e69-afcb-251c-c14a-f47f6d5ed266",
-<<<<<<< HEAD
-        "x-ms-request-id": "69f855f3-701e-0033-3431-f3cd90000000",
-=======
         "x-ms-request-id": "b7d3e3ac-501e-000b-6d48-09b6cb000000",
->>>>>>> 8d420312
         "x-ms-version": "2019-12-12"
       },
       "ResponseBody": []
@@ -100,11 +96,7 @@
         ],
         "x-ms-client-request-id": "be778eda-96aa-693b-1fcc-97b697f5bcac",
         "x-ms-delete-type-permanent": "true",
-<<<<<<< HEAD
-        "x-ms-request-id": "69f855f9-701e-0033-3831-f3cd90000000",
-=======
         "x-ms-request-id": "b7d3e3b6-501e-000b-7348-09b6cb000000",
->>>>>>> 8d420312
         "x-ms-version": "2019-12-12"
       },
       "ResponseBody": []
@@ -134,11 +126,7 @@
           "Microsoft-HTTPAPI/2.0"
         ],
         "x-ms-client-request-id": "64874013-1cc8-e573-16cc-a6f900968973",
-<<<<<<< HEAD
-        "x-ms-request-id": "69f855fb-701e-0033-3a31-f3cd90000000",
-=======
         "x-ms-request-id": "b7d3e3b7-501e-000b-7448-09b6cb000000",
->>>>>>> 8d420312
         "x-ms-version": "2019-12-12"
       },
       "ResponseBody": []
