{
  "Entries": [
    {
      "RequestUri": "https://seanmcccanary.blob.core.windows.net/test-container-c48400bf-4e01-fddb-4638-6fd72d44d948?restype=container",
      "RequestMethod": "PUT",
      "RequestHeaders": {
        "Authorization": "Sanitized",
        "traceparent": "00-35a11286f3f0164fa91a0fcc39cb646a-95c6cf3830b43245-00",
        "User-Agent": [
          "azsdk-net-Storage.Blobs/12.5.0-dev.20200402.1",
          "(.NET Core 4.6.28325.01; Microsoft Windows 10.0.18362 )"
        ],
        "x-ms-blob-public-access": "container",
        "x-ms-client-request-id": "3c535e3d-1178-012c-2a3d-61c3c413047a",
        "x-ms-date": "Thu, 02 Apr 2020 23:41:45 GMT",
        "x-ms-return-client-request-id": "true",
        "x-ms-version": "2019-12-12"
      },
      "RequestBody": null,
      "StatusCode": 201,
      "ResponseHeaders": {
        "Content-Length": "0",
        "Date": "Thu, 02 Apr 2020 23:41:45 GMT",
        "ETag": "\u00220x8D7D75F676CD384\u0022",
        "Last-Modified": "Thu, 02 Apr 2020 23:41:45 GMT",
        "Server": [
          "Windows-Azure-Blob/1.0",
          "Microsoft-HTTPAPI/2.0"
        ],
        "x-ms-client-request-id": "3c535e3d-1178-012c-2a3d-61c3c413047a",
<<<<<<< HEAD
        "x-ms-request-id": "0507de19-b01e-002c-4030-f37e94000000",
=======
        "x-ms-request-id": "eff7405d-e01e-007c-2048-09635f000000",
>>>>>>> 8d420312
        "x-ms-version": "2019-12-12"
      },
      "ResponseBody": []
    },
    {
      "RequestUri": "https://seanmcccanary.blob.core.windows.net/test-container-c48400bf-4e01-fddb-4638-6fd72d44d948/test-blob-a4e59a7e-290b-a1d6-199d-080f24fcec4b",
      "RequestMethod": "PUT",
      "RequestHeaders": {
        "Authorization": "Sanitized",
        "Content-Length": "1024",
        "traceparent": "00-ce69e24548661848ad3d3b8839ac6c9b-139956a4138b134d-00",
        "User-Agent": [
          "azsdk-net-Storage.Blobs/12.5.0-dev.20200402.1",
          "(.NET Core 4.6.28325.01; Microsoft Windows 10.0.18362 )"
        ],
        "x-ms-blob-type": "BlockBlob",
        "x-ms-client-request-id": "7334fa9d-fda2-1d44-6436-097952ce115f",
        "x-ms-date": "Thu, 02 Apr 2020 23:41:46 GMT",
        "x-ms-return-client-request-id": "true",
        "x-ms-version": "2019-12-12"
      },
      "RequestBody": "tOiZzvCcz/vgSIRrvCMip\u002B2wYHYV4HwTiLEj2gkd3C5QFg/cejWJ4crqw8KlauX2e2AidJt2NdNrhUY/efXxw2tVGqYURS23Jn6rKxy5bh3MLF\u002Bp\u002BmiT2uA7cPTvSmjV\u002BABWUFA\u002B4jUyak0cywm2shcockyVSMgDwkDF2NU5yNsW1TIcYh7NjUopdpAadg7WhL3cxtcbP7A3U40PeAlg\u002BaJyBvXXmk/5W\u002BQCbNE46Esx71QXXAID\u002BpaB5A6QvhVAyX3tqHAZ/\u002Bpt42ryGdPf/2tC3Ym1SJyfbgtfVbVBaJ3PwqJUSkDaGO9pqXmXEODCouWjTeCLioDhTTlluak1LHrNI1cwirQqaMSZS58iB14rnLLPnRu8Qzcic/wGdV5FNHz/yu2JkhcweOUc8j/hvkXbOh33ZY9fEd8gDhe3JPJlUxciIz1woQqaniQ1n1H4QLW2KztBTs7sn7kNaYQAeFTytp4nvpoIapgTXMdrKXGOJ81iAfi3JAVJNYSEYjiFmiXPQumy0IEarsCiLvEHgXVHf0G2nXdcO5KZ3okWgwdgjcKhm\u002BeI21dMR1I3FPYTQbQOPOP2z/2ucwdXGPH4BCq5QqAvZeWOv6PpalUkJCabhpzVCEckab3F8ijfMcJmU0MoftJV5NzOf30/DGSniU/hu5JUI/zjlNjjaXK9ro7ggxYR/KVTRqHABojK5V1YHWnY/nUwETBGRer6cnppEdHuXolOlY2qjXTxlBx0GK97ikwJ5LAYsHLmy7a6WdQmV/W324bTCofbLnABP30T0iw6f\u002BcuXywh1a0WZ8rW7zSfyjwnvD0pp3/ELrU/F3H10viKgNnt9/jIlgXYvaK8BD87YXRA7BXuEddnajF24b48IZTSTG9astNEXiY3UOrcByl2A7X8tObim24ChY3HUbRHm5sO6rjP4K6h/I3vt8Hti2IIAN0IP22u77EAWC1FfAxy8LROzhxwpiIHW7dY8\u002BStFPoqv1HWPlwtX/sHzoeBW3\u002BBfMYMnrxFl1m6AeO2VfvMU0QzG726m7JYIG4hadeahgA313YdoHU95Cf4Gz14dwr/OntDTT/BxuEUtH1NJC6BH3vjfn6ErrLP9TaWwn9036lkIS5cVzjAdRCVCez38MD5dvvClfmLe4vIdFgIKwNin9TU6AL/JchCIght76XG1wV2nEyDskqw2aailOPgt0oMMmkXIge9\u002BVEzf3LwHYvmApxSko633u2KJA9bXJDlYmu\u002BYbw7rrT\u002BuKL7UDLYv7savJFGjSW7VVR8jf73YZzAThwGMbzPqlPoVNnsvI66sWVUQaD\u002Bn9VGAwtovyC2BlYFOgEV0Y3\u002BSxI\u002BXjhLzpjFwdyZoiD8wa9HwC6wZw==",
      "StatusCode": 201,
      "ResponseHeaders": {
        "Content-Length": "0",
        "Content-MD5": "\u002BEy8nkNK3FAKE7NdZKQvWQ==",
        "Date": "Thu, 02 Apr 2020 23:41:45 GMT",
        "ETag": "\u00220x8D7D75F67799AA0\u0022",
        "Last-Modified": "Thu, 02 Apr 2020 23:41:45 GMT",
        "Server": [
          "Windows-Azure-Blob/1.0",
          "Microsoft-HTTPAPI/2.0"
        ],
        "x-ms-client-request-id": "7334fa9d-fda2-1d44-6436-097952ce115f",
        "x-ms-content-crc64": "72PpmRqRqN0=",
        "x-ms-request-id": "eff74065-e01e-007c-2648-09635f000000",
        "x-ms-request-server-encrypted": "true",
        "x-ms-version": "2019-12-12"
      },
      "ResponseBody": []
    },
    {
      "RequestUri": "https://seanmcccanary.blob.core.windows.net/test-container-c48400bf-4e01-fddb-4638-6fd72d44d948/test-blob-a4e59a7e-290b-a1d6-199d-080f24fcec4b?comp=snapshot",
      "RequestMethod": "PUT",
      "RequestHeaders": {
        "Authorization": "Sanitized",
        "traceparent": "00-dd9d76f368720e4f94eb55e4e0b90434-ffe92c0dcbd37348-00",
        "User-Agent": [
          "azsdk-net-Storage.Blobs/12.5.0-dev.20200402.1",
          "(.NET Core 4.6.28325.01; Microsoft Windows 10.0.18362 )"
        ],
        "x-ms-client-request-id": "c5aa6e00-3df9-ecc4-ee14-e94cdc0839d5",
        "x-ms-date": "Thu, 02 Apr 2020 23:41:46 GMT",
        "x-ms-return-client-request-id": "true",
        "x-ms-version": "2019-12-12"
      },
      "RequestBody": null,
      "StatusCode": 201,
      "ResponseHeaders": {
        "Content-Length": "0",
        "Date": "Thu, 02 Apr 2020 23:41:45 GMT",
        "ETag": "\u00220x8D7D75F67799AA0\u0022",
        "Last-Modified": "Thu, 02 Apr 2020 23:41:45 GMT",
        "Server": [
          "Windows-Azure-Blob/1.0",
          "Microsoft-HTTPAPI/2.0"
        ],
        "x-ms-client-request-id": "c5aa6e00-3df9-ecc4-ee14-e94cdc0839d5",
        "x-ms-request-id": "eff7406d-e01e-007c-2e48-09635f000000",
        "x-ms-request-server-encrypted": "false",
<<<<<<< HEAD
        "x-ms-snapshot": "2020-03-05T20:55:23.5338816Z",
=======
        "x-ms-snapshot": "2020-04-02T23:41:45.4922761Z",
>>>>>>> 8d420312
        "x-ms-version": "2019-12-12"
      },
      "ResponseBody": []
    },
    {
      "RequestUri": "https://seanmcccanary.blob.core.windows.net/test-container-c48400bf-4e01-fddb-4638-6fd72d44d948?restype=container",
      "RequestMethod": "DELETE",
      "RequestHeaders": {
        "Authorization": "Sanitized",
        "traceparent": "00-4bc64bd32211024e9f0663491d881f65-4ded23cddf6e7f4c-00",
        "User-Agent": [
          "azsdk-net-Storage.Blobs/12.5.0-dev.20200402.1",
          "(.NET Core 4.6.28325.01; Microsoft Windows 10.0.18362 )"
        ],
        "x-ms-client-request-id": "e4789b0b-4b24-1065-1f3a-1c17007c0b0e",
        "x-ms-date": "Thu, 02 Apr 2020 23:41:46 GMT",
        "x-ms-return-client-request-id": "true",
        "x-ms-version": "2019-12-12"
      },
      "RequestBody": null,
      "StatusCode": 202,
      "ResponseHeaders": {
        "Content-Length": "0",
        "Date": "Thu, 02 Apr 2020 23:41:45 GMT",
        "Server": [
          "Windows-Azure-Blob/1.0",
          "Microsoft-HTTPAPI/2.0"
        ],
        "x-ms-client-request-id": "e4789b0b-4b24-1065-1f3a-1c17007c0b0e",
<<<<<<< HEAD
        "x-ms-request-id": "0507de21-b01e-002c-4630-f37e94000000",
=======
        "x-ms-request-id": "eff74077-e01e-007c-3848-09635f000000",
>>>>>>> 8d420312
        "x-ms-version": "2019-12-12"
      },
      "ResponseBody": []
    },
    {
      "RequestUri": "https://seanmcccanary.blob.core.windows.net/test-container-492e47ff-1944-4a06-59f7-94ade05b0ba6?restype=container",
      "RequestMethod": "PUT",
      "RequestHeaders": {
        "Authorization": "Sanitized",
        "traceparent": "00-3556394086d6814a8f09249f4f358408-2382e85557669c4e-00",
        "User-Agent": [
          "azsdk-net-Storage.Blobs/12.5.0-dev.20200402.1",
          "(.NET Core 4.6.28325.01; Microsoft Windows 10.0.18362 )"
        ],
        "x-ms-blob-public-access": "container",
        "x-ms-client-request-id": "99694e40-1219-f2d3-952d-8b2cb6b72fc3",
        "x-ms-date": "Thu, 02 Apr 2020 23:41:46 GMT",
        "x-ms-return-client-request-id": "true",
        "x-ms-version": "2019-12-12"
      },
      "RequestBody": null,
      "StatusCode": 201,
      "ResponseHeaders": {
        "Content-Length": "0",
        "Date": "Thu, 02 Apr 2020 23:41:45 GMT",
        "ETag": "\u00220x8D7D75F67C68C33\u0022",
        "Last-Modified": "Thu, 02 Apr 2020 23:41:45 GMT",
        "Server": [
          "Windows-Azure-Blob/1.0",
          "Microsoft-HTTPAPI/2.0"
        ],
        "x-ms-client-request-id": "99694e40-1219-f2d3-952d-8b2cb6b72fc3",
<<<<<<< HEAD
        "x-ms-request-id": "d5215544-301e-0022-4630-f35724000000",
=======
        "x-ms-request-id": "bca9346f-501e-001b-7e48-0973a3000000",
>>>>>>> 8d420312
        "x-ms-version": "2019-12-12"
      },
      "ResponseBody": []
    },
    {
      "RequestUri": "https://seanmcccanary.blob.core.windows.net/test-container-492e47ff-1944-4a06-59f7-94ade05b0ba6/test-blob-2f5e752e-ca3b-aa7d-95ab-354c26dab15b",
      "RequestMethod": "PUT",
      "RequestHeaders": {
        "Authorization": "Sanitized",
        "Content-Length": "1024",
        "traceparent": "00-46394433f05a03489c482a26d5858604-10b6ad777313604c-00",
        "User-Agent": [
          "azsdk-net-Storage.Blobs/12.5.0-dev.20200402.1",
          "(.NET Core 4.6.28325.01; Microsoft Windows 10.0.18362 )"
        ],
        "x-ms-blob-type": "BlockBlob",
        "x-ms-client-request-id": "8cf83bae-60e3-8294-cc08-8e7b850db487",
        "x-ms-date": "Thu, 02 Apr 2020 23:41:46 GMT",
        "x-ms-return-client-request-id": "true",
        "x-ms-version": "2019-12-12"
      },
      "RequestBody": "Rd9tkvFyjab\u002BTqxiyYTMW8gv/SSfgnl20L8DbtyHy7p8L\u002BfXSp3RvOe3MOweG\u002BAR3tmE992NvMJl9sEybx7JdoLx5pqd9BEqXUA851GMWLXe8o8DA9Td7nIkcVPbnk3J7rpqLDVGc\u002BrIWZqcUdVw2J4MVHyPxnOuE/cneIK9T77zc/iXIiuAmH6lOqk6QZ2cs5m1z0rQOSdGuxk9HvpnCgrbqN7d2LVzjLv96ovJc9Jai8TpCH9zIjnQUWYSQnmDPS\u002BfX5i/v9rjQUKO0k\u002BbfEhG45M2fgKKZ4WkDIdOYUlCeqxcKhQ5mszqBsY95E/pNNUey1/mTb8tFfcSGrJTlOD4TFijP1EzDUjHS3c7TYM1u9eyMJXqWyztLxUdJn8ZlnHmRJj3RfWD6r4WHwFH8cdz3F/boGNKDvErthA8FubIrbUFVQjrPnXiL0XX0zwrpT1NqUkgPfUOmzamy4/kRtTYTXFMQpy/iJ7p\u002BHEeczq1ABHS722cqHC/97rSRHLl/ehx/4XK3mOhjiCrNkSD7yf78ct\u002BEVdnO6UBjErh7EQsA/uJrHS06iGtMWFM8XErOwiS1lKnZ\u002BuQCsPgyFEYv6HbfzJJ\u002BkKyRgep0OD2Gkoz1lFCTxbyhJwP\u002BKKx1CHQlXHAcHI\u002B4UDF349L/ZYKmu95rPIA1nCK6fqWOgKfAXLl2TtuNqrY9PQQfG\u002BGp4YFBF2zNycvz74BNYZ3qKc\u002BJd4dZSRbm2REobf971kABEJzkDWk7MlLtgl9bQEjYExN0leRaUFiqmj5bpZvMeBkADBEBBhxmTkU0a8b3S5iIUBrrx0Cb5oAEeXMq30z24QoGG3Q31s02zgefZeSRs06lk1VBILCYpCVQ/MypO674fYr8sXBkkLlN9Pk4/IDbssYkhQw3dYCZrbcOptoATZKYpuhZlMIeQQKcM2u3X6ektQoGhLZigMfKYwO5VimfDadmYBWYgd3EBkQJWwJU4g3PafGQOYkcNiYgT3G\u002BZSsY/SXEUT9RzDNsAr4yWWWFdUE16ew4DtPeCiovuDKsReFY8F4ckJEOfV3\u002BZDcK6dyAWtowiHs/IO4R5gbVIlPAv/zc2WjHqOSv52xOOerc0yBNr10Ye71mGc\u002BwCuqKeVsJ/aR6LhBz\u002BLI1gKEOsOcDNRLmR7L26EQ/tr9ZV1355a4RRHwGoqUP2faq4vscV2korRWXo/GoExVgerdQ2mFUe5ry/Wyq/JJt1m38S8VI4x8WcKpIIkG8aXEm5mgtvz9VVqcgKVo8vbBDac2D64cP11dYeqn2zBlZNpQ7RBZqAFdupvVeKPnFGfM5xPi0OL2qFs8QlURVnkqNxvKFwTmaGWm2FUSR8a5dUyD2/Mcg5P4Wg==",
      "StatusCode": 201,
      "ResponseHeaders": {
        "Content-Length": "0",
        "Content-MD5": "MwoJLkBLC0obRma4FZNSpw==",
        "Date": "Thu, 02 Apr 2020 23:41:45 GMT",
        "ETag": "\u00220x8D7D75F67D33CAB\u0022",
        "Last-Modified": "Thu, 02 Apr 2020 23:41:45 GMT",
        "Server": [
          "Windows-Azure-Blob/1.0",
          "Microsoft-HTTPAPI/2.0"
        ],
        "x-ms-client-request-id": "8cf83bae-60e3-8294-cc08-8e7b850db487",
        "x-ms-content-crc64": "4fRJmR4wGdA=",
        "x-ms-request-id": "bca93478-501e-001b-0248-0973a3000000",
        "x-ms-request-server-encrypted": "true",
        "x-ms-version": "2019-12-12"
      },
      "ResponseBody": []
    },
    {
      "RequestUri": "https://seanmcccanary.blob.core.windows.net/test-container-492e47ff-1944-4a06-59f7-94ade05b0ba6/test-blob-2f5e752e-ca3b-aa7d-95ab-354c26dab15b?comp=snapshot",
      "RequestMethod": "PUT",
      "RequestHeaders": {
        "Authorization": "Sanitized",
        "If-Modified-Since": "Wed, 01 Apr 2020 23:41:45 GMT",
        "traceparent": "00-a6404b3827edf4428e04d1b85896a06b-f062e59417ec6e48-00",
        "User-Agent": [
          "azsdk-net-Storage.Blobs/12.5.0-dev.20200402.1",
          "(.NET Core 4.6.28325.01; Microsoft Windows 10.0.18362 )"
        ],
        "x-ms-client-request-id": "476e74f5-6b9b-e476-1f9a-99a3bde89c9d",
        "x-ms-date": "Thu, 02 Apr 2020 23:41:46 GMT",
        "x-ms-return-client-request-id": "true",
        "x-ms-version": "2019-12-12"
      },
      "RequestBody": null,
      "StatusCode": 201,
      "ResponseHeaders": {
        "Content-Length": "0",
        "Date": "Thu, 02 Apr 2020 23:41:45 GMT",
        "ETag": "\u00220x8D7D75F67D33CAB\u0022",
        "Last-Modified": "Thu, 02 Apr 2020 23:41:45 GMT",
        "Server": [
          "Windows-Azure-Blob/1.0",
          "Microsoft-HTTPAPI/2.0"
        ],
        "x-ms-client-request-id": "476e74f5-6b9b-e476-1f9a-99a3bde89c9d",
        "x-ms-request-id": "bca93481-501e-001b-0b48-0973a3000000",
        "x-ms-request-server-encrypted": "false",
<<<<<<< HEAD
        "x-ms-snapshot": "2020-03-05T20:55:24.1049199Z",
=======
        "x-ms-snapshot": "2020-04-02T23:41:46.0796948Z",
>>>>>>> 8d420312
        "x-ms-version": "2019-12-12"
      },
      "ResponseBody": []
    },
    {
      "RequestUri": "https://seanmcccanary.blob.core.windows.net/test-container-492e47ff-1944-4a06-59f7-94ade05b0ba6?restype=container",
      "RequestMethod": "DELETE",
      "RequestHeaders": {
        "Authorization": "Sanitized",
        "traceparent": "00-8c7968a877f5ce4499fbc44c0284d08b-5cb46f8cb332c445-00",
        "User-Agent": [
          "azsdk-net-Storage.Blobs/12.5.0-dev.20200402.1",
          "(.NET Core 4.6.28325.01; Microsoft Windows 10.0.18362 )"
        ],
        "x-ms-client-request-id": "11856db7-6c9e-66ec-46db-12b06656ce08",
        "x-ms-date": "Thu, 02 Apr 2020 23:41:47 GMT",
        "x-ms-return-client-request-id": "true",
        "x-ms-version": "2019-12-12"
      },
      "RequestBody": null,
      "StatusCode": 202,
      "ResponseHeaders": {
        "Content-Length": "0",
        "Date": "Thu, 02 Apr 2020 23:41:45 GMT",
        "Server": [
          "Windows-Azure-Blob/1.0",
          "Microsoft-HTTPAPI/2.0"
        ],
        "x-ms-client-request-id": "11856db7-6c9e-66ec-46db-12b06656ce08",
<<<<<<< HEAD
        "x-ms-request-id": "d5215549-301e-0022-4930-f35724000000",
=======
        "x-ms-request-id": "bca9348a-501e-001b-1248-0973a3000000",
>>>>>>> 8d420312
        "x-ms-version": "2019-12-12"
      },
      "ResponseBody": []
    },
    {
      "RequestUri": "https://seanmcccanary.blob.core.windows.net/test-container-32f8ff54-110e-427e-40bf-0530d0842010?restype=container",
      "RequestMethod": "PUT",
      "RequestHeaders": {
        "Authorization": "Sanitized",
        "traceparent": "00-8e76ab57b786d54dbf2b1d8022cc3222-044812ea5a724d4e-00",
        "User-Agent": [
          "azsdk-net-Storage.Blobs/12.5.0-dev.20200402.1",
          "(.NET Core 4.6.28325.01; Microsoft Windows 10.0.18362 )"
        ],
        "x-ms-blob-public-access": "container",
        "x-ms-client-request-id": "c49e929c-1d17-a665-ee43-d1de67bb96c2",
        "x-ms-date": "Thu, 02 Apr 2020 23:41:47 GMT",
        "x-ms-return-client-request-id": "true",
        "x-ms-version": "2019-12-12"
      },
      "RequestBody": null,
      "StatusCode": 201,
      "ResponseHeaders": {
        "Content-Length": "0",
        "Date": "Thu, 02 Apr 2020 23:41:45 GMT",
        "ETag": "\u00220x8D7D75F682091D3\u0022",
        "Last-Modified": "Thu, 02 Apr 2020 23:41:46 GMT",
        "Server": [
          "Windows-Azure-Blob/1.0",
          "Microsoft-HTTPAPI/2.0"
        ],
        "x-ms-client-request-id": "c49e929c-1d17-a665-ee43-d1de67bb96c2",
<<<<<<< HEAD
        "x-ms-request-id": "1dfe0ceb-501e-000b-6e30-f36950000000",
=======
        "x-ms-request-id": "612a2dcb-101e-000a-0a48-09e917000000",
>>>>>>> 8d420312
        "x-ms-version": "2019-12-12"
      },
      "ResponseBody": []
    },
    {
      "RequestUri": "https://seanmcccanary.blob.core.windows.net/test-container-32f8ff54-110e-427e-40bf-0530d0842010/test-blob-406601bb-7e6a-c9a5-01d7-1f2a19b8a1bc",
      "RequestMethod": "PUT",
      "RequestHeaders": {
        "Authorization": "Sanitized",
        "Content-Length": "1024",
        "traceparent": "00-6fbb3f0e6fbd0e4c9d0b5a467892d031-1fcefef6dc317c47-00",
        "User-Agent": [
          "azsdk-net-Storage.Blobs/12.5.0-dev.20200402.1",
          "(.NET Core 4.6.28325.01; Microsoft Windows 10.0.18362 )"
        ],
        "x-ms-blob-type": "BlockBlob",
        "x-ms-client-request-id": "8633fbbf-2204-b417-112d-35d3c1e89e8f",
        "x-ms-date": "Thu, 02 Apr 2020 23:41:47 GMT",
        "x-ms-return-client-request-id": "true",
        "x-ms-version": "2019-12-12"
      },
      "RequestBody": "dhqUPeVb\u002BCzARWIfuR\u002B5V001Cp8dCIAd7NTCP/46jTaiFGdMJ1jcYAk5gCUchQ/iHsfd460Bn26adlEQmbkuhbcrfaW3bDD1WKqW44daAWbF4CA2XamIoHT5srEGy8ZPCvpt8AhpKrKX54oDa7vnP3TqS7iY9ygOo90xvrl\u002B7o3jRtmN7BBeW7Zun3UehTS4EXI8HH8OtxPRX00qOGv4GPn9HyXiWlNji/ACKliz7x2peKxHQdEN1Y/Fu43DNCJKdYZ7IGUP1rcf2ZCPDIy6Hm8vgcC\u002Bsdcn8EqWHJ7GoFfNt7TRN864mqL0J2hBfcgCC5wdk7Jii8SuUzAbebkYWTg4wlTY6eagd\u002Bcdyopu5nKBkxECqAylayzwIuSenCHp3M0vCbt0KiK2fRzLRME5QG2\u002BmuWnFrErk1co58YCAtvGNO28Pty3DWnvSyvw2SZqtuJ23wI7QcUcBHVkS0JbtHpBBRDTfQGRB4x7uMqGOroxvTDjjCLYivMonzpnU8Emk5ewr9MVljjh5dh1v4j6lsm7M44ReCdYaHsdq97GKbPLVSQy1ovmGyb3AaZJYspqLQhxqx8zFRpvV0dY\u002BOtaG7slqmpkyMA91BhnGXeADwWwsn7VVH6TmD8Jwn5EjiI7nebrJLhfBmVIM9YHzPuj70hBp0VthcY9kREqWgVC\u002BUb1K3yQlepMUawYjCGni8xEZtM1A\u002BfczhcfrpOnNKtgBjmQEqB\u002BE1ld9FWYVPillQVF5vQxDPZeGF1lceZXpRwAuIbnFnkrxlJ61w6RQ3oeehiOYU63LvpDMvlDGaFyBk45l5tyvX\u002BLGh\u002BhtzTnzNXiRvbNyEPNSYmMpOSA562xB9G/WKverLyZAkcvFnfFW2UkYNKqpT0KbE4R5hmaCzJy77BjJ3QpA5o6NMb8njISxkh/W4baBmKTtexdzcaj//cVvCbHYjPw\u002B1w4cHB3Ds4b/x/RG6\u002BrmOlNz3KIyzbUlzTO5\u002BELSmMUjmApopbxG6YeQc2m0uRIaSQ9eZPAaC8mZNk8qCfsELW8vIxOgvVTXLPMaopoLcRQhn69ztDQVCYxAz68tXJ/MTEY6hVX\u002Becu6h3f9P2kvTYU6yKoL0Hk62dmHX63lqdBTDhZT0Ou\u002BI2XjuSz8V8ojEUHp8lQ1gLvNP6t8dxodlN1nafES23zZfKVEaBdMPoIPZA4sO7d8HY2aRtFAQewLheQPlO4ZEDYFELWu8RikgMDpbRML8Zkl60xjuJSrWTr5OOIzPKnT9lPYJusBzWx1NYXQVtSZP9QK6amh9VehWbd69bh2cYQW1bb/M8ruJB3f7oLOmwJmX/kN6BLAcgD8do1zhte0PoQBuYFd2gwJXMWLgcbUkv61A==",
      "StatusCode": 201,
      "ResponseHeaders": {
        "Content-Length": "0",
        "Content-MD5": "OvP\u002B6/W/rSkP\u002B535\u002B9acBw==",
        "Date": "Thu, 02 Apr 2020 23:41:45 GMT",
        "ETag": "\u00220x8D7D75F682E1770\u0022",
        "Last-Modified": "Thu, 02 Apr 2020 23:41:46 GMT",
        "Server": [
          "Windows-Azure-Blob/1.0",
          "Microsoft-HTTPAPI/2.0"
        ],
        "x-ms-client-request-id": "8633fbbf-2204-b417-112d-35d3c1e89e8f",
        "x-ms-content-crc64": "djPuiW8WNEA=",
        "x-ms-request-id": "612a2dd1-101e-000a-0d48-09e917000000",
        "x-ms-request-server-encrypted": "true",
        "x-ms-version": "2019-12-12"
      },
      "ResponseBody": []
    },
    {
      "RequestUri": "https://seanmcccanary.blob.core.windows.net/test-container-32f8ff54-110e-427e-40bf-0530d0842010/test-blob-406601bb-7e6a-c9a5-01d7-1f2a19b8a1bc?comp=snapshot",
      "RequestMethod": "PUT",
      "RequestHeaders": {
        "Authorization": "Sanitized",
        "If-Unmodified-Since": "Fri, 03 Apr 2020 23:41:45 GMT",
        "traceparent": "00-92dad85cb75e6d44a94690f78b34d047-7b5b0daebce90d45-00",
        "User-Agent": [
          "azsdk-net-Storage.Blobs/12.5.0-dev.20200402.1",
          "(.NET Core 4.6.28325.01; Microsoft Windows 10.0.18362 )"
        ],
        "x-ms-client-request-id": "575b5715-7417-30d0-3f48-8ff88f87cbef",
        "x-ms-date": "Thu, 02 Apr 2020 23:41:47 GMT",
        "x-ms-return-client-request-id": "true",
        "x-ms-version": "2019-12-12"
      },
      "RequestBody": null,
      "StatusCode": 201,
      "ResponseHeaders": {
        "Content-Length": "0",
        "Date": "Thu, 02 Apr 2020 23:41:45 GMT",
        "ETag": "\u00220x8D7D75F682E1770\u0022",
        "Last-Modified": "Thu, 02 Apr 2020 23:41:46 GMT",
        "Server": [
          "Windows-Azure-Blob/1.0",
          "Microsoft-HTTPAPI/2.0"
        ],
        "x-ms-client-request-id": "575b5715-7417-30d0-3f48-8ff88f87cbef",
        "x-ms-request-id": "612a2dd5-101e-000a-1148-09e917000000",
        "x-ms-request-server-encrypted": "false",
<<<<<<< HEAD
        "x-ms-snapshot": "2020-03-05T20:55:24.6709155Z",
=======
        "x-ms-snapshot": "2020-04-02T23:41:46.6801233Z",
>>>>>>> 8d420312
        "x-ms-version": "2019-12-12"
      },
      "ResponseBody": []
    },
    {
      "RequestUri": "https://seanmcccanary.blob.core.windows.net/test-container-32f8ff54-110e-427e-40bf-0530d0842010?restype=container",
      "RequestMethod": "DELETE",
      "RequestHeaders": {
        "Authorization": "Sanitized",
        "traceparent": "00-ac16e292ac3a844787fe2e74f7ddfd59-b408c341b9be9e4f-00",
        "User-Agent": [
          "azsdk-net-Storage.Blobs/12.5.0-dev.20200402.1",
          "(.NET Core 4.6.28325.01; Microsoft Windows 10.0.18362 )"
        ],
        "x-ms-client-request-id": "69bd93a4-478c-c677-2999-c78ac8f2b104",
        "x-ms-date": "Thu, 02 Apr 2020 23:41:47 GMT",
        "x-ms-return-client-request-id": "true",
        "x-ms-version": "2019-12-12"
      },
      "RequestBody": null,
      "StatusCode": 202,
      "ResponseHeaders": {
        "Content-Length": "0",
        "Date": "Thu, 02 Apr 2020 23:41:45 GMT",
        "Server": [
          "Windows-Azure-Blob/1.0",
          "Microsoft-HTTPAPI/2.0"
        ],
        "x-ms-client-request-id": "69bd93a4-478c-c677-2999-c78ac8f2b104",
<<<<<<< HEAD
        "x-ms-request-id": "1dfe0cfb-501e-000b-7c30-f36950000000",
=======
        "x-ms-request-id": "612a2dd8-101e-000a-1348-09e917000000",
>>>>>>> 8d420312
        "x-ms-version": "2019-12-12"
      },
      "ResponseBody": []
    },
    {
      "RequestUri": "https://seanmcccanary.blob.core.windows.net/test-container-d6f0afab-9874-03f7-7bf4-47257a43ad84?restype=container",
      "RequestMethod": "PUT",
      "RequestHeaders": {
        "Authorization": "Sanitized",
        "traceparent": "00-002c0e3597fb724c8f60d55995324154-544452d61fa7244f-00",
        "User-Agent": [
          "azsdk-net-Storage.Blobs/12.5.0-dev.20200402.1",
          "(.NET Core 4.6.28325.01; Microsoft Windows 10.0.18362 )"
        ],
        "x-ms-blob-public-access": "container",
        "x-ms-client-request-id": "d3e0f540-a2ca-0b6d-9bba-ee98ff514be6",
        "x-ms-date": "Thu, 02 Apr 2020 23:41:47 GMT",
        "x-ms-return-client-request-id": "true",
        "x-ms-version": "2019-12-12"
      },
      "RequestBody": null,
      "StatusCode": 201,
      "ResponseHeaders": {
        "Content-Length": "0",
        "Date": "Thu, 02 Apr 2020 23:41:46 GMT",
        "ETag": "\u00220x8D7D75F687A3FEB\u0022",
        "Last-Modified": "Thu, 02 Apr 2020 23:41:47 GMT",
        "Server": [
          "Windows-Azure-Blob/1.0",
          "Microsoft-HTTPAPI/2.0"
        ],
        "x-ms-client-request-id": "d3e0f540-a2ca-0b6d-9bba-ee98ff514be6",
<<<<<<< HEAD
        "x-ms-request-id": "d71451f9-d01e-003a-0930-f38843000000",
=======
        "x-ms-request-id": "8de57762-b01e-0071-5f48-09ab8b000000",
>>>>>>> 8d420312
        "x-ms-version": "2019-12-12"
      },
      "ResponseBody": []
    },
    {
      "RequestUri": "https://seanmcccanary.blob.core.windows.net/test-container-d6f0afab-9874-03f7-7bf4-47257a43ad84/test-blob-1ab942ec-b59e-493b-4dcb-e87fd2e6b929",
      "RequestMethod": "PUT",
      "RequestHeaders": {
        "Authorization": "Sanitized",
        "Content-Length": "1024",
        "traceparent": "00-6d09dc774ca316468462162006569fe5-edfba42878573c41-00",
        "User-Agent": [
          "azsdk-net-Storage.Blobs/12.5.0-dev.20200402.1",
          "(.NET Core 4.6.28325.01; Microsoft Windows 10.0.18362 )"
        ],
        "x-ms-blob-type": "BlockBlob",
        "x-ms-client-request-id": "a0aace14-05fe-bfb4-a3bd-dbebaf03fbbb",
        "x-ms-date": "Thu, 02 Apr 2020 23:41:48 GMT",
        "x-ms-return-client-request-id": "true",
        "x-ms-version": "2019-12-12"
      },
      "RequestBody": "VirlhGLaui5BSWAPdMolm6ngJAeYg36KupaF/7ntOLUBxEHVbMaDEoiL2VVVLNWCpUzV8sKxkNOrWsrLVLp0UxCrDq\u002BITy/iXBF/DKkpNY7BA1ltF0byTzRtKhH8t73NF4ZFqR0m\u002BVYc85WwMoMqgiU8ClBhBzvJuL57GiUd5qRTsfUj5ItwmwkDUCSwQRywQ6fsv61tbBBKe/Ffqt4x/w3xXICOBp6ZzG9HXrYXGHahytZ9MSb35kXl2WiaEfAq0VEXv\u002BSbIj0JUvM\u002BJQ1ZMmJ6vd8Hs83n\u002BXY7qC01/7p\u002BHIxlAFmSBqiZc94yucE3i6YFIFQQIh2DMMVuYHkP01M5vwmB8zIJ6Lc3bj/utEC0AxyHL99mbflu4tCTI6UuiaCL\u002Bfm3tpdz/Did2bTelHuEuVxciKN00lIPEhFidcQRCOSfY7tH/E2FEzOnyZRFkE1UDmlI0gH8FyamqKOFEYdzi9HPPjHAPbwP13RwzQm\u002ByoLEDWZbyDXjokuUoFSp/wKsMz3CdVIblNGsOfqMjEod6N4hwQQgGMOb65vmK5xoZdhyxJnL\u002B1QwqXiVro47VxYBdrh1iD3\u002Bixt6J4m2NWg1RNQiGsexUu2K8RiLi2k0YJSE5LTk8tyadDl9UdTKeXMPX2q5GD1PUCTL65YlcgCyRcb0MVCzUVH4iKWOMwAYv3ekeyv/e0dXNZSQGQZFdAE4ywsN1UcjWw4YwZCXwRwjsiwfgfbUssp/nfy7IzhLshOkVWf0CukwgCAd5rm2wHR3bGbaJvIKZBlBjjhKZzjWzA9982u1LqdC7wDWtssQyNyIQ7fRcYsgmfBOs3yx5RnoRxmpOc0Iwj2/lzfxNK1NMMVbwiOBBFuEXFl6Z3sqkQnn7m\u002BxZo4PgIF5EtpTL2RDAYK2VSP1Z0K\u002BJd1zjlvClAYtCUY\u002Bm8k3S0KiB/GBMC31N2X4dDvm8oYs80GxnPEmt37TJSUeBGW4fwrgUl9RPPWwflb1yR/KRxe/EaeIha9Qe1BzrQoI1jIAP/QxBaAn27ZLAR6aMe5eCd4OXvO\u002BMPlbkNcP3o/qqKck9YkrmUF2mDbxPISQtUpiFKQr\u002BXc/QQ/71nXJGPwnYFl2djxkM2\u002Bdl8a8zPN0ytuMrMnqv64v5bN5L8PLrYA5ydwrGj4N/eA0jmKxgnUchguaPGszPKGqR5GJ6wSs0elGgwMXSLCcf6/otjBLfmI9Xai3MXEUBo06gNKthBLciLx5av9yBD5b/by7SoZwX8kuS41b9KB3MXx13Mjd7vudCy100RNjy1hqWzO0WLsGySEJfziEgZQbATiC/Cd1fg/BHj5Z/I21y3808Jhsw9jAbxOn1G/CGIqZWNDa4M8w9N0k8w==",
      "StatusCode": 201,
      "ResponseHeaders": {
        "Content-Length": "0",
        "Content-MD5": "OmlA4s6uryvdAx3hZ5jb1A==",
        "Date": "Thu, 02 Apr 2020 23:41:46 GMT",
        "ETag": "\u00220x8D7D75F68876B48\u0022",
        "Last-Modified": "Thu, 02 Apr 2020 23:41:47 GMT",
        "Server": [
          "Windows-Azure-Blob/1.0",
          "Microsoft-HTTPAPI/2.0"
        ],
        "x-ms-client-request-id": "a0aace14-05fe-bfb4-a3bd-dbebaf03fbbb",
        "x-ms-content-crc64": "U0oca1bIIxs=",
        "x-ms-request-id": "8de57768-b01e-0071-6348-09ab8b000000",
        "x-ms-request-server-encrypted": "true",
        "x-ms-version": "2019-12-12"
      },
      "ResponseBody": []
    },
    {
      "RequestUri": "https://seanmcccanary.blob.core.windows.net/test-container-d6f0afab-9874-03f7-7bf4-47257a43ad84/test-blob-1ab942ec-b59e-493b-4dcb-e87fd2e6b929",
      "RequestMethod": "HEAD",
      "RequestHeaders": {
        "Authorization": "Sanitized",
        "traceparent": "00-ff3dcd4bcd56fd47b4591cb9cc345a3b-06429217876de34d-00",
        "User-Agent": [
          "azsdk-net-Storage.Blobs/12.5.0-dev.20200402.1",
          "(.NET Core 4.6.28325.01; Microsoft Windows 10.0.18362 )"
        ],
        "x-ms-client-request-id": "261c421e-8333-34f4-c9ed-29d678c8094b",
        "x-ms-date": "Thu, 02 Apr 2020 23:41:48 GMT",
        "x-ms-return-client-request-id": "true",
        "x-ms-version": "2019-12-12"
      },
      "RequestBody": null,
      "StatusCode": 200,
      "ResponseHeaders": {
        "Accept-Ranges": "bytes",
        "Content-Length": "1024",
        "Content-MD5": "OmlA4s6uryvdAx3hZ5jb1A==",
        "Content-Type": "application/octet-stream",
        "Date": "Thu, 02 Apr 2020 23:41:46 GMT",
        "ETag": "\u00220x8D7D75F68876B48\u0022",
        "Last-Modified": "Thu, 02 Apr 2020 23:41:47 GMT",
        "Server": [
          "Windows-Azure-Blob/1.0",
          "Microsoft-HTTPAPI/2.0"
        ],
        "x-ms-access-tier": "Hot",
        "x-ms-access-tier-inferred": "true",
        "x-ms-blob-type": "BlockBlob",
        "x-ms-client-request-id": "261c421e-8333-34f4-c9ed-29d678c8094b",
        "x-ms-creation-time": "Thu, 02 Apr 2020 23:41:47 GMT",
        "x-ms-lease-state": "available",
        "x-ms-lease-status": "unlocked",
        "x-ms-request-id": "8de5776b-b01e-0071-6648-09ab8b000000",
        "x-ms-server-encrypted": "true",
        "x-ms-version": "2019-12-12"
      },
      "ResponseBody": []
    },
    {
      "RequestUri": "https://seanmcccanary.blob.core.windows.net/test-container-d6f0afab-9874-03f7-7bf4-47257a43ad84/test-blob-1ab942ec-b59e-493b-4dcb-e87fd2e6b929?comp=snapshot",
      "RequestMethod": "PUT",
      "RequestHeaders": {
        "Authorization": "Sanitized",
        "If-Match": "\u00220x8D7D75F68876B48\u0022",
        "traceparent": "00-074ccf8ad8aeb44787c10f0f70bbcc88-294073be1251e249-00",
        "User-Agent": [
          "azsdk-net-Storage.Blobs/12.5.0-dev.20200402.1",
          "(.NET Core 4.6.28325.01; Microsoft Windows 10.0.18362 )"
        ],
        "x-ms-client-request-id": "6ccd602b-d5e7-c588-db6a-7ad31b3d08f3",
        "x-ms-date": "Thu, 02 Apr 2020 23:41:48 GMT",
        "x-ms-return-client-request-id": "true",
        "x-ms-version": "2019-12-12"
      },
      "RequestBody": null,
      "StatusCode": 201,
      "ResponseHeaders": {
        "Content-Length": "0",
        "Date": "Thu, 02 Apr 2020 23:41:47 GMT",
        "ETag": "\u00220x8D7D75F68876B48\u0022",
        "Last-Modified": "Thu, 02 Apr 2020 23:41:47 GMT",
        "Server": [
          "Windows-Azure-Blob/1.0",
          "Microsoft-HTTPAPI/2.0"
        ],
        "x-ms-client-request-id": "6ccd602b-d5e7-c588-db6a-7ad31b3d08f3",
        "x-ms-request-id": "8de5776f-b01e-0071-6a48-09ab8b000000",
        "x-ms-request-server-encrypted": "false",
<<<<<<< HEAD
        "x-ms-snapshot": "2020-03-05T20:55:25.2978639Z",
=======
        "x-ms-snapshot": "2020-04-02T23:41:47.3375915Z",
>>>>>>> 8d420312
        "x-ms-version": "2019-12-12"
      },
      "ResponseBody": []
    },
    {
      "RequestUri": "https://seanmcccanary.blob.core.windows.net/test-container-d6f0afab-9874-03f7-7bf4-47257a43ad84?restype=container",
      "RequestMethod": "DELETE",
      "RequestHeaders": {
        "Authorization": "Sanitized",
        "traceparent": "00-4475aef941f63843acde06f725501334-545eeaaaa7d01540-00",
        "User-Agent": [
          "azsdk-net-Storage.Blobs/12.5.0-dev.20200402.1",
          "(.NET Core 4.6.28325.01; Microsoft Windows 10.0.18362 )"
        ],
        "x-ms-client-request-id": "18aa2fcc-9cfb-bf63-b7a1-935604f8b37d",
        "x-ms-date": "Thu, 02 Apr 2020 23:41:48 GMT",
        "x-ms-return-client-request-id": "true",
        "x-ms-version": "2019-12-12"
      },
      "RequestBody": null,
      "StatusCode": 202,
      "ResponseHeaders": {
        "Content-Length": "0",
        "Date": "Thu, 02 Apr 2020 23:41:47 GMT",
        "Server": [
          "Windows-Azure-Blob/1.0",
          "Microsoft-HTTPAPI/2.0"
        ],
        "x-ms-client-request-id": "18aa2fcc-9cfb-bf63-b7a1-935604f8b37d",
<<<<<<< HEAD
        "x-ms-request-id": "d7145209-d01e-003a-1230-f38843000000",
=======
        "x-ms-request-id": "8de57770-b01e-0071-6b48-09ab8b000000",
>>>>>>> 8d420312
        "x-ms-version": "2019-12-12"
      },
      "ResponseBody": []
    },
    {
      "RequestUri": "https://seanmcccanary.blob.core.windows.net/test-container-bef4f121-c355-08b6-a62d-f59a6b7e25dc?restype=container",
      "RequestMethod": "PUT",
      "RequestHeaders": {
        "Authorization": "Sanitized",
        "traceparent": "00-0031c7adbf573c4f96afc1d51b179e61-24e5d1aa8acd484a-00",
        "User-Agent": [
          "azsdk-net-Storage.Blobs/12.5.0-dev.20200402.1",
          "(.NET Core 4.6.28325.01; Microsoft Windows 10.0.18362 )"
        ],
        "x-ms-blob-public-access": "container",
        "x-ms-client-request-id": "ade8ed99-390a-09b8-78a1-71cda6c85438",
        "x-ms-date": "Thu, 02 Apr 2020 23:41:48 GMT",
        "x-ms-return-client-request-id": "true",
        "x-ms-version": "2019-12-12"
      },
      "RequestBody": null,
      "StatusCode": 201,
      "ResponseHeaders": {
        "Content-Length": "0",
        "Date": "Thu, 02 Apr 2020 23:41:47 GMT",
        "ETag": "\u00220x8D7D75F68DBB2DC\u0022",
        "Last-Modified": "Thu, 02 Apr 2020 23:41:47 GMT",
        "Server": [
          "Windows-Azure-Blob/1.0",
          "Microsoft-HTTPAPI/2.0"
        ],
        "x-ms-client-request-id": "ade8ed99-390a-09b8-78a1-71cda6c85438",
<<<<<<< HEAD
        "x-ms-request-id": "fa026df1-101e-001a-4f30-f3f3e4000000",
=======
        "x-ms-request-id": "df6694b7-201e-0011-6e48-09d714000000",
>>>>>>> 8d420312
        "x-ms-version": "2019-12-12"
      },
      "ResponseBody": []
    },
    {
      "RequestUri": "https://seanmcccanary.blob.core.windows.net/test-container-bef4f121-c355-08b6-a62d-f59a6b7e25dc/test-blob-98e4b67b-c7f1-31ea-f990-a4b01b147844",
      "RequestMethod": "PUT",
      "RequestHeaders": {
        "Authorization": "Sanitized",
        "Content-Length": "1024",
        "traceparent": "00-fcc0b49805efcb4dbc10462e314285cf-2fbc60e197f1b142-00",
        "User-Agent": [
          "azsdk-net-Storage.Blobs/12.5.0-dev.20200402.1",
          "(.NET Core 4.6.28325.01; Microsoft Windows 10.0.18362 )"
        ],
        "x-ms-blob-type": "BlockBlob",
        "x-ms-client-request-id": "a952e6a1-0833-11a9-6082-a1f2f5e318c1",
        "x-ms-date": "Thu, 02 Apr 2020 23:41:48 GMT",
        "x-ms-return-client-request-id": "true",
        "x-ms-version": "2019-12-12"
      },
      "RequestBody": "knYBfZZ30Tmy/XPxfyq9UVFuJ9l\u002BAo3SAre0eZQI7WQpLDsvx9aiA\u002BSr5vNU\u002BbLP01Nere2exo/oL3rew1ikqRAOx1LvjYl7zCP00hyafQkF5aZBqUB2imarRphbwz\u002BMBzziRTFf30XJ4\u002BHJqfNzTrFw2d6xYv/QlzzsQ0fwHwjkaMvgtzjYpQVheMZfreByOPjm6ulg2qQ8Eq30c5z\u002B2MTY5UEnkpZ4mDTZUOo5cepceQtOCTQfg40mpKSL4zJpYp8ChsefSqViblK1h4q6AqHCmPqQr86PuWKzAe7x7bQCcO1LN\u002BojvC5m7JviafsDa6EDyEs32LLQcs1l60m2cICdsxacb8u3n9vMKsMyrU9msJVN7iVpypc6esUcvdHkr3sbRLblZvzWSyhwa67vncV9/juzaYFaNOh\u002BYfUFmuEK53tHF2iZgUmZd6L8\u002BF/pS9wAn7\u002BVMEX5wBDNZgQG0LBHZoMyp4Zc5H3yGvLfXjuJlRYYBfsidLc1TVZYzBtEkqbytZLbtqNWo7tBoxZTGmLUQ9Du7sq1JPHM/VowBBdirYdL7Kmprd5ywmJA4dGh4jL0g4lKVqTbPJChD7lJJZ\u002Bj3/WOBy24K5XyeyxodUMfKhsnPICOGFfjb7AYB54lKZzDnAHcE9oEO1jzV9p3c8dNgeSeIekeFMadqpd9oCP3zVGPpdhBQxdAIwAomsB9a/zpy4W5hwiypIc7PmhCh5s0/IqI6M3uCz7NXf7o9XoGID6blNSePUVJ3ABRBgWu/ptl9J419IMu\u002Br9H7CkKyq8NNB0qp/PGlr5EPgvMnQU5Hl9iggHb0Cu6bJkUVlEcPxJRQ9HnhFeon13f8bV4YV26Dc3Kp0etMWTybzpZsT9tKP/4e1kzUpoHueOj/N92Qgs7WkiDUZfLpBFt9RQdTu0ecci2gOYDhrszw\u002B5jCTWEey0uHlf26ddnLNdIxV2F6mr2hYoWv8EkN9ONUI6paJrc6Hnm7jCWJ4fxTlMPu8FerdiEbISqbrtrCuaDaZlJvsM8a93jn/w5YF4CJXFuFXwSLqO1JfsWMnq9e\u002BNJEr3up5CQ0k/jeg7bSgwlp0hK/fRqcTr2k5nIJjliJiMY8E2gFH3h3UIsLrOU2tvu8Ioycn3v36GC\u002BBT2x6wWgVTqwlq/hZPLaR\u002BxPUKHYbm\u002B2TauMLOmKRCsHRtp6haWFqxfqheBL2v3ZgldPaFe\u002B5ZaOO51Z1GgRJlJEmd3YX4JGieVJ7eiPanKt8mqSOxuTSKFDrEnIa5bvmZ\u002BNx0DgAWKVCJ6ydPfuPtFqrCI9vus28VF8lLM4vl5OmlRIwWLxjfEH/TK9IROpla24nb\u002B08dq0VxYvo2yvnIoAY9qjZT1uQ==",
      "StatusCode": 201,
      "ResponseHeaders": {
        "Content-Length": "0",
        "Content-MD5": "SW4tf55Ks2y1gobQmtgLrw==",
        "Date": "Thu, 02 Apr 2020 23:41:47 GMT",
        "ETag": "\u00220x8D7D75F68E97350\u0022",
        "Last-Modified": "Thu, 02 Apr 2020 23:41:47 GMT",
        "Server": [
          "Windows-Azure-Blob/1.0",
          "Microsoft-HTTPAPI/2.0"
        ],
        "x-ms-client-request-id": "a952e6a1-0833-11a9-6082-a1f2f5e318c1",
        "x-ms-content-crc64": "mAkIyLRczv0=",
        "x-ms-request-id": "df6694bc-201e-0011-7048-09d714000000",
        "x-ms-request-server-encrypted": "true",
        "x-ms-version": "2019-12-12"
      },
      "ResponseBody": []
    },
    {
      "RequestUri": "https://seanmcccanary.blob.core.windows.net/test-container-bef4f121-c355-08b6-a62d-f59a6b7e25dc/test-blob-98e4b67b-c7f1-31ea-f990-a4b01b147844?comp=snapshot",
      "RequestMethod": "PUT",
      "RequestHeaders": {
        "Authorization": "Sanitized",
        "If-None-Match": "\u0022garbage\u0022",
        "traceparent": "00-b1484104d31e3d49928cf9861c34feb3-8134d37e0d3c5149-00",
        "User-Agent": [
          "azsdk-net-Storage.Blobs/12.5.0-dev.20200402.1",
          "(.NET Core 4.6.28325.01; Microsoft Windows 10.0.18362 )"
        ],
        "x-ms-client-request-id": "a6c82886-4c42-db85-cfb2-768440f34b12",
        "x-ms-date": "Thu, 02 Apr 2020 23:41:48 GMT",
        "x-ms-return-client-request-id": "true",
        "x-ms-version": "2019-12-12"
      },
      "RequestBody": null,
      "StatusCode": 201,
      "ResponseHeaders": {
        "Content-Length": "0",
        "Date": "Thu, 02 Apr 2020 23:41:47 GMT",
        "ETag": "\u00220x8D7D75F68E97350\u0022",
        "Last-Modified": "Thu, 02 Apr 2020 23:41:47 GMT",
        "Server": [
          "Windows-Azure-Blob/1.0",
          "Microsoft-HTTPAPI/2.0"
        ],
        "x-ms-client-request-id": "a6c82886-4c42-db85-cfb2-768440f34b12",
        "x-ms-request-id": "df6694c2-201e-0011-7648-09d714000000",
        "x-ms-request-server-encrypted": "false",
<<<<<<< HEAD
        "x-ms-snapshot": "2020-03-05T20:55:25.8559282Z",
=======
        "x-ms-snapshot": "2020-04-02T23:41:47.9029950Z",
>>>>>>> 8d420312
        "x-ms-version": "2019-12-12"
      },
      "ResponseBody": []
    },
    {
      "RequestUri": "https://seanmcccanary.blob.core.windows.net/test-container-bef4f121-c355-08b6-a62d-f59a6b7e25dc?restype=container",
      "RequestMethod": "DELETE",
      "RequestHeaders": {
        "Authorization": "Sanitized",
        "traceparent": "00-42d319f52fc2af41beb6dfce5535ff71-8cd6b09c75c6ca46-00",
        "User-Agent": [
          "azsdk-net-Storage.Blobs/12.5.0-dev.20200402.1",
          "(.NET Core 4.6.28325.01; Microsoft Windows 10.0.18362 )"
        ],
        "x-ms-client-request-id": "cc6cfd0f-711b-737f-a3b6-b65d78deae82",
        "x-ms-date": "Thu, 02 Apr 2020 23:41:48 GMT",
        "x-ms-return-client-request-id": "true",
        "x-ms-version": "2019-12-12"
      },
      "RequestBody": null,
      "StatusCode": 202,
      "ResponseHeaders": {
        "Content-Length": "0",
        "Date": "Thu, 02 Apr 2020 23:41:47 GMT",
        "Server": [
          "Windows-Azure-Blob/1.0",
          "Microsoft-HTTPAPI/2.0"
        ],
        "x-ms-client-request-id": "cc6cfd0f-711b-737f-a3b6-b65d78deae82",
<<<<<<< HEAD
        "x-ms-request-id": "fa026df8-101e-001a-5430-f3f3e4000000",
=======
        "x-ms-request-id": "df6694c8-201e-0011-7b48-09d714000000",
>>>>>>> 8d420312
        "x-ms-version": "2019-12-12"
      },
      "ResponseBody": []
    },
    {
      "RequestUri": "https://seanmcccanary.blob.core.windows.net/test-container-7a0db5cc-9b52-91b2-d116-23df19699b67?restype=container",
      "RequestMethod": "PUT",
      "RequestHeaders": {
        "Authorization": "Sanitized",
        "traceparent": "00-6a28611e6db20f43991f79e1407af7f1-b007e252a3c0d440-00",
        "User-Agent": [
          "azsdk-net-Storage.Blobs/12.5.0-dev.20200402.1",
          "(.NET Core 4.6.28325.01; Microsoft Windows 10.0.18362 )"
        ],
        "x-ms-blob-public-access": "container",
        "x-ms-client-request-id": "8a4fb1b3-e15a-7466-4ada-fb044e9f5a39",
        "x-ms-date": "Thu, 02 Apr 2020 23:41:48 GMT",
        "x-ms-return-client-request-id": "true",
        "x-ms-version": "2019-12-12"
      },
      "RequestBody": null,
      "StatusCode": 201,
      "ResponseHeaders": {
        "Content-Length": "0",
        "Date": "Thu, 02 Apr 2020 23:41:47 GMT",
        "ETag": "\u00220x8D7D75F69330BBD\u0022",
        "Last-Modified": "Thu, 02 Apr 2020 23:41:48 GMT",
        "Server": [
          "Windows-Azure-Blob/1.0",
          "Microsoft-HTTPAPI/2.0"
        ],
        "x-ms-client-request-id": "8a4fb1b3-e15a-7466-4ada-fb044e9f5a39",
<<<<<<< HEAD
        "x-ms-request-id": "5f19a141-901e-003b-3130-f3d79f000000",
=======
        "x-ms-request-id": "c091bbb9-101e-0078-5848-09ee58000000",
>>>>>>> 8d420312
        "x-ms-version": "2019-12-12"
      },
      "ResponseBody": []
    },
    {
      "RequestUri": "https://seanmcccanary.blob.core.windows.net/test-container-7a0db5cc-9b52-91b2-d116-23df19699b67/test-blob-bb074e1a-6b69-4efa-bd4c-be70677652d7",
      "RequestMethod": "PUT",
      "RequestHeaders": {
        "Authorization": "Sanitized",
        "Content-Length": "1024",
        "traceparent": "00-cdb5ede0fd4d8d47a2af684a6b03d48a-e83614c33a224647-00",
        "User-Agent": [
          "azsdk-net-Storage.Blobs/12.5.0-dev.20200402.1",
          "(.NET Core 4.6.28325.01; Microsoft Windows 10.0.18362 )"
        ],
        "x-ms-blob-type": "BlockBlob",
        "x-ms-client-request-id": "c917621f-17de-228f-4fe5-05ada0a49b44",
        "x-ms-date": "Thu, 02 Apr 2020 23:41:49 GMT",
        "x-ms-return-client-request-id": "true",
        "x-ms-version": "2019-12-12"
      },
      "RequestBody": "3X4sZxoQDXRXAPisgvJzHIf6IfDyfjtItgHMDSP1DdOIIyfPc/IfCUGTY2lyTsvL2KLpbFVh5V9D5LEZRP9QYfIlI17Lo6mU2xeuXxrS1Wg1ATWBDKF9Jj7HjI9BBcVCQgJ2TSps/zX4VZA\u002Bs4ZEcQ5I40LKz1RRp/wgAxcaUtVRbBwXW4c9yAH/iLcQP3O3ghqA\u002BCKDeHKtJKYtTPwd3gK67EdpLBWHChpAykedQWeJaID9mlqzzvOqajfhEHwF4aq0VVIsTlUE\u002BO0HQ64rD\u002BM\u002BpON7IESnBx5Tv8LepvqeOuic6OsVXRoq\u002BKFsrItFflpUomyZisFmDE402I6TJlLzaQjFjib4KUbIUCiiO1uSDUFnigOOBK8nNtuc4ISLl9FOeEKCgO80XHkl0DmYw9HzospNLJxPZWRYnlhKW0nBPLlWVMIYD41RMy6KaDR2jnMKqT66Pms1/xPeKuKX6QEwY5OAQm8O2pI8\u002B/huxPww4g/kQLEKB/5OIFSvOuWrukktWgWg9UwE/M\u002BsfUNyxzoXrUfSsqhPJVuVMiEaX6CskECuQWr3j\u002BzC4ETiXoq621kZmIye2Aih3TSpC8Mr6Zwu/\u002BwCw4bQIB5aENFkbcbR2lbIAMcTDrc4DWM1TYMplvans1\u002BdtxjSSXduQ8g2PG9u2DBtY\u002BnVG/A0yrUimtKaMXnavblnMyI99bdPpcvvAdHzx3RTuzMN0Zhuae1jr66l0xFOW3\u002B2BqUOL20xhnUlRcjkLtNdR3VGzewh\u002Bck02kUJqdG5oaVSPcHPRIzF20oiSCQlf4HaR4ycCI6SlA3b2VUoKN2kbKMikfESjgLpgPKh/rClD1vELmJEHZkXv6mz9Gs2nbJtftyAAu2QyLmKsoec8ZZcNcn5Y/p6X04KC9JIXpqWsuI/NH/TJQ1uNGWpumoRe84SVr6iPDq48h\u002BNdfcbR2oe8wClXLwWiRC7iy\u002BV0aTk\u002BY8DNQfb9HWohkFgRa8WUuz7isdqbB4R\u002B82t5rELIyB6qXxnFxJiQ/\u002BK/NV7tkNgpTlCmUfdeY1x8jk5LQ3EnWMg5ZwzrjvZmEfH4G9IlkWKTUB3yInZnS/v9iXYKRXyxV9yWtGmLff\u002BaAEAFZkdKFz0ruDMTNTaR0dsRLcVAG4y1RoP1jt04x9JeV\u002BH2YeW0c7J5Ho0JXiLlxKJOuk/6GeTzkB\u002BDlEgf8vAg9N0Um7A1nLpTBz0/bCihD4p6qk2CZH49ApHF8N8qGWvc6GlFkWkyWN2VZtLntCQ24kT95QiinlBfF5jeL6vbaS3RYoO/W75hCFFwLP1rFU6tzs5abHQjOkoY5nmQFClxuj3lFlGgd4bGXJz3MnFTNAIKcGDdgPy5rih5prUEg==",
      "StatusCode": 201,
      "ResponseHeaders": {
        "Content-Length": "0",
        "Content-MD5": "63qJ4ZgbDlLgHRPc/hN8CQ==",
        "Date": "Thu, 02 Apr 2020 23:41:47 GMT",
        "ETag": "\u00220x8D7D75F694055B7\u0022",
        "Last-Modified": "Thu, 02 Apr 2020 23:41:48 GMT",
        "Server": [
          "Windows-Azure-Blob/1.0",
          "Microsoft-HTTPAPI/2.0"
        ],
        "x-ms-client-request-id": "c917621f-17de-228f-4fe5-05ada0a49b44",
        "x-ms-content-crc64": "4vh0APBVOB0=",
        "x-ms-request-id": "c091bbbe-101e-0078-5a48-09ee58000000",
        "x-ms-request-server-encrypted": "true",
        "x-ms-version": "2019-12-12"
      },
      "ResponseBody": []
    },
    {
      "RequestUri": "https://seanmcccanary.blob.core.windows.net/test-container-7a0db5cc-9b52-91b2-d116-23df19699b67/test-blob-bb074e1a-6b69-4efa-bd4c-be70677652d7?comp=lease",
      "RequestMethod": "PUT",
      "RequestHeaders": {
        "Authorization": "Sanitized",
        "traceparent": "00-17ea89b1ddaefc4d974ec6aa2cde2dae-1f43d02ebef23b44-00",
        "User-Agent": [
          "azsdk-net-Storage.Blobs/12.5.0-dev.20200402.1",
          "(.NET Core 4.6.28325.01; Microsoft Windows 10.0.18362 )"
        ],
        "x-ms-client-request-id": "49d5199a-bb10-4f73-67c9-11d2e303fcf6",
        "x-ms-date": "Thu, 02 Apr 2020 23:41:49 GMT",
        "x-ms-lease-action": "acquire",
        "x-ms-lease-duration": "-1",
        "x-ms-proposed-lease-id": "a22e0647-cf3c-4dfa-b70b-348b2559b3b3",
        "x-ms-return-client-request-id": "true",
        "x-ms-version": "2019-12-12"
      },
      "RequestBody": null,
      "StatusCode": 201,
      "ResponseHeaders": {
        "Content-Length": "0",
        "Date": "Thu, 02 Apr 2020 23:41:47 GMT",
        "ETag": "\u00220x8D7D75F694055B7\u0022",
        "Last-Modified": "Thu, 02 Apr 2020 23:41:48 GMT",
        "Server": [
          "Windows-Azure-Blob/1.0",
          "Microsoft-HTTPAPI/2.0"
        ],
        "x-ms-client-request-id": "49d5199a-bb10-4f73-67c9-11d2e303fcf6",
        "x-ms-lease-id": "a22e0647-cf3c-4dfa-b70b-348b2559b3b3",
<<<<<<< HEAD
        "x-ms-request-id": "5f19a144-901e-003b-3330-f3d79f000000",
=======
        "x-ms-request-id": "c091bbbf-101e-0078-5b48-09ee58000000",
>>>>>>> 8d420312
        "x-ms-version": "2019-12-12"
      },
      "ResponseBody": []
    },
    {
      "RequestUri": "https://seanmcccanary.blob.core.windows.net/test-container-7a0db5cc-9b52-91b2-d116-23df19699b67/test-blob-bb074e1a-6b69-4efa-bd4c-be70677652d7?comp=snapshot",
      "RequestMethod": "PUT",
      "RequestHeaders": {
        "Authorization": "Sanitized",
        "traceparent": "00-d9a25174161ef1458fdbd83eeb92851f-95e81488413f6c4d-00",
        "User-Agent": [
          "azsdk-net-Storage.Blobs/12.5.0-dev.20200402.1",
          "(.NET Core 4.6.28325.01; Microsoft Windows 10.0.18362 )"
        ],
        "x-ms-client-request-id": "0cf1e4b0-6a83-cea2-9432-1cbaf961493d",
        "x-ms-date": "Thu, 02 Apr 2020 23:41:49 GMT",
        "x-ms-lease-id": "a22e0647-cf3c-4dfa-b70b-348b2559b3b3",
        "x-ms-return-client-request-id": "true",
        "x-ms-version": "2019-12-12"
      },
      "RequestBody": null,
      "StatusCode": 201,
      "ResponseHeaders": {
        "Content-Length": "0",
        "Date": "Thu, 02 Apr 2020 23:41:47 GMT",
        "ETag": "\u00220x8D7D75F694055B7\u0022",
        "Last-Modified": "Thu, 02 Apr 2020 23:41:48 GMT",
        "Server": [
          "Windows-Azure-Blob/1.0",
          "Microsoft-HTTPAPI/2.0"
        ],
        "x-ms-client-request-id": "0cf1e4b0-6a83-cea2-9432-1cbaf961493d",
        "x-ms-request-id": "c091bbc0-101e-0078-5c48-09ee58000000",
        "x-ms-request-server-encrypted": "false",
<<<<<<< HEAD
        "x-ms-snapshot": "2020-03-05T20:55:26.4849185Z",
=======
        "x-ms-snapshot": "2020-04-02T23:41:48.5534582Z",
>>>>>>> 8d420312
        "x-ms-version": "2019-12-12"
      },
      "ResponseBody": []
    },
    {
      "RequestUri": "https://seanmcccanary.blob.core.windows.net/test-container-7a0db5cc-9b52-91b2-d116-23df19699b67?restype=container",
      "RequestMethod": "DELETE",
      "RequestHeaders": {
        "Authorization": "Sanitized",
        "traceparent": "00-ffc9d89dcf4ccd48a7f277c853ba29fd-4c24bafbb240544a-00",
        "User-Agent": [
          "azsdk-net-Storage.Blobs/12.5.0-dev.20200402.1",
          "(.NET Core 4.6.28325.01; Microsoft Windows 10.0.18362 )"
        ],
        "x-ms-client-request-id": "fe22c374-ef12-c772-af55-03effa064371",
        "x-ms-date": "Thu, 02 Apr 2020 23:41:49 GMT",
        "x-ms-return-client-request-id": "true",
        "x-ms-version": "2019-12-12"
      },
      "RequestBody": null,
      "StatusCode": 202,
      "ResponseHeaders": {
        "Content-Length": "0",
        "Date": "Thu, 02 Apr 2020 23:41:47 GMT",
        "Server": [
          "Windows-Azure-Blob/1.0",
          "Microsoft-HTTPAPI/2.0"
        ],
        "x-ms-client-request-id": "fe22c374-ef12-c772-af55-03effa064371",
<<<<<<< HEAD
        "x-ms-request-id": "5f19a146-901e-003b-3530-f3d79f000000",
=======
        "x-ms-request-id": "c091bbc1-101e-0078-5d48-09ee58000000",
>>>>>>> 8d420312
        "x-ms-version": "2019-12-12"
      },
      "ResponseBody": []
    }
  ],
  "Variables": {
    "DateTimeOffsetNow": "2020-04-02T16:41:45.9335797-07:00",
    "RandomSeed": "594075153",
    "Storage_TestConfigDefault": "ProductionTenant\nseanmcccanary\nU2FuaXRpemVk\nhttps://seanmcccanary.blob.core.windows.net\nhttps://seanmcccanary.file.core.windows.net\nhttps://seanmcccanary.queue.core.windows.net\nhttps://seanmcccanary.table.core.windows.net\n\n\n\n\nhttps://seanmcccanary-secondary.blob.core.windows.net\nhttps://seanmcccanary-secondary.file.core.windows.net\nhttps://seanmcccanary-secondary.queue.core.windows.net\nhttps://seanmcccanary-secondary.table.core.windows.net\n\nSanitized\n\n\nCloud\nBlobEndpoint=https://seanmcccanary.blob.core.windows.net/;QueueEndpoint=https://seanmcccanary.queue.core.windows.net/;FileEndpoint=https://seanmcccanary.file.core.windows.net/;BlobSecondaryEndpoint=https://seanmcccanary-secondary.blob.core.windows.net/;QueueSecondaryEndpoint=https://seanmcccanary-secondary.queue.core.windows.net/;FileSecondaryEndpoint=https://seanmcccanary-secondary.file.core.windows.net/;AccountName=seanmcccanary;AccountKey=Sanitized\nseanscope1"
  }
}<|MERGE_RESOLUTION|>--- conflicted
+++ resolved
@@ -28,11 +28,7 @@
           "Microsoft-HTTPAPI/2.0"
         ],
         "x-ms-client-request-id": "3c535e3d-1178-012c-2a3d-61c3c413047a",
-<<<<<<< HEAD
-        "x-ms-request-id": "0507de19-b01e-002c-4030-f37e94000000",
-=======
         "x-ms-request-id": "eff7405d-e01e-007c-2048-09635f000000",
->>>>>>> 8d420312
         "x-ms-version": "2019-12-12"
       },
       "ResponseBody": []
@@ -103,11 +99,7 @@
         "x-ms-client-request-id": "c5aa6e00-3df9-ecc4-ee14-e94cdc0839d5",
         "x-ms-request-id": "eff7406d-e01e-007c-2e48-09635f000000",
         "x-ms-request-server-encrypted": "false",
-<<<<<<< HEAD
-        "x-ms-snapshot": "2020-03-05T20:55:23.5338816Z",
-=======
         "x-ms-snapshot": "2020-04-02T23:41:45.4922761Z",
->>>>>>> 8d420312
         "x-ms-version": "2019-12-12"
       },
       "ResponseBody": []
@@ -137,11 +129,7 @@
           "Microsoft-HTTPAPI/2.0"
         ],
         "x-ms-client-request-id": "e4789b0b-4b24-1065-1f3a-1c17007c0b0e",
-<<<<<<< HEAD
-        "x-ms-request-id": "0507de21-b01e-002c-4630-f37e94000000",
-=======
         "x-ms-request-id": "eff74077-e01e-007c-3848-09635f000000",
->>>>>>> 8d420312
         "x-ms-version": "2019-12-12"
       },
       "ResponseBody": []
@@ -174,11 +162,7 @@
           "Microsoft-HTTPAPI/2.0"
         ],
         "x-ms-client-request-id": "99694e40-1219-f2d3-952d-8b2cb6b72fc3",
-<<<<<<< HEAD
-        "x-ms-request-id": "d5215544-301e-0022-4630-f35724000000",
-=======
         "x-ms-request-id": "bca9346f-501e-001b-7e48-0973a3000000",
->>>>>>> 8d420312
         "x-ms-version": "2019-12-12"
       },
       "ResponseBody": []
@@ -250,11 +234,7 @@
         "x-ms-client-request-id": "476e74f5-6b9b-e476-1f9a-99a3bde89c9d",
         "x-ms-request-id": "bca93481-501e-001b-0b48-0973a3000000",
         "x-ms-request-server-encrypted": "false",
-<<<<<<< HEAD
-        "x-ms-snapshot": "2020-03-05T20:55:24.1049199Z",
-=======
         "x-ms-snapshot": "2020-04-02T23:41:46.0796948Z",
->>>>>>> 8d420312
         "x-ms-version": "2019-12-12"
       },
       "ResponseBody": []
@@ -284,11 +264,7 @@
           "Microsoft-HTTPAPI/2.0"
         ],
         "x-ms-client-request-id": "11856db7-6c9e-66ec-46db-12b06656ce08",
-<<<<<<< HEAD
-        "x-ms-request-id": "d5215549-301e-0022-4930-f35724000000",
-=======
         "x-ms-request-id": "bca9348a-501e-001b-1248-0973a3000000",
->>>>>>> 8d420312
         "x-ms-version": "2019-12-12"
       },
       "ResponseBody": []
@@ -321,11 +297,7 @@
           "Microsoft-HTTPAPI/2.0"
         ],
         "x-ms-client-request-id": "c49e929c-1d17-a665-ee43-d1de67bb96c2",
-<<<<<<< HEAD
-        "x-ms-request-id": "1dfe0ceb-501e-000b-6e30-f36950000000",
-=======
         "x-ms-request-id": "612a2dcb-101e-000a-0a48-09e917000000",
->>>>>>> 8d420312
         "x-ms-version": "2019-12-12"
       },
       "ResponseBody": []
@@ -397,11 +369,7 @@
         "x-ms-client-request-id": "575b5715-7417-30d0-3f48-8ff88f87cbef",
         "x-ms-request-id": "612a2dd5-101e-000a-1148-09e917000000",
         "x-ms-request-server-encrypted": "false",
-<<<<<<< HEAD
-        "x-ms-snapshot": "2020-03-05T20:55:24.6709155Z",
-=======
         "x-ms-snapshot": "2020-04-02T23:41:46.6801233Z",
->>>>>>> 8d420312
         "x-ms-version": "2019-12-12"
       },
       "ResponseBody": []
@@ -431,11 +399,7 @@
           "Microsoft-HTTPAPI/2.0"
         ],
         "x-ms-client-request-id": "69bd93a4-478c-c677-2999-c78ac8f2b104",
-<<<<<<< HEAD
-        "x-ms-request-id": "1dfe0cfb-501e-000b-7c30-f36950000000",
-=======
         "x-ms-request-id": "612a2dd8-101e-000a-1348-09e917000000",
->>>>>>> 8d420312
         "x-ms-version": "2019-12-12"
       },
       "ResponseBody": []
@@ -468,11 +432,7 @@
           "Microsoft-HTTPAPI/2.0"
         ],
         "x-ms-client-request-id": "d3e0f540-a2ca-0b6d-9bba-ee98ff514be6",
-<<<<<<< HEAD
-        "x-ms-request-id": "d71451f9-d01e-003a-0930-f38843000000",
-=======
         "x-ms-request-id": "8de57762-b01e-0071-5f48-09ab8b000000",
->>>>>>> 8d420312
         "x-ms-version": "2019-12-12"
       },
       "ResponseBody": []
@@ -586,11 +546,7 @@
         "x-ms-client-request-id": "6ccd602b-d5e7-c588-db6a-7ad31b3d08f3",
         "x-ms-request-id": "8de5776f-b01e-0071-6a48-09ab8b000000",
         "x-ms-request-server-encrypted": "false",
-<<<<<<< HEAD
-        "x-ms-snapshot": "2020-03-05T20:55:25.2978639Z",
-=======
         "x-ms-snapshot": "2020-04-02T23:41:47.3375915Z",
->>>>>>> 8d420312
         "x-ms-version": "2019-12-12"
       },
       "ResponseBody": []
@@ -620,11 +576,7 @@
           "Microsoft-HTTPAPI/2.0"
         ],
         "x-ms-client-request-id": "18aa2fcc-9cfb-bf63-b7a1-935604f8b37d",
-<<<<<<< HEAD
-        "x-ms-request-id": "d7145209-d01e-003a-1230-f38843000000",
-=======
         "x-ms-request-id": "8de57770-b01e-0071-6b48-09ab8b000000",
->>>>>>> 8d420312
         "x-ms-version": "2019-12-12"
       },
       "ResponseBody": []
@@ -657,11 +609,7 @@
           "Microsoft-HTTPAPI/2.0"
         ],
         "x-ms-client-request-id": "ade8ed99-390a-09b8-78a1-71cda6c85438",
-<<<<<<< HEAD
-        "x-ms-request-id": "fa026df1-101e-001a-4f30-f3f3e4000000",
-=======
         "x-ms-request-id": "df6694b7-201e-0011-6e48-09d714000000",
->>>>>>> 8d420312
         "x-ms-version": "2019-12-12"
       },
       "ResponseBody": []
@@ -733,11 +681,7 @@
         "x-ms-client-request-id": "a6c82886-4c42-db85-cfb2-768440f34b12",
         "x-ms-request-id": "df6694c2-201e-0011-7648-09d714000000",
         "x-ms-request-server-encrypted": "false",
-<<<<<<< HEAD
-        "x-ms-snapshot": "2020-03-05T20:55:25.8559282Z",
-=======
         "x-ms-snapshot": "2020-04-02T23:41:47.9029950Z",
->>>>>>> 8d420312
         "x-ms-version": "2019-12-12"
       },
       "ResponseBody": []
@@ -767,11 +711,7 @@
           "Microsoft-HTTPAPI/2.0"
         ],
         "x-ms-client-request-id": "cc6cfd0f-711b-737f-a3b6-b65d78deae82",
-<<<<<<< HEAD
-        "x-ms-request-id": "fa026df8-101e-001a-5430-f3f3e4000000",
-=======
         "x-ms-request-id": "df6694c8-201e-0011-7b48-09d714000000",
->>>>>>> 8d420312
         "x-ms-version": "2019-12-12"
       },
       "ResponseBody": []
@@ -804,11 +744,7 @@
           "Microsoft-HTTPAPI/2.0"
         ],
         "x-ms-client-request-id": "8a4fb1b3-e15a-7466-4ada-fb044e9f5a39",
-<<<<<<< HEAD
-        "x-ms-request-id": "5f19a141-901e-003b-3130-f3d79f000000",
-=======
         "x-ms-request-id": "c091bbb9-101e-0078-5848-09ee58000000",
->>>>>>> 8d420312
         "x-ms-version": "2019-12-12"
       },
       "ResponseBody": []
@@ -881,11 +817,7 @@
         ],
         "x-ms-client-request-id": "49d5199a-bb10-4f73-67c9-11d2e303fcf6",
         "x-ms-lease-id": "a22e0647-cf3c-4dfa-b70b-348b2559b3b3",
-<<<<<<< HEAD
-        "x-ms-request-id": "5f19a144-901e-003b-3330-f3d79f000000",
-=======
         "x-ms-request-id": "c091bbbf-101e-0078-5b48-09ee58000000",
->>>>>>> 8d420312
         "x-ms-version": "2019-12-12"
       },
       "ResponseBody": []
@@ -920,11 +852,7 @@
         "x-ms-client-request-id": "0cf1e4b0-6a83-cea2-9432-1cbaf961493d",
         "x-ms-request-id": "c091bbc0-101e-0078-5c48-09ee58000000",
         "x-ms-request-server-encrypted": "false",
-<<<<<<< HEAD
-        "x-ms-snapshot": "2020-03-05T20:55:26.4849185Z",
-=======
         "x-ms-snapshot": "2020-04-02T23:41:48.5534582Z",
->>>>>>> 8d420312
         "x-ms-version": "2019-12-12"
       },
       "ResponseBody": []
@@ -954,11 +882,7 @@
           "Microsoft-HTTPAPI/2.0"
         ],
         "x-ms-client-request-id": "fe22c374-ef12-c772-af55-03effa064371",
-<<<<<<< HEAD
-        "x-ms-request-id": "5f19a146-901e-003b-3530-f3d79f000000",
-=======
         "x-ms-request-id": "c091bbc1-101e-0078-5d48-09ee58000000",
->>>>>>> 8d420312
         "x-ms-version": "2019-12-12"
       },
       "ResponseBody": []
