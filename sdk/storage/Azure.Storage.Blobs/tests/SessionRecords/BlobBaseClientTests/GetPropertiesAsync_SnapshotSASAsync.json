{
  "Entries": [
    {
      "RequestUri": "https://seanmcccanary.blob.core.windows.net/test-container-b9dfe985-d8d1-77c0-4b99-dd6c004b84e1?restype=container",
      "RequestMethod": "PUT",
      "RequestHeaders": {
        "Authorization": "Sanitized",
        "traceparent": "00-c67cca638d7fae42bb37f6df9bd5c9b0-146121edb680614d-00",
        "User-Agent": [
          "azsdk-net-Storage.Blobs/12.5.0-dev.20200403.1",
          "(.NET Core 4.6.28325.01; Microsoft Windows 10.0.18362 )"
        ],
        "x-ms-blob-public-access": "container",
        "x-ms-client-request-id": "483ebc51-5af8-a942-048e-10df54defd66",
        "x-ms-date": "Fri, 03 Apr 2020 20:00:10 GMT",
        "x-ms-return-client-request-id": "true",
        "x-ms-version": "2019-12-12"
      },
      "RequestBody": null,
      "StatusCode": 201,
      "ResponseHeaders": {
        "Content-Length": "0",
        "Date": "Fri, 03 Apr 2020 20:00:08 GMT",
        "ETag": "\u00220x8D7D8099CB2A7FF\u0022",
        "Last-Modified": "Fri, 03 Apr 2020 20:00:09 GMT",
        "Server": [
          "Windows-Azure-Blob/1.0",
          "Microsoft-HTTPAPI/2.0"
        ],
        "x-ms-client-request-id": "483ebc51-5af8-a942-048e-10df54defd66",
<<<<<<< HEAD
        "x-ms-request-id": "ee92961a-101e-0047-7c31-f3f960000000",
=======
        "x-ms-request-id": "2aea4f2c-d01e-0077-28f2-099834000000",
>>>>>>> 8d420312
        "x-ms-version": "2019-12-12"
      },
      "ResponseBody": []
    },
    {
      "RequestUri": "https://seanmcccanary.blob.core.windows.net/test-container-b9dfe985-d8d1-77c0-4b99-dd6c004b84e1/test-blob-5fd4a77e-dc83-51e5-a8f1-84e279e4ad8f",
      "RequestMethod": "PUT",
      "RequestHeaders": {
        "Authorization": "Sanitized",
        "Content-Length": "1024",
        "traceparent": "00-36322a829e1db4428180157c12f6210a-af8b5b0cfd4e8040-00",
        "User-Agent": [
          "azsdk-net-Storage.Blobs/12.5.0-dev.20200403.1",
          "(.NET Core 4.6.28325.01; Microsoft Windows 10.0.18362 )"
        ],
        "x-ms-blob-type": "BlockBlob",
        "x-ms-client-request-id": "e10f4363-6219-f859-496d-bcd3344c7219",
        "x-ms-date": "Fri, 03 Apr 2020 20:00:10 GMT",
        "x-ms-return-client-request-id": "true",
        "x-ms-version": "2019-12-12"
      },
      "RequestBody": "602r4dr7HWIBierjoyGdQfjekL2lZZdl3MeENgrG9pah0tdnuxjLVp/cRm9vXgXi8M/mdU1AwIa2RgQSduZYO5JUQdFJNYXgEzodyR4n9n3CokU734BIYRFRsXUUuOC4gwvcGh0zmbtJBmESI/Znjk\u002BGT9OhHFwRC\u002BDA\u002BIQQzFtaZEUTSttgjwiK8dkfNT0a6SMljWkMF2euyw89c6E2OToGuL6wVENzJcDKFyqC8tWipQ5h6j7xTk3eZH/MIxtnU7ifGH1/apXfsmipQQA8K9g5ms6S1E77FWlx0u/DpwKkY8Nx49pXIzt5gTjWSA1NoTimkohN1X9qowMTDZemHAplBd49y0j\u002B4XeTGVIWJcxcJDG2HBV6Vo1DB0DXRBWj02UtcEMvD9bwqLAQurwsVH42tulm7//0665Q\u002BcQHJ51i70bt6LSJLRRbxXRlaZzRF7PCoI0rPeNmOIWU3hYR6IESrsp1P2vJrYnVCymLj4ISfuEQRYYQNrJihq8v9E/9Sd3yUrrRXNhH\u002BfMEVjG626kDgl80AKP7AngXEri8mbk518JMmD3HQCIJyUyTC\u002BCAqKsGK3LvyEg5909Cukkfil86yn5vbUNrO0E9KzdWZ/eXlmoNtm5HSg95EqDthYbZ6j7tWEFiETtnmu8wsp0R449YqiPeEdTx839u9lujfba6Y0D4aQ\u002B2NIUvpRt\u002BFphxaC8Qldpj\u002Bthq/GXB8xvfxB05dU5cGHmAonaer2u5ctzn/Y0rkujcV2hnjW2p9EFqT\u002BD\u002BRKBJFE\u002B1j/NjxUttsYmJ2faNtDI1XB7m9YoM1601M2CKui47neg9dgP0eJId\u002BtzjHxpK3JuuyeiCYx/EqLdFLpHq4vZbTTwOTz4vQOOLyPquKbeS6lfF3PFFuDrJec1Lr0oAMhjmiNHePI1df4kF9pokFn//skM6JQYEFZQBRdZw45CZipbix6DmtK7JaFxoQMKfpGJNS/wGxgwS4nI93Pa27Jv4a2wEQU/eGf6VcL2pm9XSYaBzIpiTk8SJ0OQuqde3E3vAcNRVm2ITbzH\u002BcFZPaEacanpWQskDZNinenFqsHAn3V1B6CsBfcU9YLNmlSJuOWeekT5cYdCxvQv7rSHxqL7A15P4Dn8amu20GOEWnM\u002B2OUAJyx4xynuMjysgBs\u002BkTLf0pr6OdSvog/dRp0numyA7RHTg6NygjgwXbH5U\u002BpQdEMwpIfYRJ8QVIUgn4CMynfMK5MFbxGTbVBexdgisk4liM5d8xHopKhyvysaUeK7p5M6LSRXSwkxoTszfX7G7aY2\u002BxKyMtth54bqkq/mdRttoyJE6IUp0kHBLFHatSstr9GE51bQCXS72EWhbLRdSywjwdpYfgUdDSg==",
      "StatusCode": 201,
      "ResponseHeaders": {
        "Content-Length": "0",
        "Content-MD5": "8F0b9o/4H\u002BVyM3MD7kJm3g==",
        "Date": "Fri, 03 Apr 2020 20:00:08 GMT",
        "ETag": "\u00220x8D7D8099CC0968C\u0022",
        "Last-Modified": "Fri, 03 Apr 2020 20:00:09 GMT",
        "Server": [
          "Windows-Azure-Blob/1.0",
          "Microsoft-HTTPAPI/2.0"
        ],
        "x-ms-client-request-id": "e10f4363-6219-f859-496d-bcd3344c7219",
        "x-ms-content-crc64": "/GDJeRyPDO8=",
        "x-ms-request-id": "2aea4f46-d01e-0077-3bf2-099834000000",
        "x-ms-request-server-encrypted": "true",
        "x-ms-version": "2019-12-12"
      },
      "ResponseBody": []
    },
    {
      "RequestUri": "https://seanmcccanary.blob.core.windows.net/test-container-b9dfe985-d8d1-77c0-4b99-dd6c004b84e1/test-blob-5fd4a77e-dc83-51e5-a8f1-84e279e4ad8f?comp=snapshot",
      "RequestMethod": "PUT",
      "RequestHeaders": {
        "Authorization": "Sanitized",
        "traceparent": "00-9eb9183398741440a6935ed8e27ecf80-ee3e2e68d0ee1c46-00",
        "User-Agent": [
          "azsdk-net-Storage.Blobs/12.5.0-dev.20200403.1",
          "(.NET Core 4.6.28325.01; Microsoft Windows 10.0.18362 )"
        ],
        "x-ms-client-request-id": "3dbb2b10-6138-d131-e248-57f50fc3baec",
        "x-ms-date": "Fri, 03 Apr 2020 20:00:10 GMT",
        "x-ms-return-client-request-id": "true",
        "x-ms-version": "2019-12-12"
      },
      "RequestBody": null,
      "StatusCode": 201,
      "ResponseHeaders": {
        "Content-Length": "0",
        "Date": "Fri, 03 Apr 2020 20:00:08 GMT",
        "ETag": "\u00220x8D7D8099CC0968C\u0022",
        "Last-Modified": "Fri, 03 Apr 2020 20:00:09 GMT",
        "Server": [
          "Windows-Azure-Blob/1.0",
          "Microsoft-HTTPAPI/2.0"
        ],
        "x-ms-client-request-id": "3dbb2b10-6138-d131-e248-57f50fc3baec",
        "x-ms-request-id": "2aea4f56-d01e-0077-49f2-099834000000",
        "x-ms-request-server-encrypted": "false",
<<<<<<< HEAD
        "x-ms-snapshot": "2020-03-05T21:05:17.4860466Z",
=======
        "x-ms-snapshot": "2020-04-03T20:00:09.3267598Z",
>>>>>>> 8d420312
        "x-ms-version": "2019-12-12"
      },
      "ResponseBody": []
    },
    {
<<<<<<< HEAD
      "RequestUri": "https://seanstagetest.blob.core.windows.net/test-container-b9dfe985-d8d1-77c0-4b99-dd6c004b84e1/test-blob-5fd4a77e-dc83-51e5-a8f1-84e279e4ad8f?snapshot=2020-03-05T21%3A05%3A17.4860466Z\u0026sv=2019-12-12\u0026st=2020-03-05T20%3A05%3A17Z\u0026se=2020-03-05T22%3A05%3A17Z\u0026sr=bs\u0026sp=rwd\u0026sig=Sanitized",
=======
      "RequestUri": "https://seanmcccanary.blob.core.windows.net/test-container-b9dfe985-d8d1-77c0-4b99-dd6c004b84e1/test-blob-5fd4a77e-dc83-51e5-a8f1-84e279e4ad8f?snapshot=2020-04-03T20%3A00%3A09.3267598Z\u0026sv=2019-12-12\u0026st=2020-04-03T19%3A00%3A10Z\u0026se=2020-04-03T21%3A00%3A10Z\u0026sr=bs\u0026sp=rwd\u0026sig=Sanitized",
>>>>>>> 8d420312
      "RequestMethod": "HEAD",
      "RequestHeaders": {
        "traceparent": "00-d6939a712c999345bfd827c31ec5606d-186d125b06d2654d-00",
        "User-Agent": [
          "azsdk-net-Storage.Blobs/12.5.0-dev.20200403.1",
          "(.NET Core 4.6.28325.01; Microsoft Windows 10.0.18362 )"
        ],
        "x-ms-client-request-id": "09c3f3d6-3490-94e1-59ae-e4d3359e360e",
        "x-ms-return-client-request-id": "true",
        "x-ms-version": "2019-12-12"
      },
      "RequestBody": null,
      "StatusCode": 200,
      "ResponseHeaders": {
        "Accept-Ranges": "bytes",
        "Content-Length": "1024",
        "Content-MD5": "8F0b9o/4H\u002BVyM3MD7kJm3g==",
        "Content-Type": "application/octet-stream",
        "Date": "Fri, 03 Apr 2020 20:00:09 GMT",
        "ETag": "\u00220x8D7D8099CC0968C\u0022",
        "Last-Modified": "Fri, 03 Apr 2020 20:00:09 GMT",
        "Server": [
          "Windows-Azure-Blob/1.0",
          "Microsoft-HTTPAPI/2.0"
        ],
        "x-ms-access-tier": "Hot",
        "x-ms-access-tier-inferred": "true",
        "x-ms-blob-type": "BlockBlob",
        "x-ms-client-request-id": "09c3f3d6-3490-94e1-59ae-e4d3359e360e",
        "x-ms-creation-time": "Fri, 03 Apr 2020 20:00:09 GMT",
        "x-ms-request-id": "7e9b33bd-401e-005a-2af2-092b47000000",
        "x-ms-server-encrypted": "true",
<<<<<<< HEAD
        "x-ms-snapshot": "2020-03-05T21:05:17.4860466Z",
=======
>>>>>>> 8d420312
        "x-ms-version": "2019-12-12"
      },
      "ResponseBody": []
    },
    {
      "RequestUri": "https://seanmcccanary.blob.core.windows.net/test-container-b9dfe985-d8d1-77c0-4b99-dd6c004b84e1?restype=container",
      "RequestMethod": "DELETE",
      "RequestHeaders": {
        "Authorization": "Sanitized",
        "traceparent": "00-f9092f395dd89143a9cc4232190b80f5-a7fd3554d74e0f4e-00",
        "User-Agent": [
          "azsdk-net-Storage.Blobs/12.5.0-dev.20200403.1",
          "(.NET Core 4.6.28325.01; Microsoft Windows 10.0.18362 )"
        ],
        "x-ms-client-request-id": "1b1e750b-b100-105b-9cd9-8cf7bb7ca012",
        "x-ms-date": "Fri, 03 Apr 2020 20:00:11 GMT",
        "x-ms-return-client-request-id": "true",
        "x-ms-version": "2019-12-12"
      },
      "RequestBody": null,
      "StatusCode": 202,
      "ResponseHeaders": {
        "Content-Length": "0",
        "Date": "Fri, 03 Apr 2020 20:00:09 GMT",
        "Server": [
          "Windows-Azure-Blob/1.0",
          "Microsoft-HTTPAPI/2.0"
        ],
        "x-ms-client-request-id": "1b1e750b-b100-105b-9cd9-8cf7bb7ca012",
<<<<<<< HEAD
        "x-ms-request-id": "6ed26732-401e-0038-0a31-f336fb000000",
=======
        "x-ms-request-id": "7e9b33c9-401e-005a-34f2-092b47000000",
>>>>>>> 8d420312
        "x-ms-version": "2019-12-12"
      },
      "ResponseBody": []
    }
  ],
  "Variables": {
    "DateTimeOffsetNow": "2020-04-03T13:00:10.8209487-07:00",
    "RandomSeed": "1177701553",
    "Storage_TestConfigDefault": "ProductionTenant\nseanmcccanary\nU2FuaXRpemVk\nhttps://seanmcccanary.blob.core.windows.net\nhttps://seanmcccanary.file.core.windows.net\nhttps://seanmcccanary.queue.core.windows.net\nhttps://seanmcccanary.table.core.windows.net\n\n\n\n\nhttps://seanmcccanary-secondary.blob.core.windows.net\nhttps://seanmcccanary-secondary.file.core.windows.net\nhttps://seanmcccanary-secondary.queue.core.windows.net\nhttps://seanmcccanary-secondary.table.core.windows.net\n\nSanitized\n\n\nCloud\nBlobEndpoint=https://seanmcccanary.blob.core.windows.net/;QueueEndpoint=https://seanmcccanary.queue.core.windows.net/;FileEndpoint=https://seanmcccanary.file.core.windows.net/;BlobSecondaryEndpoint=https://seanmcccanary-secondary.blob.core.windows.net/;QueueSecondaryEndpoint=https://seanmcccanary-secondary.queue.core.windows.net/;FileSecondaryEndpoint=https://seanmcccanary-secondary.file.core.windows.net/;AccountName=seanmcccanary;AccountKey=Sanitized\nseanscope1"
  }
}<|MERGE_RESOLUTION|>--- conflicted
+++ resolved
@@ -28,11 +28,7 @@
           "Microsoft-HTTPAPI/2.0"
         ],
         "x-ms-client-request-id": "483ebc51-5af8-a942-048e-10df54defd66",
-<<<<<<< HEAD
-        "x-ms-request-id": "ee92961a-101e-0047-7c31-f3f960000000",
-=======
         "x-ms-request-id": "2aea4f2c-d01e-0077-28f2-099834000000",
->>>>>>> 8d420312
         "x-ms-version": "2019-12-12"
       },
       "ResponseBody": []
@@ -103,21 +99,13 @@
         "x-ms-client-request-id": "3dbb2b10-6138-d131-e248-57f50fc3baec",
         "x-ms-request-id": "2aea4f56-d01e-0077-49f2-099834000000",
         "x-ms-request-server-encrypted": "false",
-<<<<<<< HEAD
-        "x-ms-snapshot": "2020-03-05T21:05:17.4860466Z",
-=======
         "x-ms-snapshot": "2020-04-03T20:00:09.3267598Z",
->>>>>>> 8d420312
         "x-ms-version": "2019-12-12"
       },
       "ResponseBody": []
     },
     {
-<<<<<<< HEAD
-      "RequestUri": "https://seanstagetest.blob.core.windows.net/test-container-b9dfe985-d8d1-77c0-4b99-dd6c004b84e1/test-blob-5fd4a77e-dc83-51e5-a8f1-84e279e4ad8f?snapshot=2020-03-05T21%3A05%3A17.4860466Z\u0026sv=2019-12-12\u0026st=2020-03-05T20%3A05%3A17Z\u0026se=2020-03-05T22%3A05%3A17Z\u0026sr=bs\u0026sp=rwd\u0026sig=Sanitized",
-=======
       "RequestUri": "https://seanmcccanary.blob.core.windows.net/test-container-b9dfe985-d8d1-77c0-4b99-dd6c004b84e1/test-blob-5fd4a77e-dc83-51e5-a8f1-84e279e4ad8f?snapshot=2020-04-03T20%3A00%3A09.3267598Z\u0026sv=2019-12-12\u0026st=2020-04-03T19%3A00%3A10Z\u0026se=2020-04-03T21%3A00%3A10Z\u0026sr=bs\u0026sp=rwd\u0026sig=Sanitized",
->>>>>>> 8d420312
       "RequestMethod": "HEAD",
       "RequestHeaders": {
         "traceparent": "00-d6939a712c999345bfd827c31ec5606d-186d125b06d2654d-00",
@@ -150,10 +138,6 @@
         "x-ms-creation-time": "Fri, 03 Apr 2020 20:00:09 GMT",
         "x-ms-request-id": "7e9b33bd-401e-005a-2af2-092b47000000",
         "x-ms-server-encrypted": "true",
-<<<<<<< HEAD
-        "x-ms-snapshot": "2020-03-05T21:05:17.4860466Z",
-=======
->>>>>>> 8d420312
         "x-ms-version": "2019-12-12"
       },
       "ResponseBody": []
@@ -183,11 +167,7 @@
           "Microsoft-HTTPAPI/2.0"
         ],
         "x-ms-client-request-id": "1b1e750b-b100-105b-9cd9-8cf7bb7ca012",
-<<<<<<< HEAD
-        "x-ms-request-id": "6ed26732-401e-0038-0a31-f336fb000000",
-=======
         "x-ms-request-id": "7e9b33c9-401e-005a-34f2-092b47000000",
->>>>>>> 8d420312
         "x-ms-version": "2019-12-12"
       },
       "ResponseBody": []
