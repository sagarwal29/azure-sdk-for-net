--- conflicted
+++ resolved
@@ -28,13 +28,8 @@
           "Microsoft-HTTPAPI/2.0"
         ],
         "x-ms-client-request-id": "e1e07b3e-b1e7-a251-3b5e-5a74d9d36168",
-<<<<<<< HEAD
-        "x-ms-request-id": "82e636e6-f01e-002a-331a-5b4e92000000",
-        "x-ms-version": "2020-02-10"
-=======
         "x-ms-request-id": "dceea5c5-701e-003d-681f-8225ef000000",
-        "x-ms-version": "2019-12-12"
->>>>>>> 548336e6
+        "x-ms-version": "2020-02-10"
       },
       "ResponseBody": []
     },
@@ -71,12 +66,7 @@
         "x-ms-content-crc64": "P3DNjYhhSI0=",
         "x-ms-request-id": "dceea60a-701e-003d-1f1f-8225ef000000",
         "x-ms-request-server-encrypted": "true",
-<<<<<<< HEAD
-        "x-ms-version": "2020-02-10",
-        "x-ms-version-id": "2020-07-16T02:43:45.8280337Z"
-=======
-        "x-ms-version": "2019-12-12"
->>>>>>> 548336e6
+        "x-ms-version": "2020-02-10"
       },
       "ResponseBody": []
     },
@@ -93,7 +83,7 @@
         "x-ms-client-request-id": "96731241-6ef8-dccc-0a28-5233cf396dd8",
         "x-ms-date": "Thu, 03 Sep 2020 18:27:55 GMT",
         "x-ms-return-client-request-id": "true",
-        "x-ms-version": "2019-12-12"
+        "x-ms-version": "2020-02-10"
       },
       "RequestBody": null,
       "StatusCode": 200,
@@ -119,7 +109,7 @@
         "x-ms-lease-status": "unlocked",
         "x-ms-request-id": "dceea611-701e-003d-251f-8225ef000000",
         "x-ms-server-encrypted": "true",
-        "x-ms-version": "2019-12-12"
+        "x-ms-version": "2020-02-10"
       },
       "ResponseBody": []
     },
@@ -161,12 +151,7 @@
         "x-ms-lease-status": "unlocked",
         "x-ms-request-id": "dceea63d-701e-003d-501f-8225ef000000",
         "x-ms-server-encrypted": "true",
-<<<<<<< HEAD
-        "x-ms-version": "2020-02-10",
-        "x-ms-version-id": "2020-07-16T02:43:45.8280337Z"
-=======
-        "x-ms-version": "2019-12-12"
->>>>>>> 548336e6
+        "x-ms-version": "2020-02-10"
       },
       "ResponseBody": "oJa7Qda354BA1VUcG5fW6YDjp2RVMtDtkbPy6i2/h2eBG0JTtU2JNeKWWM1csWcbTnJlLhuohG3FzbAixP1SgE3umwBUgjQzWnKBv9oDkd9L15y7WllL2JbUjuedZnDlQ9h/bRZmxss\u002BMtSpJ8WTwjzQ1\u002B1hlyX0osJqgPRMlfQ="
     },
@@ -209,12 +194,7 @@
         "x-ms-lease-status": "unlocked",
         "x-ms-request-id": "dceea65e-701e-003d-6b1f-8225ef000000",
         "x-ms-server-encrypted": "true",
-<<<<<<< HEAD
-        "x-ms-version": "2020-02-10",
-        "x-ms-version-id": "2020-07-16T02:43:45.8280337Z"
-=======
-        "x-ms-version": "2019-12-12"
->>>>>>> 548336e6
+        "x-ms-version": "2020-02-10"
       },
       "ResponseBody": "AZx7AoMjyeQQ0H0ohKKx0UDLqs2OgoSssovKU/xG1/Gc4KeLSpE\u002BGQby3JAa/XAAEJk/KKHIZX4Xzk/3WHbnyvmLjKT6JoeujJHGnKbzkrQbykNjBq5P1Hopc3tCR8CQChKXjnHLBukSkJwPAsnYIzya3I4zhMRKO7cp0bMLbEU="
     },
@@ -257,12 +237,7 @@
         "x-ms-lease-status": "unlocked",
         "x-ms-request-id": "dceea66b-701e-003d-781f-8225ef000000",
         "x-ms-server-encrypted": "true",
-<<<<<<< HEAD
-        "x-ms-version": "2020-02-10",
-        "x-ms-version-id": "2020-07-16T02:43:45.8280337Z"
-=======
-        "x-ms-version": "2019-12-12"
->>>>>>> 548336e6
+        "x-ms-version": "2020-02-10"
       },
       "ResponseBody": "0TWRlFwDQ0/DWVF1EkDSsVBPP6dqMl2GTkxTuaE1NgYjVj7MN0PHOFeMytkyTjj75XiAY8zF25/YCkYPr4qujiJKUbwBBXkMiAZP3WeDU/8UWNMptNM6Xnqf8y39t4nN3jy36Px8\u002Bd/\u002Bc9rGdf03VLdG\u002B1e2hNlOEPNBYhFMD9E="
     },
@@ -305,12 +280,7 @@
         "x-ms-lease-status": "unlocked",
         "x-ms-request-id": "dceea66f-701e-003d-7c1f-8225ef000000",
         "x-ms-server-encrypted": "true",
-<<<<<<< HEAD
-        "x-ms-version": "2020-02-10",
-        "x-ms-version-id": "2020-07-16T02:43:45.8280337Z"
-=======
-        "x-ms-version": "2019-12-12"
->>>>>>> 548336e6
+        "x-ms-version": "2020-02-10"
       },
       "ResponseBody": "fYL/K8xrA5he8ypB\u002BXPofWefdre8MRZZYmjXCTuXzrJkCUnz/gyIS0Nj\u002BcNamFWcCsP7ctVYFUtspcljk/pcxyV43PAq9X5aFipzWDhT/8kTO/53nFvcDPP9h1hDJbdJBjKd4rtlcRVFoFur5LwTGKb/T1j75SrKm9D8LW4lF/E="
     },
@@ -338,15 +308,9 @@
           "Windows-Azure-Blob/1.0",
           "Microsoft-HTTPAPI/2.0"
         ],
-<<<<<<< HEAD
-        "x-ms-client-request-id": "46004761-378a-6252-fd7e-e0a52c18c79a",
-        "x-ms-request-id": "82e63721-f01e-002a-671a-5b4e92000000",
-        "x-ms-version": "2020-02-10"
-=======
         "x-ms-client-request-id": "ac74c018-a1ea-507b-918f-5b9e043a8c7b",
         "x-ms-request-id": "dceea68c-701e-003d-151f-8225ef000000",
-        "x-ms-version": "2019-12-12"
->>>>>>> 548336e6
+        "x-ms-version": "2020-02-10"
       },
       "ResponseBody": []
     }
