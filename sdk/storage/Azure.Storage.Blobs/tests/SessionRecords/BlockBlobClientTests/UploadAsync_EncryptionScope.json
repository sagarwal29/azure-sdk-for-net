{
  "Entries": [
    {
      "RequestUri": "https://seanmcccanary.blob.core.windows.net/test-container-5934583b-8ed5-0858-ab07-b9d8a4fb36e9?restype=container",
      "RequestMethod": "PUT",
      "RequestHeaders": {
        "Authorization": "Sanitized",
        "traceparent": "00-7f927a0801a41a478b736e3c9dc8eaf1-a55795a11862c746-00",
        "User-Agent": [
          "azsdk-net-Storage.Blobs/12.5.0-dev.20200402.1",
          "(.NET Core 4.6.28325.01; Microsoft Windows 10.0.18362 )"
        ],
        "x-ms-blob-public-access": "container",
        "x-ms-client-request-id": "8d150eab-31f4-c1cc-d4d1-7001831327eb",
        "x-ms-date": "Thu, 02 Apr 2020 23:54:33 GMT",
        "x-ms-return-client-request-id": "true",
        "x-ms-version": "2019-12-12"
      },
      "RequestBody": null,
      "StatusCode": 201,
      "ResponseHeaders": {
        "Content-Length": "0",
        "Date": "Thu, 02 Apr 2020 23:54:31 GMT",
        "ETag": "\u00220x8D7D76130D8DB42\u0022",
        "Last-Modified": "Thu, 02 Apr 2020 23:54:32 GMT",
        "Server": [
          "Windows-Azure-Blob/1.0",
          "Microsoft-HTTPAPI/2.0"
        ],
        "x-ms-client-request-id": "8d150eab-31f4-c1cc-d4d1-7001831327eb",
<<<<<<< HEAD
        "x-ms-request-id": "581d1193-101e-000a-7932-f3368c000000",
=======
        "x-ms-request-id": "d3bfa96f-f01e-0012-6a4a-093670000000",
>>>>>>> 8d420312
        "x-ms-version": "2019-12-12"
      },
      "ResponseBody": []
    },
    {
      "RequestUri": "https://seanmcccanary.blob.core.windows.net/test-container-5934583b-8ed5-0858-ab07-b9d8a4fb36e9/test-blob-c7aeea7b-be37-63c3-04be-c26d465e471e",
      "RequestMethod": "PUT",
      "RequestHeaders": {
        "Authorization": "Sanitized",
        "Content-Length": "4096",
        "traceparent": "00-47eb616cb77ee14e9ceea5e2f37d96aa-6b1e5f5ec69f874b-00",
        "User-Agent": [
          "azsdk-net-Storage.Blobs/12.5.0-dev.20200402.1",
          "(.NET Core 4.6.28325.01; Microsoft Windows 10.0.18362 )"
        ],
        "x-ms-blob-type": "BlockBlob",
        "x-ms-client-request-id": "aeaf8a7f-436a-734d-666c-c4fbfab58690",
        "x-ms-date": "Thu, 02 Apr 2020 23:54:33 GMT",
        "x-ms-encryption-scope": "seanscope1",
        "x-ms-return-client-request-id": "true",
        "x-ms-version": "2019-12-12"
      },
      "RequestBody": "BjUtleWp9f4F4iUbZ1LzgkBdfdbdOkztS7KJNW9fe3WKUftN5pEG0vWwwVSYp/uyy0At6OBwQczoQEoyH7\u002BPpmewkRVWpZuuVqvhLXj4VKO31mouMpKUGRAvZaZH07I2IBrt5xblWyWkfpI1jxRT8Oune0lUYHTUHHcFJ0D0Z4P4qg1eC22M0ntEirMAXor823S7n1hp4b\u002BmGMue3zPlrxcOPOQG9eR\u002BG6nND9bB073tCUvLOccqj8lOt/Kh7fJHX9ub8SGl9eaPPYSvm9Lo5UQNsdboGXVQ460buD3y3C22hrD7JeGcRxRlO/tCe/P2ZdKtlDscX0VlSw5zijyonWFW\u002BBQi7b9jcWrCgt56DWi5JFNrREfxmidqldrTKLzXvJ6a7IPe1HcSSiLRWdxn6z6lumboPVgZZV3tt1flj0mt6sZA3yHl2k/bWfolIEBKA6qcLW1W7n9FgIYl8RwfLLrZI28WJgscwN8WDeRe9EQcorStSWHbV/tG\u002B1\u002Bav\u002Bkyuyw/S/3RNNyff2yOP\u002BGa5oxCCE5ocuNY/stzzyusggD15FG4HqlHS27XDcr1TBgaqxTTV7ebyUlI5k0xXWWx8/xsmVuQ4sfj\u002BrzfkWUZY7GzWSMX2SpJWRoIbzdbFe4JJhrNibO9ichM8Fz6vDjjL4OcfgNBmRrRIj9AiHOQh\u002BTO1mpLS9r\u002B9c9ayunOTp3hJD\u002B0v5fqx4wA\u002B2ZzfAFVvGh3LOXOmOSonYg05s8xA9OiX2M028hN5A7eSk90i3jOBQ6AViK3E4taCyEOtuG9zviS0B2dIOCgKkfX702UNBIQZeHAsK2x6kvY2c\u002BmPi4tIXxX4bpbMeUt4Cva4CM9xdcP/lD//B5K4ObRxUYQ\u002BesZqs7RPVJYtTT8k9CB1woomhT4l0DdLSRdDADUiWufHOZAwDVUbIiEt0kbA2lOyQnbqSoyGGKrO3ypczFRhCvIXXbpQRbU0y2Lc9/2wSq7D0L3\u002BOBBbASDlYS5q/hXMjMdU6byZIjzB9X8pqSCtHpS7WTuWotKh/BxZayRGyg1NECs2W6Dyau6A/AKRMZfAOAKZr2UaNin08u2gP7cYeytx3Jk1tsLziS5M1abQEMqEmTLh7RqoctoBQWjzUis3qIEXXxU\u002ByoF/5eZ2jWBC5KIjG6ZENk3QyWm\u002B9DVZwHbDFW0luPG1RY6xogd0MaW5/lzG0HZEs3IzRlXrQBaMJeWvc7fzXSvwbZXX0pRGnJeEBPWYky/AvmH68nJbygW35XwhhP4thqEw1mLgrODd7On\u002BJ3sg81K1rvUWOGr5lKNQH\u002B0YZNeZln5UZ/zNH9GBHQWIXeLKlzHprBYJF442dwH/UEzzhYfSJFD8jEuV6I7jVNtlMXaAhYj7LrjBkH7wHjC6zY\u002BEjZd9tjlRzcqmU8NHJYKykQXLPsqEOFbPEJQSDG5bGts/HsdD53s9bve\u002BFNr1emq8PYzq786EwJVArqWlP4FcSzjoR8b7bqnKzdATBeN72ZYpVc7hsGrMel5yA3jVWC82IcnhzTKjwM7jH\u002BI\u002BsfqxxNTPu\u002BnyutrN282oiWtxNbWg3OQZmcyjhZUAPlBIzYijwD6jxZxFQ6cu0/Ek\u002BzejcipsXdTWmCrILDYUsnxKhQ5ExMkszS/ZW5k86sXbvopdnIxl3K/zjWfTm5mmMJEq5E7i3/ZudqT6kwJ7ma1k7K2r9xXv5KheUXehGTGWcyrIEgZ3ON6T72Ynq0ltuDO6bu8r\u002Bnm7ez/mRE6\u002BzR1zZCAXc4enLfOPF8fvyDkfMNlD5qpCanjxTJcGkLSP1SIItEcpVgRsE0D7XOJxy7LGh1O1euZy8PnnJicwYJ1/PwLlpxPx9dqU15NpRw1Wv0EkP8lhGlo7lcNNQjAde7LjvB3fTCSe1NG44KNTCWnsUKalzCCT3iSo6dFQZLOqd5wgRcsvt3NchWs3qDn26IxZoPGJd29SD535NmITDrAeDmjHMoOevNlzSUb1nHYqsgFE9sPB4MAsjnYtNkDRCXa62ZmRL7YIuuPYVi3onLNnzkQgzhfsXC1o2qRNsYaYYgAQOoKcWYKLPHvf6UrSQ/GChWf88Dsezr1sKBTR\u002BwldQDPtmGHwy3SBVdHbzLKillayiuxem7IFMWwFMHFt\u002BUEyQqlW5KuP0foze1ppAsHKiZH\u002BH3BdPuRB6Kc1q5rDE5xQ6UoJS7Hq4rjyayBXm\u002B5qOmbfr5oQlUOE1TwEmiYfMCe\u002BGFl3wX3gEzy3atOEKky4i3E0I6PCQBQGRHa1pkhSkzs4mYOU8jkpP5ydWWqwAKqvTA71KsyDu5hFcbzHKmz0JJeYS5DJI9k4CyPHZSapVgOMBlp5nahutN3rT0C8IdVvqTSTF7UZ5mg1vN/ovFaxnBt5euPSuocvKday3dRYvCkOl7vyFj6Ocl/yBCDIRfiHefNlAqbxXS6to\u002B3epsiT3QC2miSav0Xc6siD4HamJqPeK2Pg83lCHTqNRLIQr8tXXicgEevT7PptiBfebXz4B30JwHtksumHdLzqDXrTjDr9LIIPhhT4Cj6ps2tho\u002B\u002B91X01Bu9QMut9mJ0u6d\u002B/mfvc4QD6qIEoUfZ8\u002Bz\u002B\u002BJdDNbHf9noVLbTnW0e13iWAfKdmvRIKuwyy8DPT5E3er/3LMYb2ngft2UbQHI5aT8IhWHZElzuFOHmkLQZHQUlmCKxK6a2fit2geePLOp9\u002BWKBxsovWmhfBRvkMUXEBpZf9aRPhD2UUgs2ZpB5Xuf7aJtRl1o\u002B9kG6ViKOzkzhsn9NLztCLnEg7XC\u002B9Pfb4aY36MSucm88IP9mlTIbBYe\u002BVLARLDOouT4mLKXpg/1J3nB4VuWENzwMDQ4/35VDCevo/KBDxrV2jzOGiEXFVp0CGLq9nrKeNh1wBR8haNmk5ya9/INZChu/Bcux/a76RrpxOcbegWs1TsaC08GWUSJZ4aEfC1YZpRKe/pjm7Dhyeb5gsDMWymG7hLG81jpWKLClWBwJ2z9gV5S0P4LSUmKOEFYDMZzzQxc/Y4KkXM7YRNXkQZAYaJ6DAFyeYore6TZPLsXgVvcTthkEyne4u/rF2/as6gzOdae7gDFAVOCMYHpMVTII9/Hi1It7E54mxkRl1IaUMgMlgLUeJNLBz2E0eGn9bGbEuOAAzhGFV2IFkL3s3nxZ\u002BC53JtR46tMjHQUqQpc0JVXhnR\u002Bik2ftoClXFJAQ1PDg2oA7ikmOT9IQ4bEMWxDK0W9oD0Fgu2TKhYarJdI/DkQURWQW\u002BJ8MU1FJja224UUUiEckqMmzgCMbbQDC4yn/0dNo\u002BBGot9jMW7vsFym7F6Q9lpmPGmF\u002BYMVE\u002B4uaSXAnTbveSekzb9BuWFENw2z1YFlchUyMcLtt6pdMZ7xNMhJLyMVt2Mm7DibJIL4QcKFUU5cyPcQjmt0AbGNR4wgUHSZCwfqnh4ePoXslw0/9XXXx9BAlGvRKJC3obWxqaSsetQOb0a6qsMgPpphM/deNBw7pX\u002B737wYx9JnIvxoXJThMBw5MYY/LS0dIGXRb/SpWW2phfQk8Ksn9ZdkQ3fWx9IFf/PbFQKGDIhSnq9WN1ftvcmOvtaQzE9xETv\u002BytmlRmiD2\u002B/w3kRbI3l7wlH7wb4/hoWuSAkLZLOkagPGl0GurVhGwmtn7O\u002BFI5ttJPn9dU\u002BNv0RD9v5viGc8THQwlJw3zRUJtP9S15mmKRRtnk\u002B5tuS0SNf9WqZZ50oEO5BrRJ8PJVfk88BQKueqrd3aAeongpWPjEu0OmJur92lXqv5OtSFXnjn1LMkZB3wQrzYf\u002BVv3KkK27hTWurldkPiqtw7sWL5VKNhP73Saygts/e1li/4RXHy/m8cIgON8m5/MclBtJFJ3ysx/qz7KHCQNZbzP9AT\u002BlVqSMMD3SKf0z1fYylu6/9Wa7cEtkbE98Xui/xsmsKOW0dj12veRfH4khtvq7VHIUmXnMQZH0QOpVD9FVEmM0h6wRfiCxSDiCW1DBQrVUwQp1qyxP4OZUwDVTIa0SCg0m7S9OqtZSY1BASeZAMv40AU7H32c25abGvL7qXSeKb1FDm1WFBhYzI0fbDpYAE403Hh9fSyul8AeJh\u002B4XZwUpttmU/Zeorvs3k7wgWtYPxqkwsz8HKyQlnapN/H4oHLtBsli9axb2j28kJ7hvhZUxecFF57TGIYq1b1/sWrJ8D3cA3qd9UlqSOiTP4gNrthcVHIO84zQHe5HNB/y3CTS9qBhBbqfusyZmsqyP9j6HSbhH1z0uvyxC\u002BWIWr0te2zDvEjrrKkdwJ2hdVjCId4VSRr1DbzL3jujr/nVE1wPbB9d8oOQEmx9w16/U0Wn8uoHdw2mNG2v9\u002BINRACvSK09lgk5YDNehTqqe0piCIr1/7kTzZhSaTexsfqdgspvznqtgb08ao62qPHS\u002B7kjSetXF0RHm3sQ7yzRh7I0vQJsPqjTtIrNuZUuWSSmf216kmQPRmuGKDcDmJaQauLcge/zZr0MT5VgiV2zFT5SanO/VvVKJXaW6hJ1zBv0OU6yTds0txSwakLSrr0J1xL0rS4m0RPtllh5WHiqmoN5bFAO/MtnGbdbDuiyd3q5iRcDgSLt0Wg\u002BxLuCv16cBdPDVUJo/tZLkZN6z8YnOx7dw89lqxVcj5rr0DQP5F5YuwUY7x44TI48u/OPdwWiF4mYoP\u002BPNl66YsmngSqeO601HhC9DkgApXM9JPMl0RiVRbyud0NeyYSqXoxUkMtnnnxCVlTw4QU9m/uIUg1rlI2xDj9t88Rp2lSMFrO/qBSr2Ypy437HpGC7bNtL0nt3PsX\u002Bp4aL9aq72Hv8ZM5Rge/m4HSG\u002BLES6WnetobpHgfdFNfpwQSOH\u002BPfuwsCxz\u002BSZe7vZPIC7EYU67oYrUMn0r50I1P2a7znVMSQq0GqDCIuSEyb\u002BbUV2iiR1NVOcW6gt\u002BRIjqfvn/4uBBApbkEEbtuX7mTyj9UFXkUnZJLnmONV8/NZXYF6PqhSafGk6GvnjWX5tocJrigPRyxexDtrSm8w135Nqw1aGbO4nCHjYHHdQ9cs6eJcTEXLThpRH3pw6x\u002BGcBTtleJUo5jXTQ4KK\u002BK6gYRgOmCM1Ic0hlz3BP41R7UCXPBc86nw1EZFhP87vSI3lpnyEKy\u002B\u002BZ\u002BNtQ\u002BFXZqengVZB87yXY3eb2YaR0\u002BH/MU\u002Bw25gQzcEQ2dUzzqab3arqur54rlXRTUMF6FKpLJMBbhGSp4sOlrOUMRnnZJXQAPvbphgjh4P53o1VC\u002BVvZ6xBMWCUCTUf2yQK43w76emtNedWzoV63uaOmMn9uYvNJMlspTI1PPfGu8v0GKMGvvSkp9X9GZknxlN5BnBsIiKZPb\u002Bzz0S2ePnwjxK6hsVDh9rUWRG10AowRd/fuzWGWZmoWtvjU\u002B\u002Bw7S/cDYmGbECNNn\u002BWmMkR42y0golk17zDajZ4EivqXzPrI2vh2MOBqtmfUoW278HQlnduL9FlTBZyGKJTDloUotZMq3RdMAqpM9ewxYU3DQ==",
      "StatusCode": 201,
      "ResponseHeaders": {
        "Content-Length": "0",
        "Content-MD5": "lcc/rXqLhzJAaX4JECLvtQ==",
        "Date": "Thu, 02 Apr 2020 23:54:32 GMT",
        "ETag": "\u00220x8D7D76130F8F473\u0022",
        "Last-Modified": "Thu, 02 Apr 2020 23:54:32 GMT",
        "Server": [
          "Windows-Azure-Blob/1.0",
          "Microsoft-HTTPAPI/2.0"
        ],
        "x-ms-client-request-id": "aeaf8a7f-436a-734d-666c-c4fbfab58690",
        "x-ms-content-crc64": "daG\u002BfARoCmU=",
        "x-ms-encryption-scope": "seanscope1",
        "x-ms-request-id": "d3bfa982-f01e-0012-7b4a-093670000000",
        "x-ms-request-server-encrypted": "true",
        "x-ms-version": "2019-12-12"
      },
      "ResponseBody": []
    },
    {
      "RequestUri": "https://seanmcccanary.blob.core.windows.net/test-container-5934583b-8ed5-0858-ab07-b9d8a4fb36e9?restype=container",
      "RequestMethod": "DELETE",
      "RequestHeaders": {
        "Authorization": "Sanitized",
        "traceparent": "00-dcad7e3fa4df434fb7d5f18d5fab4175-d7f249c53dda7340-00",
        "User-Agent": [
          "azsdk-net-Storage.Blobs/12.5.0-dev.20200402.1",
          "(.NET Core 4.6.28325.01; Microsoft Windows 10.0.18362 )"
        ],
        "x-ms-client-request-id": "3a303b05-88d6-36a3-2734-1548b73467cf",
        "x-ms-date": "Thu, 02 Apr 2020 23:54:33 GMT",
        "x-ms-return-client-request-id": "true",
        "x-ms-version": "2019-12-12"
      },
      "RequestBody": null,
      "StatusCode": 202,
      "ResponseHeaders": {
        "Content-Length": "0",
        "Date": "Thu, 02 Apr 2020 23:54:32 GMT",
        "Server": [
          "Windows-Azure-Blob/1.0",
          "Microsoft-HTTPAPI/2.0"
        ],
        "x-ms-client-request-id": "3a303b05-88d6-36a3-2734-1548b73467cf",
<<<<<<< HEAD
        "x-ms-request-id": "581d1197-101e-000a-7b32-f3368c000000",
=======
        "x-ms-request-id": "d3bfa9a1-f01e-0012-1a4a-093670000000",
>>>>>>> 8d420312
        "x-ms-version": "2019-12-12"
      },
      "ResponseBody": []
    }
  ],
  "Variables": {
    "RandomSeed": "1231712159",
    "Storage_TestConfigDefault": "ProductionTenant\nseanmcccanary\nU2FuaXRpemVk\nhttps://seanmcccanary.blob.core.windows.net\nhttps://seanmcccanary.file.core.windows.net\nhttps://seanmcccanary.queue.core.windows.net\nhttps://seanmcccanary.table.core.windows.net\n\n\n\n\nhttps://seanmcccanary-secondary.blob.core.windows.net\nhttps://seanmcccanary-secondary.file.core.windows.net\nhttps://seanmcccanary-secondary.queue.core.windows.net\nhttps://seanmcccanary-secondary.table.core.windows.net\n\nSanitized\n\n\nCloud\nBlobEndpoint=https://seanmcccanary.blob.core.windows.net/;QueueEndpoint=https://seanmcccanary.queue.core.windows.net/;FileEndpoint=https://seanmcccanary.file.core.windows.net/;BlobSecondaryEndpoint=https://seanmcccanary-secondary.blob.core.windows.net/;QueueSecondaryEndpoint=https://seanmcccanary-secondary.queue.core.windows.net/;FileSecondaryEndpoint=https://seanmcccanary-secondary.file.core.windows.net/;AccountName=seanmcccanary;AccountKey=Sanitized\nseanscope1"
  }
}<|MERGE_RESOLUTION|>--- conflicted
+++ resolved
@@ -28,11 +28,7 @@
           "Microsoft-HTTPAPI/2.0"
         ],
         "x-ms-client-request-id": "8d150eab-31f4-c1cc-d4d1-7001831327eb",
-<<<<<<< HEAD
-        "x-ms-request-id": "581d1193-101e-000a-7932-f3368c000000",
-=======
         "x-ms-request-id": "d3bfa96f-f01e-0012-6a4a-093670000000",
->>>>>>> 8d420312
         "x-ms-version": "2019-12-12"
       },
       "ResponseBody": []
@@ -101,11 +97,7 @@
           "Microsoft-HTTPAPI/2.0"
         ],
         "x-ms-client-request-id": "3a303b05-88d6-36a3-2734-1548b73467cf",
-<<<<<<< HEAD
-        "x-ms-request-id": "581d1197-101e-000a-7b32-f3368c000000",
-=======
         "x-ms-request-id": "d3bfa9a1-f01e-0012-1a4a-093670000000",
->>>>>>> 8d420312
         "x-ms-version": "2019-12-12"
       },
       "ResponseBody": []
