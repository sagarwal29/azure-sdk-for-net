{
  "Entries": [
    {
<<<<<<< HEAD
      "RequestUri": "http://kasobolcanadacentral.blob.core.windows.net/test-container-da79d191-7194-24ea-13f0-34eea7683808?restype=container",
=======
      "RequestUri": "https://kasoboltest.blob.core.windows.net/test-container-da79d191-7194-24ea-13f0-34eea7683808?restype=container",
>>>>>>> 274b661d
      "RequestMethod": "PUT",
      "RequestHeaders": {
        "Accept": "application/xml",
        "Authorization": "Sanitized",
<<<<<<< HEAD
        "traceparent": "00-1b288be2a0fbd2418fcb35194e7a497c-7de2b2ebc117de4c-00",
        "User-Agent": [
          "azsdk-net-Storage.Blobs/12.8.3-alpha.20210427.1",
          "(.NET Framework 4.8.4300.0; Microsoft Windows 10.0.19042 )"
        ],
        "x-ms-blob-public-access": "container",
        "x-ms-client-request-id": "018a8e2f-b491-2b7c-d924-bc6b01eaa8ed",
        "x-ms-date": "Tue, 27 Apr 2021 19:02:02 GMT",
=======
        "traceparent": "00-bc123d8fef1fcd4ea92175deb82ed33b-5a5d51d83e4d9d4b-00",
        "User-Agent": "azsdk-net-Storage.Blobs/12.9.0-alpha.20210226.1 (.NET Framework 4.8.4300.0; Microsoft Windows 10.0.19042 )",
        "x-ms-blob-public-access": "container",
        "x-ms-client-request-id": "018a8e2f-b491-2b7c-d924-bc6b01eaa8ed",
        "x-ms-date": "Fri, 26 Feb 2021 20:34:37 GMT",
>>>>>>> 274b661d
        "x-ms-return-client-request-id": "true",
        "x-ms-version": "2020-08-04"
      },
      "RequestBody": null,
      "StatusCode": 201,
      "ResponseHeaders": {
        "Content-Length": "0",
<<<<<<< HEAD
        "Date": "Tue, 27 Apr 2021 19:02:01 GMT",
        "ETag": "\u00220x8D909AEF109157F\u0022",
        "Last-Modified": "Tue, 27 Apr 2021 19:02:02 GMT",
        "Server": [
          "Windows-Azure-Blob/1.0",
          "Microsoft-HTTPAPI/2.0"
        ],
        "x-ms-client-request-id": "018a8e2f-b491-2b7c-d924-bc6b01eaa8ed",
        "x-ms-request-id": "1a2d01d1-f01e-005d-2d97-3bc035000000",
        "x-ms-version": "2020-04-08"
=======
        "Date": "Fri, 26 Feb 2021 20:34:37 GMT",
        "ETag": "\u00220x8D8DA95EF8E0FF7\u0022",
        "Last-Modified": "Fri, 26 Feb 2021 20:34:37 GMT",
        "Server": "Windows-Azure-Blob/1.0 Microsoft-HTTPAPI/2.0",
        "x-ms-client-request-id": "018a8e2f-b491-2b7c-d924-bc6b01eaa8ed",
        "x-ms-request-id": "fbd731d9-d01e-0001-0e7e-0c550e000000",
        "x-ms-version": "2020-08-04"
>>>>>>> 274b661d
      },
      "ResponseBody": []
    },
    {
<<<<<<< HEAD
      "RequestUri": "http://kasobolcanadacentral.blob.core.windows.net/test-container-da79d191-7194-24ea-13f0-34eea7683808/test-blob-405a07ed-e903-93b4-40ff-6db80e35df87",
=======
      "RequestUri": "https://kasoboltest.blob.core.windows.net/test-container-da79d191-7194-24ea-13f0-34eea7683808/test-blob-405a07ed-e903-93b4-40ff-6db80e35df87",
>>>>>>> 274b661d
      "RequestMethod": "PUT",
      "RequestHeaders": {
        "Accept": "application/xml",
        "Authorization": "Sanitized",
        "Content-Length": "1024",
<<<<<<< HEAD
        "traceparent": "00-bf17524f97749348b4d8c89ee9719742-0f654d3ee6b1e549-00",
        "User-Agent": [
          "azsdk-net-Storage.Blobs/12.8.3-alpha.20210427.1",
          "(.NET Framework 4.8.4300.0; Microsoft Windows 10.0.19042 )"
        ],
        "x-ms-blob-type": "BlockBlob",
        "x-ms-client-request-id": "08360b03-93f3-c9a0-b6bc-29f9fcec2ab9",
        "x-ms-date": "Tue, 27 Apr 2021 19:02:02 GMT",
=======
        "Content-Type": "application/octet-stream",
        "traceparent": "00-ea951795db7b7147ac7efc1bb5a96b06-0b1e87198d66e144-00",
        "User-Agent": "azsdk-net-Storage.Blobs/12.9.0-alpha.20210226.1 (.NET Framework 4.8.4300.0; Microsoft Windows 10.0.19042 )",
        "x-ms-blob-type": "BlockBlob",
        "x-ms-client-request-id": "08360b03-93f3-c9a0-b6bc-29f9fcec2ab9",
        "x-ms-date": "Fri, 26 Feb 2021 20:34:37 GMT",
>>>>>>> 274b661d
        "x-ms-return-client-request-id": "true",
        "x-ms-version": "2020-08-04"
      },
      "RequestBody": "kF2\u002BGN42dtpk/FEVQSV5gjN1xzwyH9NF2vbAkkfEHaRENdqjLI8OtpF/2weXnlEahuqFmG2jVXGJeD7nduOToN\u002Bt0AtL1VakZhGqskTMrjukpgxdPoQ2oeBpGrNQJ0Ct7Don6s1Gz7CT4TJc\u002BKItvcoCQs/XNmJbdy8r4rujUz/R/cYJpMNtXtZbyV1S2qg9PFzoTeRw1bXYzHKeGu318I3yivvbIxgGlOT4fGwECZ2G7aZeugVbYScQMNhRz0TpZtnPX0\u002BtYRhE4bj/d1lJ1MPVFyxHljWIlinTy/JAtcWfDhaTNKlN2YuNGtlMW\u002BrNx1wUe7gXos\u002BjR8gm2ZYlAyzzX2hDtp8ZiD6huXtcOzs\u002BBgSWKzoNiGxG7\u002B3hJgD1ZxesWfuBihG9\u002B/N6dulTRwuN59OSj9fy5tf8/MayOGE9q1Fkr\u002BI/vHvz2DBGkxKC86fhUz4sYtg/unIkhY1KC8KRPMqX7pcpTipXn7anq1PFeQke0OQiEUl4JfRvGjfuqM1ttFZH6gQPuAUT1cMhmA8fXwyEKzrebiuBHsmjuTPzafboOfb8fY4FDhjeDjuGV4zlT7sqaX2Tj0Urxss6bP7SIGvMOF8YI\u002BF9fhwhAGDv\u002Bsc8vWp4yP95Vaqw0LfCyqIaC\u002B7PuR4tzCvZretgco/lPMsE/a6TWldsU\u002BO0Z1MqurR6BvRxH0GpDvA\u002BnhsUGOIay5Prvszzh7GXY2Y7eGXXr/I25WybdB2KW\u002B\u002B9VLs7VzoAmpzAPvvnh39C2bvbbZWLZu4p3TN2f1Z2YWPdNTL1WwsrOt7IF3D2T13sWJphru1ZMu7NEnoHiRpFStyYCVJNTH6vrzO2wk99Mo3Viie7FLJ2hAJDKEmRJLDEgs2UXkULnwwcsf\u002B5om\u002BeT9/sMf/zijYpIYVPCSM1HoqC8kCC6dRIyesbn2KzvOGTpdlppfKx0fiXajzAu5Xo55N0N7AvHGULpGgU2OrTdmSjvGRKy3mX0SBH63\u002BXhw5VM7jOP4UxZIh0XQCKnPkNw/TXHP8xnRsa3GaP5zHlcxxav6UyBTffclfb1W14DTQnOSeLv2sOI5Wcs2Ifon1XjurkMN1U2728\u002BKqoVcetos8xZ60JWrOwS5sPllHUv8/ahEeDk9xW015qzsfBZs3N7hGT7TrPTTQ3NORCREVs6DnazdGAKg7y2pRPn4vs7\u002BXNQqdAQdGVCzcSTF/3FI4Y/eaO55j8TMQCoBKmf62pS0T/dAKeLKZnRcKabt6v\u002BsYFNqGkXghM0fXiPaC\u002B7ouJaAAa\u002BKCMetFAJqHWYt7mUqZMoEgLBOw8s6MNu\u002B4FqFY2EAXdlAImeLvQZDdmdW4W/Or6ck1DfWQU3UX8f7/jOn5LoA==",
      "StatusCode": 201,
      "ResponseHeaders": {
        "Content-Length": "0",
        "Content-MD5": "g8dO0Nqjx8DQwBv0H\u002Be0ww==",
<<<<<<< HEAD
        "Date": "Tue, 27 Apr 2021 19:02:01 GMT",
        "ETag": "\u00220x8D909AEF11FF243\u0022",
        "Last-Modified": "Tue, 27 Apr 2021 19:02:02 GMT",
        "Server": [
          "Windows-Azure-Blob/1.0",
          "Microsoft-HTTPAPI/2.0"
        ],
        "x-ms-client-request-id": "08360b03-93f3-c9a0-b6bc-29f9fcec2ab9",
        "x-ms-content-crc64": "WRSDqX2Y3\u002Bo=",
        "x-ms-request-id": "1a2d021b-f01e-005d-6997-3bc035000000",
=======
        "Date": "Fri, 26 Feb 2021 20:34:37 GMT",
        "ETag": "\u00220x8D8DA95EF98F026\u0022",
        "Last-Modified": "Fri, 26 Feb 2021 20:34:37 GMT",
        "Server": "Windows-Azure-Blob/1.0 Microsoft-HTTPAPI/2.0",
        "x-ms-client-request-id": "08360b03-93f3-c9a0-b6bc-29f9fcec2ab9",
        "x-ms-content-crc64": "WRSDqX2Y3\u002Bo=",
        "x-ms-request-id": "fbd7320b-d01e-0001-3a7e-0c550e000000",
>>>>>>> 274b661d
        "x-ms-request-server-encrypted": "true",
        "x-ms-version": "2020-08-04"
      },
      "ResponseBody": []
    },
    {
<<<<<<< HEAD
      "RequestUri": "http://kasobolcanadacentral.blob.core.windows.net/test-container-da79d191-7194-24ea-13f0-34eea7683808/test-blob-405a07ed-e903-93b4-40ff-6db80e35df87",
=======
      "RequestUri": "https://kasoboltest.blob.core.windows.net/test-container-da79d191-7194-24ea-13f0-34eea7683808/test-blob-405a07ed-e903-93b4-40ff-6db80e35df87",
>>>>>>> 274b661d
      "RequestMethod": "PUT",
      "RequestHeaders": {
        "Accept": "application/xml",
        "Authorization": "Sanitized",
        "Content-Length": "0",
<<<<<<< HEAD
        "traceparent": "00-dce04c827ce2ec41bcb1246f3fed10cd-c2d8c68a8d3c054a-00",
        "User-Agent": [
          "azsdk-net-Storage.Blobs/12.8.3-alpha.20210427.1",
          "(.NET Framework 4.8.4300.0; Microsoft Windows 10.0.19042 )"
        ],
        "x-ms-blob-type": "BlockBlob",
        "x-ms-client-request-id": "a6521dc6-feee-6a30-6c9a-9b4380fbdaff",
        "x-ms-date": "Tue, 27 Apr 2021 19:02:02 GMT",
=======
        "Content-Type": "application/octet-stream",
        "traceparent": "00-91d417396dd58a4b9a02cb8c4666a3c6-667a6906986f504f-00",
        "User-Agent": "azsdk-net-Storage.Blobs/12.9.0-alpha.20210226.1 (.NET Framework 4.8.4300.0; Microsoft Windows 10.0.19042 )",
        "x-ms-blob-type": "BlockBlob",
        "x-ms-client-request-id": "a6521dc6-feee-6a30-6c9a-9b4380fbdaff",
        "x-ms-date": "Fri, 26 Feb 2021 20:34:37 GMT",
>>>>>>> 274b661d
        "x-ms-return-client-request-id": "true",
        "x-ms-version": "2020-08-04"
      },
      "RequestBody": [],
      "StatusCode": 201,
      "ResponseHeaders": {
        "Content-Length": "0",
        "Content-MD5": "1B2M2Y8AsgTpgAmY7PhCfg==",
<<<<<<< HEAD
        "Date": "Tue, 27 Apr 2021 19:02:01 GMT",
        "ETag": "\u00220x8D909AEF12C2986\u0022",
        "Last-Modified": "Tue, 27 Apr 2021 19:02:02 GMT",
        "Server": [
          "Windows-Azure-Blob/1.0",
          "Microsoft-HTTPAPI/2.0"
        ],
        "x-ms-client-request-id": "a6521dc6-feee-6a30-6c9a-9b4380fbdaff",
        "x-ms-content-crc64": "AAAAAAAAAAA=",
        "x-ms-request-id": "1a2d02a6-f01e-005d-6497-3bc035000000",
=======
        "Date": "Fri, 26 Feb 2021 20:34:37 GMT",
        "ETag": "\u00220x8D8DA95EFA15624\u0022",
        "Last-Modified": "Fri, 26 Feb 2021 20:34:37 GMT",
        "Server": "Windows-Azure-Blob/1.0 Microsoft-HTTPAPI/2.0",
        "x-ms-client-request-id": "a6521dc6-feee-6a30-6c9a-9b4380fbdaff",
        "x-ms-content-crc64": "AAAAAAAAAAA=",
        "x-ms-request-id": "fbd73237-d01e-0001-647e-0c550e000000",
>>>>>>> 274b661d
        "x-ms-request-server-encrypted": "true",
        "x-ms-version": "2020-08-04"
      },
      "ResponseBody": []
    },
    {
<<<<<<< HEAD
      "RequestUri": "http://kasobolcanadacentral.blob.core.windows.net/test-container-da79d191-7194-24ea-13f0-34eea7683808/test-blob-405a07ed-e903-93b4-40ff-6db80e35df87?comp=block\u0026blockid=AAQAAAAAAAAAAAAAAAAAAAAAAAAAAAAAAAAAAAAAAAAAAAAAAAAAAAAAAAAAAAAA",
=======
      "RequestUri": "https://kasoboltest.blob.core.windows.net/test-container-da79d191-7194-24ea-13f0-34eea7683808/test-blob-405a07ed-e903-93b4-40ff-6db80e35df87?comp=block\u0026blockid=AAQAAAAAAAAAAAAAAAAAAAAAAAAAAAAAAAAAAAAAAAAAAAAAAAAAAAAAAAAAAAAA",
>>>>>>> 274b661d
      "RequestMethod": "PUT",
      "RequestHeaders": {
        "Accept": "application/xml",
        "Authorization": "Sanitized",
        "Content-Length": "1024",
<<<<<<< HEAD
        "User-Agent": [
          "azsdk-net-Storage.Blobs/12.8.3-alpha.20210427.1",
          "(.NET Framework 4.8.4300.0; Microsoft Windows 10.0.19042 )"
        ],
        "x-ms-client-request-id": "8d5d75bb-cae8-fd79-618c-d6f974015409",
        "x-ms-date": "Tue, 27 Apr 2021 19:02:02 GMT",
=======
        "Content-Type": "application/octet-stream",
        "User-Agent": "azsdk-net-Storage.Blobs/12.9.0-alpha.20210226.1 (.NET Framework 4.8.4300.0; Microsoft Windows 10.0.19042 )",
        "x-ms-client-request-id": "8d5d75bb-cae8-fd79-618c-d6f974015409",
        "x-ms-date": "Fri, 26 Feb 2021 20:34:38 GMT",
>>>>>>> 274b661d
        "x-ms-return-client-request-id": "true",
        "x-ms-version": "2020-08-04"
      },
      "RequestBody": "G9UdPPMsVkwltkHEXgcHyIgA4C5HQq2\u002BOD8H5/0uj091\u002B7toF7nL1rXq4zxR3GqvtWBw/Az7cdgnXgSzJW5P9ibyTmJMnrDPNAp5XV9wbVvUVzGcvpNDeoriQLm1F7BGm\u002BwWX44HYxavocgBgRR5t/Co3848sjiTrtTYaV33GRxZM8JzWg7NzfQa7B3LQfh2aYnIDTjiCei0g7C6L/m4uIerqE5RBVzi2hHZIcYayG3bYv/ULwzkdynav9ddE537YTOVH5mqJGMs5TImCOchmbpD38z55Ih7xzAld0aFhMd03sCThajTMD2cp0nZvW5BuSYcGjTRAX2qGVhoha0dp2FrsionjhMSb66OXT0/ognC474gaWmTo9xC6GtPa6uQfv/obgtDGioSCauGQqQ/a3dPpqHv/D732A9O5KanwgMC/t49VjT\u002BfsmTDl\u002B\u002BDWE4A3z0AMUKoILB8Zb79TWEakeog0PFARVDUCjYXO7eOcuuFeEps8E\u002B\u002BF1cfGSdAoiUDqMYFYkdcwFmsa\u002BdMUSU4rjLTeBTWreFaYvlaYWwpU6fRE1KxiNBkKLfwwESocYZyJqs0rSoQLPrkqz9Nwp8tgxg/e32SRuUibw\u002BdJe1c8jEzKDqBNKa9wSZXzR2RFiYYg31saPZIn9\u002BF0n3acscNR/kOGtpkbE5xgbpXOrnHkVkpRKKwMIk66ohbOyJoo04fSkVkgvtL9Bbu\u002Bqd78WUl/kDk8S5kXVcv03BRyXFryR4sN/B0Ys5dnZBLwTXhvvljNXzhQ7JfuyzuNO\u002BLOeqlQzGJT7m08VuyhxNd2JwhTlR3LpQ0ioVrzHyDRm4e0qOlpn4EWG8/rkPhLvxfAeKQjOZbE8tWsPhsHYM88artk7SvuDIeHPXlN0BQE1vIzMqaMrmHg76YTzVFmHrrwvyY85sH70mwcq/wthyLBl2co1C4ov7xZhA11yk8mES7OTRDt1\u002BAgN1A6YAJls1hzQjX6TTqM2A9p42LEdggs9ordXzoB0892\u002BJzd7k\u002B548Ck8ogZO8PkMXURc\u002BSNa7FIHXl3iFQucX5mg1Strum/sA\u002BiH4OAE8q2\u002BS3E4F/a\u002BZzbldDGMltshoEJoqh/RoKLYcPk20w9t/m\u002BwJ82WYEei4m3whkY6Y2kRZjydnESN7KbSY6b9h5Ard3nF3G8Ji0P\u002Bxcex3R5YnhGMJWjOzGIrIjsqw/ycpV7dxRLMdIL6C9r8otZ83A\u002BIdcWRcWInWKcXnro33stDXiBo0BQLjCmOkhmR0i2LrkYvoko3DzP4tmxrtNnIxikTuUC2EAv3fOmcBt9ElYp5j/B0CDx9DFLsbBmrn9tTwcvwghTo1Zo6OCVglwRQtCDl8ijlVL3skqztxaA==",
      "StatusCode": 201,
      "ResponseHeaders": {
        "Content-Length": "0",
<<<<<<< HEAD
        "Date": "Tue, 27 Apr 2021 19:02:01 GMT",
        "Server": [
          "Windows-Azure-Blob/1.0",
          "Microsoft-HTTPAPI/2.0"
        ],
        "x-ms-client-request-id": "8d5d75bb-cae8-fd79-618c-d6f974015409",
        "x-ms-content-crc64": "Lg\u002B2/zNreX0=",
        "x-ms-request-id": "1a2d030c-f01e-005d-3897-3bc035000000",
=======
        "Date": "Fri, 26 Feb 2021 20:34:37 GMT",
        "Server": "Windows-Azure-Blob/1.0 Microsoft-HTTPAPI/2.0",
        "x-ms-client-request-id": "8d5d75bb-cae8-fd79-618c-d6f974015409",
        "x-ms-content-crc64": "Lg\u002B2/zNreX0=",
        "x-ms-request-id": "fbd73262-d01e-0001-097e-0c550e000000",
>>>>>>> 274b661d
        "x-ms-request-server-encrypted": "true",
        "x-ms-version": "2020-08-04"
      },
      "ResponseBody": []
    },
    {
<<<<<<< HEAD
      "RequestUri": "http://kasobolcanadacentral.blob.core.windows.net/test-container-da79d191-7194-24ea-13f0-34eea7683808/test-blob-405a07ed-e903-93b4-40ff-6db80e35df87?comp=blocklist",
=======
      "RequestUri": "https://kasoboltest.blob.core.windows.net/test-container-da79d191-7194-24ea-13f0-34eea7683808/test-blob-405a07ed-e903-93b4-40ff-6db80e35df87?comp=blocklist",
>>>>>>> 274b661d
      "RequestMethod": "PUT",
      "RequestHeaders": {
        "Accept": "application/xml",
        "Authorization": "Sanitized",
        "Content-Length": "107",
        "Content-Type": "application/xml",
<<<<<<< HEAD
        "If-Match": "\u00220x8D909AEF12C2986\u0022",
        "User-Agent": [
          "azsdk-net-Storage.Blobs/12.8.3-alpha.20210427.1",
          "(.NET Framework 4.8.4300.0; Microsoft Windows 10.0.19042 )"
        ],
        "x-ms-client-request-id": "0b88d5f6-4d9e-f916-8494-99843e993dcd",
        "x-ms-date": "Tue, 27 Apr 2021 19:02:02 GMT",
=======
        "If-Match": "0x8D8DA95EFA15624",
        "User-Agent": "azsdk-net-Storage.Blobs/12.9.0-alpha.20210226.1 (.NET Framework 4.8.4300.0; Microsoft Windows 10.0.19042 )",
        "x-ms-client-request-id": "0b88d5f6-4d9e-f916-8494-99843e993dcd",
        "x-ms-date": "Fri, 26 Feb 2021 20:34:38 GMT",
>>>>>>> 274b661d
        "x-ms-return-client-request-id": "true",
        "x-ms-version": "2020-08-04"
      },
<<<<<<< HEAD
      "RequestBody": "\u003CBlockList\u003E\u003CLatest\u003EAAQAAAAAAAAAAAAAAAAAAAAAAAAAAAAAAAAAAAAAAAAAAAAAAAAAAAAAAAAAAAAA\u003C/Latest\u003E\u003C/BlockList\u003E",
      "StatusCode": 201,
      "ResponseHeaders": {
        "Content-Length": "0",
        "Date": "Tue, 27 Apr 2021 19:02:01 GMT",
        "ETag": "\u00220x8D909AEF156EAF1\u0022",
        "Last-Modified": "Tue, 27 Apr 2021 19:02:02 GMT",
        "Server": [
          "Windows-Azure-Blob/1.0",
          "Microsoft-HTTPAPI/2.0"
        ],
        "x-ms-client-request-id": "0b88d5f6-4d9e-f916-8494-99843e993dcd",
        "x-ms-content-crc64": "uivte8ftxTs=",
        "x-ms-request-id": "1a2d038f-f01e-005d-2c97-3bc035000000",
=======
      "RequestBody": "\uFEFF\u003CBlockList\u003E\u003CLatest\u003EAAQAAAAAAAAAAAAAAAAAAAAAAAAAAAAAAAAAAAAAAAAAAAAAAAAAAAAAAAAAAAAA\u003C/Latest\u003E\u003C/BlockList\u003E",
      "StatusCode": 201,
      "ResponseHeaders": {
        "Content-Length": "0",
        "Date": "Fri, 26 Feb 2021 20:34:37 GMT",
        "ETag": "\u00220x8D8DA95EFB1377E\u0022",
        "Last-Modified": "Fri, 26 Feb 2021 20:34:37 GMT",
        "Server": "Windows-Azure-Blob/1.0 Microsoft-HTTPAPI/2.0",
        "x-ms-client-request-id": "0b88d5f6-4d9e-f916-8494-99843e993dcd",
        "x-ms-content-crc64": "17m5j6ScWgM=",
        "x-ms-request-id": "fbd7328d-d01e-0001-327e-0c550e000000",
>>>>>>> 274b661d
        "x-ms-request-server-encrypted": "true",
        "x-ms-version": "2020-08-04"
      },
      "ResponseBody": []
    },
    {
<<<<<<< HEAD
      "RequestUri": "http://kasobolcanadacentral.blob.core.windows.net/test-container-da79d191-7194-24ea-13f0-34eea7683808/test-blob-405a07ed-e903-93b4-40ff-6db80e35df87",
=======
      "RequestUri": "https://kasoboltest.blob.core.windows.net/test-container-da79d191-7194-24ea-13f0-34eea7683808/test-blob-405a07ed-e903-93b4-40ff-6db80e35df87",
>>>>>>> 274b661d
      "RequestMethod": "GET",
      "RequestHeaders": {
        "Accept": "application/xml",
        "Authorization": "Sanitized",
<<<<<<< HEAD
        "traceparent": "00-d503585bd840c5448b57f8661cccdf5f-e4883d0357b8f24e-00",
        "User-Agent": [
          "azsdk-net-Storage.Blobs/12.8.3-alpha.20210427.1",
          "(.NET Framework 4.8.4300.0; Microsoft Windows 10.0.19042 )"
        ],
        "x-ms-client-request-id": "9e03c63b-4979-b36b-4d6f-1368df6f73f2",
        "x-ms-date": "Tue, 27 Apr 2021 19:02:02 GMT",
=======
        "traceparent": "00-0173b9756408c540b6de08d67e3ecb07-f62352e6cc32514d-00",
        "User-Agent": "azsdk-net-Storage.Blobs/12.9.0-alpha.20210226.1 (.NET Framework 4.8.4300.0; Microsoft Windows 10.0.19042 )",
        "x-ms-client-request-id": "9e03c63b-4979-b36b-4d6f-1368df6f73f2",
        "x-ms-date": "Fri, 26 Feb 2021 20:34:38 GMT",
>>>>>>> 274b661d
        "x-ms-range": "bytes=0-1023",
        "x-ms-return-client-request-id": "true",
        "x-ms-version": "2020-08-04"
      },
      "RequestBody": null,
      "StatusCode": 206,
      "ResponseHeaders": {
        "Accept-Ranges": "bytes",
        "Access-Control-Allow-Origin": "*",
        "Content-Length": "1024",
        "Content-Range": "bytes 0-1023/1024",
        "Content-Type": "application/octet-stream",
<<<<<<< HEAD
        "Date": "Tue, 27 Apr 2021 19:02:01 GMT",
        "ETag": "\u00220x8D909AEF156EAF1\u0022",
        "Last-Modified": "Tue, 27 Apr 2021 19:02:02 GMT",
        "Server": [
          "Windows-Azure-Blob/1.0",
          "Microsoft-HTTPAPI/2.0"
        ],
        "x-ms-blob-type": "BlockBlob",
        "x-ms-client-request-id": "9e03c63b-4979-b36b-4d6f-1368df6f73f2",
        "x-ms-creation-time": "Tue, 27 Apr 2021 19:02:02 GMT",
        "x-ms-last-access-time": "Tue, 27 Apr 2021 19:02:02 GMT",
        "x-ms-lease-state": "available",
        "x-ms-lease-status": "unlocked",
        "x-ms-request-id": "1a2d0412-f01e-005d-2197-3bc035000000",
=======
        "Date": "Fri, 26 Feb 2021 20:34:37 GMT",
        "ETag": "\u00220x8D8DA95EFB1377E\u0022",
        "Last-Modified": "Fri, 26 Feb 2021 20:34:37 GMT",
        "Server": "Windows-Azure-Blob/1.0 Microsoft-HTTPAPI/2.0",
        "x-ms-blob-type": "BlockBlob",
        "x-ms-client-request-id": "9e03c63b-4979-b36b-4d6f-1368df6f73f2",
        "x-ms-creation-time": "Fri, 26 Feb 2021 20:34:37 GMT",
        "x-ms-lease-state": "available",
        "x-ms-lease-status": "unlocked",
        "x-ms-request-id": "fbd732c2-d01e-0001-607e-0c550e000000",
>>>>>>> 274b661d
        "x-ms-server-encrypted": "true",
        "x-ms-version": "2020-08-04"
      },
      "ResponseBody": "G9UdPPMsVkwltkHEXgcHyIgA4C5HQq2\u002BOD8H5/0uj091\u002B7toF7nL1rXq4zxR3GqvtWBw/Az7cdgnXgSzJW5P9ibyTmJMnrDPNAp5XV9wbVvUVzGcvpNDeoriQLm1F7BGm\u002BwWX44HYxavocgBgRR5t/Co3848sjiTrtTYaV33GRxZM8JzWg7NzfQa7B3LQfh2aYnIDTjiCei0g7C6L/m4uIerqE5RBVzi2hHZIcYayG3bYv/ULwzkdynav9ddE537YTOVH5mqJGMs5TImCOchmbpD38z55Ih7xzAld0aFhMd03sCThajTMD2cp0nZvW5BuSYcGjTRAX2qGVhoha0dp2FrsionjhMSb66OXT0/ognC474gaWmTo9xC6GtPa6uQfv/obgtDGioSCauGQqQ/a3dPpqHv/D732A9O5KanwgMC/t49VjT\u002BfsmTDl\u002B\u002BDWE4A3z0AMUKoILB8Zb79TWEakeog0PFARVDUCjYXO7eOcuuFeEps8E\u002B\u002BF1cfGSdAoiUDqMYFYkdcwFmsa\u002BdMUSU4rjLTeBTWreFaYvlaYWwpU6fRE1KxiNBkKLfwwESocYZyJqs0rSoQLPrkqz9Nwp8tgxg/e32SRuUibw\u002BdJe1c8jEzKDqBNKa9wSZXzR2RFiYYg31saPZIn9\u002BF0n3acscNR/kOGtpkbE5xgbpXOrnHkVkpRKKwMIk66ohbOyJoo04fSkVkgvtL9Bbu\u002Bqd78WUl/kDk8S5kXVcv03BRyXFryR4sN/B0Ys5dnZBLwTXhvvljNXzhQ7JfuyzuNO\u002BLOeqlQzGJT7m08VuyhxNd2JwhTlR3LpQ0ioVrzHyDRm4e0qOlpn4EWG8/rkPhLvxfAeKQjOZbE8tWsPhsHYM88artk7SvuDIeHPXlN0BQE1vIzMqaMrmHg76YTzVFmHrrwvyY85sH70mwcq/wthyLBl2co1C4ov7xZhA11yk8mES7OTRDt1\u002BAgN1A6YAJls1hzQjX6TTqM2A9p42LEdggs9ordXzoB0892\u002BJzd7k\u002B548Ck8ogZO8PkMXURc\u002BSNa7FIHXl3iFQucX5mg1Strum/sA\u002BiH4OAE8q2\u002BS3E4F/a\u002BZzbldDGMltshoEJoqh/RoKLYcPk20w9t/m\u002BwJ82WYEei4m3whkY6Y2kRZjydnESN7KbSY6b9h5Ard3nF3G8Ji0P\u002Bxcex3R5YnhGMJWjOzGIrIjsqw/ycpV7dxRLMdIL6C9r8otZ83A\u002BIdcWRcWInWKcXnro33stDXiBo0BQLjCmOkhmR0i2LrkYvoko3DzP4tmxrtNnIxikTuUC2EAv3fOmcBt9ElYp5j/B0CDx9DFLsbBmrn9tTwcvwghTo1Zo6OCVglwRQtCDl8ijlVL3skqztxaA=="
    },
    {
<<<<<<< HEAD
      "RequestUri": "http://kasobolcanadacentral.blob.core.windows.net/test-container-da79d191-7194-24ea-13f0-34eea7683808?restype=container",
=======
      "RequestUri": "https://kasoboltest.blob.core.windows.net/test-container-da79d191-7194-24ea-13f0-34eea7683808?restype=container",
>>>>>>> 274b661d
      "RequestMethod": "DELETE",
      "RequestHeaders": {
        "Accept": "application/xml",
        "Authorization": "Sanitized",
<<<<<<< HEAD
        "traceparent": "00-aa9c2b200adb654498e2ab58acaddcd3-0a59a9f0f19c654b-00",
        "User-Agent": [
          "azsdk-net-Storage.Blobs/12.8.3-alpha.20210427.1",
          "(.NET Framework 4.8.4300.0; Microsoft Windows 10.0.19042 )"
        ],
        "x-ms-client-request-id": "77490b92-9e95-b954-8da8-6883f85f6311",
        "x-ms-date": "Tue, 27 Apr 2021 19:02:02 GMT",
=======
        "traceparent": "00-75c0b59ffa140049a909fc2c73d9dfd5-0ba3ac7e2d6e5d4b-00",
        "User-Agent": "azsdk-net-Storage.Blobs/12.9.0-alpha.20210226.1 (.NET Framework 4.8.4300.0; Microsoft Windows 10.0.19042 )",
        "x-ms-client-request-id": "77490b92-9e95-b954-8da8-6883f85f6311",
        "x-ms-date": "Fri, 26 Feb 2021 20:34:38 GMT",
>>>>>>> 274b661d
        "x-ms-return-client-request-id": "true",
        "x-ms-version": "2020-08-04"
      },
      "RequestBody": null,
      "StatusCode": 202,
      "ResponseHeaders": {
        "Content-Length": "0",
<<<<<<< HEAD
        "Date": "Tue, 27 Apr 2021 19:02:01 GMT",
        "Server": [
          "Windows-Azure-Blob/1.0",
          "Microsoft-HTTPAPI/2.0"
        ],
        "x-ms-client-request-id": "77490b92-9e95-b954-8da8-6883f85f6311",
        "x-ms-request-id": "1a2d045c-f01e-005d-6697-3bc035000000",
        "x-ms-version": "2020-04-08"
=======
        "Date": "Fri, 26 Feb 2021 20:34:37 GMT",
        "Server": "Windows-Azure-Blob/1.0 Microsoft-HTTPAPI/2.0",
        "x-ms-client-request-id": "77490b92-9e95-b954-8da8-6883f85f6311",
        "x-ms-request-id": "fbd732dd-d01e-0001-7b7e-0c550e000000",
        "x-ms-version": "2020-08-04"
>>>>>>> 274b661d
      },
      "ResponseBody": []
    }
  ],
  "Variables": {
    "RandomSeed": "1245319785",
<<<<<<< HEAD
    "Storage_TestConfigDefault": "ProductionTenant\nkasobolcanadacentral\nU2FuaXRpemVk\nhttp://kasobolcanadacentral.blob.core.windows.net\nhttp://kasobolcanadacentral.file.core.windows.net\nhttp://kasobolcanadacentral.queue.core.windows.net\nhttp://kasobolcanadacentral.table.core.windows.net\n\n\n\n\nhttp://kasobolcanadacentral-secondary.blob.core.windows.net\nhttp://kasobolcanadacentral-secondary.file.core.windows.net\nhttp://kasobolcanadacentral-secondary.queue.core.windows.net\nhttp://kasobolcanadacentral-secondary.table.core.windows.net\n\nSanitized\n\n\nCloud\nBlobEndpoint=http://kasobolcanadacentral.blob.core.windows.net/;QueueEndpoint=http://kasobolcanadacentral.queue.core.windows.net/;FileEndpoint=http://kasobolcanadacentral.file.core.windows.net/;BlobSecondaryEndpoint=http://kasobolcanadacentral-secondary.blob.core.windows.net/;QueueSecondaryEndpoint=http://kasobolcanadacentral-secondary.queue.core.windows.net/;FileSecondaryEndpoint=http://kasobolcanadacentral-secondary.file.core.windows.net/;AccountName=kasobolcanadacentral;AccountKey=Kg==;\nencryptionScope"
=======
    "Storage_TestConfigDefault": "ProductionTenant\nkasoboltest\nU2FuaXRpemVk\nhttps://kasoboltest.blob.core.windows.net\nhttps://kasoboltest.file.core.windows.net\nhttps://kasoboltest.queue.core.windows.net\nhttps://kasoboltest.table.core.windows.net\n\n\n\n\nhttps://kasoboltest-secondary.blob.core.windows.net\nhttps://kasoboltest-secondary.file.core.windows.net\nhttps://kasoboltest-secondary.queue.core.windows.net\nhttps://kasoboltest-secondary.table.core.windows.net\n\nSanitized\n\n\nCloud\nBlobEndpoint=https://kasoboltest.blob.core.windows.net/;QueueEndpoint=https://kasoboltest.queue.core.windows.net/;FileEndpoint=https://kasoboltest.file.core.windows.net/;BlobSecondaryEndpoint=https://kasoboltest-secondary.blob.core.windows.net/;QueueSecondaryEndpoint=https://kasoboltest-secondary.queue.core.windows.net/;FileSecondaryEndpoint=https://kasoboltest-secondary.file.core.windows.net/;AccountName=kasoboltest;AccountKey=Kg==;\nencryptionScope"
>>>>>>> 274b661d
  }
}<|MERGE_RESOLUTION|>--- conflicted
+++ resolved
@@ -1,31 +1,16 @@
 {
   "Entries": [
     {
-<<<<<<< HEAD
-      "RequestUri": "http://kasobolcanadacentral.blob.core.windows.net/test-container-da79d191-7194-24ea-13f0-34eea7683808?restype=container",
-=======
       "RequestUri": "https://kasoboltest.blob.core.windows.net/test-container-da79d191-7194-24ea-13f0-34eea7683808?restype=container",
->>>>>>> 274b661d
-      "RequestMethod": "PUT",
-      "RequestHeaders": {
-        "Accept": "application/xml",
-        "Authorization": "Sanitized",
-<<<<<<< HEAD
-        "traceparent": "00-1b288be2a0fbd2418fcb35194e7a497c-7de2b2ebc117de4c-00",
-        "User-Agent": [
-          "azsdk-net-Storage.Blobs/12.8.3-alpha.20210427.1",
-          "(.NET Framework 4.8.4300.0; Microsoft Windows 10.0.19042 )"
-        ],
-        "x-ms-blob-public-access": "container",
-        "x-ms-client-request-id": "018a8e2f-b491-2b7c-d924-bc6b01eaa8ed",
-        "x-ms-date": "Tue, 27 Apr 2021 19:02:02 GMT",
-=======
+      "RequestMethod": "PUT",
+      "RequestHeaders": {
+        "Accept": "application/xml",
+        "Authorization": "Sanitized",
         "traceparent": "00-bc123d8fef1fcd4ea92175deb82ed33b-5a5d51d83e4d9d4b-00",
         "User-Agent": "azsdk-net-Storage.Blobs/12.9.0-alpha.20210226.1 (.NET Framework 4.8.4300.0; Microsoft Windows 10.0.19042 )",
         "x-ms-blob-public-access": "container",
         "x-ms-client-request-id": "018a8e2f-b491-2b7c-d924-bc6b01eaa8ed",
         "x-ms-date": "Fri, 26 Feb 2021 20:34:37 GMT",
->>>>>>> 274b661d
         "x-ms-return-client-request-id": "true",
         "x-ms-version": "2020-08-04"
       },
@@ -33,18 +18,6 @@
       "StatusCode": 201,
       "ResponseHeaders": {
         "Content-Length": "0",
-<<<<<<< HEAD
-        "Date": "Tue, 27 Apr 2021 19:02:01 GMT",
-        "ETag": "\u00220x8D909AEF109157F\u0022",
-        "Last-Modified": "Tue, 27 Apr 2021 19:02:02 GMT",
-        "Server": [
-          "Windows-Azure-Blob/1.0",
-          "Microsoft-HTTPAPI/2.0"
-        ],
-        "x-ms-client-request-id": "018a8e2f-b491-2b7c-d924-bc6b01eaa8ed",
-        "x-ms-request-id": "1a2d01d1-f01e-005d-2d97-3bc035000000",
-        "x-ms-version": "2020-04-08"
-=======
         "Date": "Fri, 26 Feb 2021 20:34:37 GMT",
         "ETag": "\u00220x8D8DA95EF8E0FF7\u0022",
         "Last-Modified": "Fri, 26 Feb 2021 20:34:37 GMT",
@@ -52,38 +25,22 @@
         "x-ms-client-request-id": "018a8e2f-b491-2b7c-d924-bc6b01eaa8ed",
         "x-ms-request-id": "fbd731d9-d01e-0001-0e7e-0c550e000000",
         "x-ms-version": "2020-08-04"
->>>>>>> 274b661d
-      },
-      "ResponseBody": []
-    },
-    {
-<<<<<<< HEAD
-      "RequestUri": "http://kasobolcanadacentral.blob.core.windows.net/test-container-da79d191-7194-24ea-13f0-34eea7683808/test-blob-405a07ed-e903-93b4-40ff-6db80e35df87",
-=======
+      },
+      "ResponseBody": []
+    },
+    {
       "RequestUri": "https://kasoboltest.blob.core.windows.net/test-container-da79d191-7194-24ea-13f0-34eea7683808/test-blob-405a07ed-e903-93b4-40ff-6db80e35df87",
->>>>>>> 274b661d
       "RequestMethod": "PUT",
       "RequestHeaders": {
         "Accept": "application/xml",
         "Authorization": "Sanitized",
         "Content-Length": "1024",
-<<<<<<< HEAD
-        "traceparent": "00-bf17524f97749348b4d8c89ee9719742-0f654d3ee6b1e549-00",
-        "User-Agent": [
-          "azsdk-net-Storage.Blobs/12.8.3-alpha.20210427.1",
-          "(.NET Framework 4.8.4300.0; Microsoft Windows 10.0.19042 )"
-        ],
-        "x-ms-blob-type": "BlockBlob",
-        "x-ms-client-request-id": "08360b03-93f3-c9a0-b6bc-29f9fcec2ab9",
-        "x-ms-date": "Tue, 27 Apr 2021 19:02:02 GMT",
-=======
         "Content-Type": "application/octet-stream",
         "traceparent": "00-ea951795db7b7147ac7efc1bb5a96b06-0b1e87198d66e144-00",
         "User-Agent": "azsdk-net-Storage.Blobs/12.9.0-alpha.20210226.1 (.NET Framework 4.8.4300.0; Microsoft Windows 10.0.19042 )",
         "x-ms-blob-type": "BlockBlob",
         "x-ms-client-request-id": "08360b03-93f3-c9a0-b6bc-29f9fcec2ab9",
         "x-ms-date": "Fri, 26 Feb 2021 20:34:37 GMT",
->>>>>>> 274b661d
         "x-ms-return-client-request-id": "true",
         "x-ms-version": "2020-08-04"
       },
@@ -92,18 +49,6 @@
       "ResponseHeaders": {
         "Content-Length": "0",
         "Content-MD5": "g8dO0Nqjx8DQwBv0H\u002Be0ww==",
-<<<<<<< HEAD
-        "Date": "Tue, 27 Apr 2021 19:02:01 GMT",
-        "ETag": "\u00220x8D909AEF11FF243\u0022",
-        "Last-Modified": "Tue, 27 Apr 2021 19:02:02 GMT",
-        "Server": [
-          "Windows-Azure-Blob/1.0",
-          "Microsoft-HTTPAPI/2.0"
-        ],
-        "x-ms-client-request-id": "08360b03-93f3-c9a0-b6bc-29f9fcec2ab9",
-        "x-ms-content-crc64": "WRSDqX2Y3\u002Bo=",
-        "x-ms-request-id": "1a2d021b-f01e-005d-6997-3bc035000000",
-=======
         "Date": "Fri, 26 Feb 2021 20:34:37 GMT",
         "ETag": "\u00220x8D8DA95EF98F026\u0022",
         "Last-Modified": "Fri, 26 Feb 2021 20:34:37 GMT",
@@ -111,40 +56,24 @@
         "x-ms-client-request-id": "08360b03-93f3-c9a0-b6bc-29f9fcec2ab9",
         "x-ms-content-crc64": "WRSDqX2Y3\u002Bo=",
         "x-ms-request-id": "fbd7320b-d01e-0001-3a7e-0c550e000000",
->>>>>>> 274b661d
-        "x-ms-request-server-encrypted": "true",
-        "x-ms-version": "2020-08-04"
-      },
-      "ResponseBody": []
-    },
-    {
-<<<<<<< HEAD
-      "RequestUri": "http://kasobolcanadacentral.blob.core.windows.net/test-container-da79d191-7194-24ea-13f0-34eea7683808/test-blob-405a07ed-e903-93b4-40ff-6db80e35df87",
-=======
+        "x-ms-request-server-encrypted": "true",
+        "x-ms-version": "2020-08-04"
+      },
+      "ResponseBody": []
+    },
+    {
       "RequestUri": "https://kasoboltest.blob.core.windows.net/test-container-da79d191-7194-24ea-13f0-34eea7683808/test-blob-405a07ed-e903-93b4-40ff-6db80e35df87",
->>>>>>> 274b661d
-      "RequestMethod": "PUT",
-      "RequestHeaders": {
-        "Accept": "application/xml",
-        "Authorization": "Sanitized",
-        "Content-Length": "0",
-<<<<<<< HEAD
-        "traceparent": "00-dce04c827ce2ec41bcb1246f3fed10cd-c2d8c68a8d3c054a-00",
-        "User-Agent": [
-          "azsdk-net-Storage.Blobs/12.8.3-alpha.20210427.1",
-          "(.NET Framework 4.8.4300.0; Microsoft Windows 10.0.19042 )"
-        ],
-        "x-ms-blob-type": "BlockBlob",
-        "x-ms-client-request-id": "a6521dc6-feee-6a30-6c9a-9b4380fbdaff",
-        "x-ms-date": "Tue, 27 Apr 2021 19:02:02 GMT",
-=======
+      "RequestMethod": "PUT",
+      "RequestHeaders": {
+        "Accept": "application/xml",
+        "Authorization": "Sanitized",
+        "Content-Length": "0",
         "Content-Type": "application/octet-stream",
         "traceparent": "00-91d417396dd58a4b9a02cb8c4666a3c6-667a6906986f504f-00",
         "User-Agent": "azsdk-net-Storage.Blobs/12.9.0-alpha.20210226.1 (.NET Framework 4.8.4300.0; Microsoft Windows 10.0.19042 )",
         "x-ms-blob-type": "BlockBlob",
         "x-ms-client-request-id": "a6521dc6-feee-6a30-6c9a-9b4380fbdaff",
         "x-ms-date": "Fri, 26 Feb 2021 20:34:37 GMT",
->>>>>>> 274b661d
         "x-ms-return-client-request-id": "true",
         "x-ms-version": "2020-08-04"
       },
@@ -153,18 +82,6 @@
       "ResponseHeaders": {
         "Content-Length": "0",
         "Content-MD5": "1B2M2Y8AsgTpgAmY7PhCfg==",
-<<<<<<< HEAD
-        "Date": "Tue, 27 Apr 2021 19:02:01 GMT",
-        "ETag": "\u00220x8D909AEF12C2986\u0022",
-        "Last-Modified": "Tue, 27 Apr 2021 19:02:02 GMT",
-        "Server": [
-          "Windows-Azure-Blob/1.0",
-          "Microsoft-HTTPAPI/2.0"
-        ],
-        "x-ms-client-request-id": "a6521dc6-feee-6a30-6c9a-9b4380fbdaff",
-        "x-ms-content-crc64": "AAAAAAAAAAA=",
-        "x-ms-request-id": "1a2d02a6-f01e-005d-6497-3bc035000000",
-=======
         "Date": "Fri, 26 Feb 2021 20:34:37 GMT",
         "ETag": "\u00220x8D8DA95EFA15624\u0022",
         "Last-Modified": "Fri, 26 Feb 2021 20:34:37 GMT",
@@ -172,36 +89,22 @@
         "x-ms-client-request-id": "a6521dc6-feee-6a30-6c9a-9b4380fbdaff",
         "x-ms-content-crc64": "AAAAAAAAAAA=",
         "x-ms-request-id": "fbd73237-d01e-0001-647e-0c550e000000",
->>>>>>> 274b661d
-        "x-ms-request-server-encrypted": "true",
-        "x-ms-version": "2020-08-04"
-      },
-      "ResponseBody": []
-    },
-    {
-<<<<<<< HEAD
-      "RequestUri": "http://kasobolcanadacentral.blob.core.windows.net/test-container-da79d191-7194-24ea-13f0-34eea7683808/test-blob-405a07ed-e903-93b4-40ff-6db80e35df87?comp=block\u0026blockid=AAQAAAAAAAAAAAAAAAAAAAAAAAAAAAAAAAAAAAAAAAAAAAAAAAAAAAAAAAAAAAAA",
-=======
+        "x-ms-request-server-encrypted": "true",
+        "x-ms-version": "2020-08-04"
+      },
+      "ResponseBody": []
+    },
+    {
       "RequestUri": "https://kasoboltest.blob.core.windows.net/test-container-da79d191-7194-24ea-13f0-34eea7683808/test-blob-405a07ed-e903-93b4-40ff-6db80e35df87?comp=block\u0026blockid=AAQAAAAAAAAAAAAAAAAAAAAAAAAAAAAAAAAAAAAAAAAAAAAAAAAAAAAAAAAAAAAA",
->>>>>>> 274b661d
       "RequestMethod": "PUT",
       "RequestHeaders": {
         "Accept": "application/xml",
         "Authorization": "Sanitized",
         "Content-Length": "1024",
-<<<<<<< HEAD
-        "User-Agent": [
-          "azsdk-net-Storage.Blobs/12.8.3-alpha.20210427.1",
-          "(.NET Framework 4.8.4300.0; Microsoft Windows 10.0.19042 )"
-        ],
+        "Content-Type": "application/octet-stream",
+        "User-Agent": "azsdk-net-Storage.Blobs/12.9.0-alpha.20210226.1 (.NET Framework 4.8.4300.0; Microsoft Windows 10.0.19042 )",
         "x-ms-client-request-id": "8d5d75bb-cae8-fd79-618c-d6f974015409",
-        "x-ms-date": "Tue, 27 Apr 2021 19:02:02 GMT",
-=======
-        "Content-Type": "application/octet-stream",
-        "User-Agent": "azsdk-net-Storage.Blobs/12.9.0-alpha.20210226.1 (.NET Framework 4.8.4300.0; Microsoft Windows 10.0.19042 )",
-        "x-ms-client-request-id": "8d5d75bb-cae8-fd79-618c-d6f974015409",
-        "x-ms-date": "Fri, 26 Feb 2021 20:34:38 GMT",
->>>>>>> 274b661d
+        "x-ms-date": "Fri, 26 Feb 2021 20:34:38 GMT",
         "x-ms-return-client-request-id": "true",
         "x-ms-version": "2020-08-04"
       },
@@ -209,72 +112,31 @@
       "StatusCode": 201,
       "ResponseHeaders": {
         "Content-Length": "0",
-<<<<<<< HEAD
-        "Date": "Tue, 27 Apr 2021 19:02:01 GMT",
-        "Server": [
-          "Windows-Azure-Blob/1.0",
-          "Microsoft-HTTPAPI/2.0"
-        ],
-        "x-ms-client-request-id": "8d5d75bb-cae8-fd79-618c-d6f974015409",
-        "x-ms-content-crc64": "Lg\u002B2/zNreX0=",
-        "x-ms-request-id": "1a2d030c-f01e-005d-3897-3bc035000000",
-=======
         "Date": "Fri, 26 Feb 2021 20:34:37 GMT",
         "Server": "Windows-Azure-Blob/1.0 Microsoft-HTTPAPI/2.0",
         "x-ms-client-request-id": "8d5d75bb-cae8-fd79-618c-d6f974015409",
         "x-ms-content-crc64": "Lg\u002B2/zNreX0=",
         "x-ms-request-id": "fbd73262-d01e-0001-097e-0c550e000000",
->>>>>>> 274b661d
-        "x-ms-request-server-encrypted": "true",
-        "x-ms-version": "2020-08-04"
-      },
-      "ResponseBody": []
-    },
-    {
-<<<<<<< HEAD
-      "RequestUri": "http://kasobolcanadacentral.blob.core.windows.net/test-container-da79d191-7194-24ea-13f0-34eea7683808/test-blob-405a07ed-e903-93b4-40ff-6db80e35df87?comp=blocklist",
-=======
+        "x-ms-request-server-encrypted": "true",
+        "x-ms-version": "2020-08-04"
+      },
+      "ResponseBody": []
+    },
+    {
       "RequestUri": "https://kasoboltest.blob.core.windows.net/test-container-da79d191-7194-24ea-13f0-34eea7683808/test-blob-405a07ed-e903-93b4-40ff-6db80e35df87?comp=blocklist",
->>>>>>> 274b661d
       "RequestMethod": "PUT",
       "RequestHeaders": {
         "Accept": "application/xml",
         "Authorization": "Sanitized",
         "Content-Length": "107",
         "Content-Type": "application/xml",
-<<<<<<< HEAD
-        "If-Match": "\u00220x8D909AEF12C2986\u0022",
-        "User-Agent": [
-          "azsdk-net-Storage.Blobs/12.8.3-alpha.20210427.1",
-          "(.NET Framework 4.8.4300.0; Microsoft Windows 10.0.19042 )"
-        ],
+        "If-Match": "0x8D8DA95EFA15624",
+        "User-Agent": "azsdk-net-Storage.Blobs/12.9.0-alpha.20210226.1 (.NET Framework 4.8.4300.0; Microsoft Windows 10.0.19042 )",
         "x-ms-client-request-id": "0b88d5f6-4d9e-f916-8494-99843e993dcd",
-        "x-ms-date": "Tue, 27 Apr 2021 19:02:02 GMT",
-=======
-        "If-Match": "0x8D8DA95EFA15624",
-        "User-Agent": "azsdk-net-Storage.Blobs/12.9.0-alpha.20210226.1 (.NET Framework 4.8.4300.0; Microsoft Windows 10.0.19042 )",
-        "x-ms-client-request-id": "0b88d5f6-4d9e-f916-8494-99843e993dcd",
-        "x-ms-date": "Fri, 26 Feb 2021 20:34:38 GMT",
->>>>>>> 274b661d
-        "x-ms-return-client-request-id": "true",
-        "x-ms-version": "2020-08-04"
-      },
-<<<<<<< HEAD
-      "RequestBody": "\u003CBlockList\u003E\u003CLatest\u003EAAQAAAAAAAAAAAAAAAAAAAAAAAAAAAAAAAAAAAAAAAAAAAAAAAAAAAAAAAAAAAAA\u003C/Latest\u003E\u003C/BlockList\u003E",
-      "StatusCode": 201,
-      "ResponseHeaders": {
-        "Content-Length": "0",
-        "Date": "Tue, 27 Apr 2021 19:02:01 GMT",
-        "ETag": "\u00220x8D909AEF156EAF1\u0022",
-        "Last-Modified": "Tue, 27 Apr 2021 19:02:02 GMT",
-        "Server": [
-          "Windows-Azure-Blob/1.0",
-          "Microsoft-HTTPAPI/2.0"
-        ],
-        "x-ms-client-request-id": "0b88d5f6-4d9e-f916-8494-99843e993dcd",
-        "x-ms-content-crc64": "uivte8ftxTs=",
-        "x-ms-request-id": "1a2d038f-f01e-005d-2c97-3bc035000000",
-=======
+        "x-ms-date": "Fri, 26 Feb 2021 20:34:38 GMT",
+        "x-ms-return-client-request-id": "true",
+        "x-ms-version": "2020-08-04"
+      },
       "RequestBody": "\uFEFF\u003CBlockList\u003E\u003CLatest\u003EAAQAAAAAAAAAAAAAAAAAAAAAAAAAAAAAAAAAAAAAAAAAAAAAAAAAAAAAAAAAAAAA\u003C/Latest\u003E\u003C/BlockList\u003E",
       "StatusCode": 201,
       "ResponseHeaders": {
@@ -286,36 +148,21 @@
         "x-ms-client-request-id": "0b88d5f6-4d9e-f916-8494-99843e993dcd",
         "x-ms-content-crc64": "17m5j6ScWgM=",
         "x-ms-request-id": "fbd7328d-d01e-0001-327e-0c550e000000",
->>>>>>> 274b661d
-        "x-ms-request-server-encrypted": "true",
-        "x-ms-version": "2020-08-04"
-      },
-      "ResponseBody": []
-    },
-    {
-<<<<<<< HEAD
-      "RequestUri": "http://kasobolcanadacentral.blob.core.windows.net/test-container-da79d191-7194-24ea-13f0-34eea7683808/test-blob-405a07ed-e903-93b4-40ff-6db80e35df87",
-=======
+        "x-ms-request-server-encrypted": "true",
+        "x-ms-version": "2020-08-04"
+      },
+      "ResponseBody": []
+    },
+    {
       "RequestUri": "https://kasoboltest.blob.core.windows.net/test-container-da79d191-7194-24ea-13f0-34eea7683808/test-blob-405a07ed-e903-93b4-40ff-6db80e35df87",
->>>>>>> 274b661d
       "RequestMethod": "GET",
       "RequestHeaders": {
         "Accept": "application/xml",
         "Authorization": "Sanitized",
-<<<<<<< HEAD
-        "traceparent": "00-d503585bd840c5448b57f8661cccdf5f-e4883d0357b8f24e-00",
-        "User-Agent": [
-          "azsdk-net-Storage.Blobs/12.8.3-alpha.20210427.1",
-          "(.NET Framework 4.8.4300.0; Microsoft Windows 10.0.19042 )"
-        ],
+        "traceparent": "00-0173b9756408c540b6de08d67e3ecb07-f62352e6cc32514d-00",
+        "User-Agent": "azsdk-net-Storage.Blobs/12.9.0-alpha.20210226.1 (.NET Framework 4.8.4300.0; Microsoft Windows 10.0.19042 )",
         "x-ms-client-request-id": "9e03c63b-4979-b36b-4d6f-1368df6f73f2",
-        "x-ms-date": "Tue, 27 Apr 2021 19:02:02 GMT",
-=======
-        "traceparent": "00-0173b9756408c540b6de08d67e3ecb07-f62352e6cc32514d-00",
-        "User-Agent": "azsdk-net-Storage.Blobs/12.9.0-alpha.20210226.1 (.NET Framework 4.8.4300.0; Microsoft Windows 10.0.19042 )",
-        "x-ms-client-request-id": "9e03c63b-4979-b36b-4d6f-1368df6f73f2",
-        "x-ms-date": "Fri, 26 Feb 2021 20:34:38 GMT",
->>>>>>> 274b661d
+        "x-ms-date": "Fri, 26 Feb 2021 20:34:38 GMT",
         "x-ms-range": "bytes=0-1023",
         "x-ms-return-client-request-id": "true",
         "x-ms-version": "2020-08-04"
@@ -328,22 +175,6 @@
         "Content-Length": "1024",
         "Content-Range": "bytes 0-1023/1024",
         "Content-Type": "application/octet-stream",
-<<<<<<< HEAD
-        "Date": "Tue, 27 Apr 2021 19:02:01 GMT",
-        "ETag": "\u00220x8D909AEF156EAF1\u0022",
-        "Last-Modified": "Tue, 27 Apr 2021 19:02:02 GMT",
-        "Server": [
-          "Windows-Azure-Blob/1.0",
-          "Microsoft-HTTPAPI/2.0"
-        ],
-        "x-ms-blob-type": "BlockBlob",
-        "x-ms-client-request-id": "9e03c63b-4979-b36b-4d6f-1368df6f73f2",
-        "x-ms-creation-time": "Tue, 27 Apr 2021 19:02:02 GMT",
-        "x-ms-last-access-time": "Tue, 27 Apr 2021 19:02:02 GMT",
-        "x-ms-lease-state": "available",
-        "x-ms-lease-status": "unlocked",
-        "x-ms-request-id": "1a2d0412-f01e-005d-2197-3bc035000000",
-=======
         "Date": "Fri, 26 Feb 2021 20:34:37 GMT",
         "ETag": "\u00220x8D8DA95EFB1377E\u0022",
         "Last-Modified": "Fri, 26 Feb 2021 20:34:37 GMT",
@@ -354,36 +185,21 @@
         "x-ms-lease-state": "available",
         "x-ms-lease-status": "unlocked",
         "x-ms-request-id": "fbd732c2-d01e-0001-607e-0c550e000000",
->>>>>>> 274b661d
         "x-ms-server-encrypted": "true",
         "x-ms-version": "2020-08-04"
       },
       "ResponseBody": "G9UdPPMsVkwltkHEXgcHyIgA4C5HQq2\u002BOD8H5/0uj091\u002B7toF7nL1rXq4zxR3GqvtWBw/Az7cdgnXgSzJW5P9ibyTmJMnrDPNAp5XV9wbVvUVzGcvpNDeoriQLm1F7BGm\u002BwWX44HYxavocgBgRR5t/Co3848sjiTrtTYaV33GRxZM8JzWg7NzfQa7B3LQfh2aYnIDTjiCei0g7C6L/m4uIerqE5RBVzi2hHZIcYayG3bYv/ULwzkdynav9ddE537YTOVH5mqJGMs5TImCOchmbpD38z55Ih7xzAld0aFhMd03sCThajTMD2cp0nZvW5BuSYcGjTRAX2qGVhoha0dp2FrsionjhMSb66OXT0/ognC474gaWmTo9xC6GtPa6uQfv/obgtDGioSCauGQqQ/a3dPpqHv/D732A9O5KanwgMC/t49VjT\u002BfsmTDl\u002B\u002BDWE4A3z0AMUKoILB8Zb79TWEakeog0PFARVDUCjYXO7eOcuuFeEps8E\u002B\u002BF1cfGSdAoiUDqMYFYkdcwFmsa\u002BdMUSU4rjLTeBTWreFaYvlaYWwpU6fRE1KxiNBkKLfwwESocYZyJqs0rSoQLPrkqz9Nwp8tgxg/e32SRuUibw\u002BdJe1c8jEzKDqBNKa9wSZXzR2RFiYYg31saPZIn9\u002BF0n3acscNR/kOGtpkbE5xgbpXOrnHkVkpRKKwMIk66ohbOyJoo04fSkVkgvtL9Bbu\u002Bqd78WUl/kDk8S5kXVcv03BRyXFryR4sN/B0Ys5dnZBLwTXhvvljNXzhQ7JfuyzuNO\u002BLOeqlQzGJT7m08VuyhxNd2JwhTlR3LpQ0ioVrzHyDRm4e0qOlpn4EWG8/rkPhLvxfAeKQjOZbE8tWsPhsHYM88artk7SvuDIeHPXlN0BQE1vIzMqaMrmHg76YTzVFmHrrwvyY85sH70mwcq/wthyLBl2co1C4ov7xZhA11yk8mES7OTRDt1\u002BAgN1A6YAJls1hzQjX6TTqM2A9p42LEdggs9ordXzoB0892\u002BJzd7k\u002B548Ck8ogZO8PkMXURc\u002BSNa7FIHXl3iFQucX5mg1Strum/sA\u002BiH4OAE8q2\u002BS3E4F/a\u002BZzbldDGMltshoEJoqh/RoKLYcPk20w9t/m\u002BwJ82WYEei4m3whkY6Y2kRZjydnESN7KbSY6b9h5Ard3nF3G8Ji0P\u002Bxcex3R5YnhGMJWjOzGIrIjsqw/ycpV7dxRLMdIL6C9r8otZ83A\u002BIdcWRcWInWKcXnro33stDXiBo0BQLjCmOkhmR0i2LrkYvoko3DzP4tmxrtNnIxikTuUC2EAv3fOmcBt9ElYp5j/B0CDx9DFLsbBmrn9tTwcvwghTo1Zo6OCVglwRQtCDl8ijlVL3skqztxaA=="
     },
     {
-<<<<<<< HEAD
-      "RequestUri": "http://kasobolcanadacentral.blob.core.windows.net/test-container-da79d191-7194-24ea-13f0-34eea7683808?restype=container",
-=======
       "RequestUri": "https://kasoboltest.blob.core.windows.net/test-container-da79d191-7194-24ea-13f0-34eea7683808?restype=container",
->>>>>>> 274b661d
       "RequestMethod": "DELETE",
       "RequestHeaders": {
         "Accept": "application/xml",
         "Authorization": "Sanitized",
-<<<<<<< HEAD
-        "traceparent": "00-aa9c2b200adb654498e2ab58acaddcd3-0a59a9f0f19c654b-00",
-        "User-Agent": [
-          "azsdk-net-Storage.Blobs/12.8.3-alpha.20210427.1",
-          "(.NET Framework 4.8.4300.0; Microsoft Windows 10.0.19042 )"
-        ],
+        "traceparent": "00-75c0b59ffa140049a909fc2c73d9dfd5-0ba3ac7e2d6e5d4b-00",
+        "User-Agent": "azsdk-net-Storage.Blobs/12.9.0-alpha.20210226.1 (.NET Framework 4.8.4300.0; Microsoft Windows 10.0.19042 )",
         "x-ms-client-request-id": "77490b92-9e95-b954-8da8-6883f85f6311",
-        "x-ms-date": "Tue, 27 Apr 2021 19:02:02 GMT",
-=======
-        "traceparent": "00-75c0b59ffa140049a909fc2c73d9dfd5-0ba3ac7e2d6e5d4b-00",
-        "User-Agent": "azsdk-net-Storage.Blobs/12.9.0-alpha.20210226.1 (.NET Framework 4.8.4300.0; Microsoft Windows 10.0.19042 )",
-        "x-ms-client-request-id": "77490b92-9e95-b954-8da8-6883f85f6311",
-        "x-ms-date": "Fri, 26 Feb 2021 20:34:38 GMT",
->>>>>>> 274b661d
+        "x-ms-date": "Fri, 26 Feb 2021 20:34:38 GMT",
         "x-ms-return-client-request-id": "true",
         "x-ms-version": "2020-08-04"
       },
@@ -391,32 +207,17 @@
       "StatusCode": 202,
       "ResponseHeaders": {
         "Content-Length": "0",
-<<<<<<< HEAD
-        "Date": "Tue, 27 Apr 2021 19:02:01 GMT",
-        "Server": [
-          "Windows-Azure-Blob/1.0",
-          "Microsoft-HTTPAPI/2.0"
-        ],
-        "x-ms-client-request-id": "77490b92-9e95-b954-8da8-6883f85f6311",
-        "x-ms-request-id": "1a2d045c-f01e-005d-6697-3bc035000000",
-        "x-ms-version": "2020-04-08"
-=======
         "Date": "Fri, 26 Feb 2021 20:34:37 GMT",
         "Server": "Windows-Azure-Blob/1.0 Microsoft-HTTPAPI/2.0",
         "x-ms-client-request-id": "77490b92-9e95-b954-8da8-6883f85f6311",
         "x-ms-request-id": "fbd732dd-d01e-0001-7b7e-0c550e000000",
         "x-ms-version": "2020-08-04"
->>>>>>> 274b661d
       },
       "ResponseBody": []
     }
   ],
   "Variables": {
     "RandomSeed": "1245319785",
-<<<<<<< HEAD
-    "Storage_TestConfigDefault": "ProductionTenant\nkasobolcanadacentral\nU2FuaXRpemVk\nhttp://kasobolcanadacentral.blob.core.windows.net\nhttp://kasobolcanadacentral.file.core.windows.net\nhttp://kasobolcanadacentral.queue.core.windows.net\nhttp://kasobolcanadacentral.table.core.windows.net\n\n\n\n\nhttp://kasobolcanadacentral-secondary.blob.core.windows.net\nhttp://kasobolcanadacentral-secondary.file.core.windows.net\nhttp://kasobolcanadacentral-secondary.queue.core.windows.net\nhttp://kasobolcanadacentral-secondary.table.core.windows.net\n\nSanitized\n\n\nCloud\nBlobEndpoint=http://kasobolcanadacentral.blob.core.windows.net/;QueueEndpoint=http://kasobolcanadacentral.queue.core.windows.net/;FileEndpoint=http://kasobolcanadacentral.file.core.windows.net/;BlobSecondaryEndpoint=http://kasobolcanadacentral-secondary.blob.core.windows.net/;QueueSecondaryEndpoint=http://kasobolcanadacentral-secondary.queue.core.windows.net/;FileSecondaryEndpoint=http://kasobolcanadacentral-secondary.file.core.windows.net/;AccountName=kasobolcanadacentral;AccountKey=Kg==;\nencryptionScope"
-=======
     "Storage_TestConfigDefault": "ProductionTenant\nkasoboltest\nU2FuaXRpemVk\nhttps://kasoboltest.blob.core.windows.net\nhttps://kasoboltest.file.core.windows.net\nhttps://kasoboltest.queue.core.windows.net\nhttps://kasoboltest.table.core.windows.net\n\n\n\n\nhttps://kasoboltest-secondary.blob.core.windows.net\nhttps://kasoboltest-secondary.file.core.windows.net\nhttps://kasoboltest-secondary.queue.core.windows.net\nhttps://kasoboltest-secondary.table.core.windows.net\n\nSanitized\n\n\nCloud\nBlobEndpoint=https://kasoboltest.blob.core.windows.net/;QueueEndpoint=https://kasoboltest.queue.core.windows.net/;FileEndpoint=https://kasoboltest.file.core.windows.net/;BlobSecondaryEndpoint=https://kasoboltest-secondary.blob.core.windows.net/;QueueSecondaryEndpoint=https://kasoboltest-secondary.queue.core.windows.net/;FileSecondaryEndpoint=https://kasoboltest-secondary.file.core.windows.net/;AccountName=kasoboltest;AccountKey=Kg==;\nencryptionScope"
->>>>>>> 274b661d
   }
 }