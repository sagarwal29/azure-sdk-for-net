{
  "Entries": [
    {
      "RequestUri": "https://seanmcccanary.blob.core.windows.net/test-container-c98d7ae0-5325-4e10-eeb3-1cb08513e646?restype=container",
      "RequestMethod": "PUT",
      "RequestHeaders": {
        "Authorization": "Sanitized",
        "traceparent": "00-f241fcddce29b14ba9caa39c4cb20d87-e9aaad5669411f44-00",
        "User-Agent": [
          "azsdk-net-Storage.Blobs/12.5.0-dev.20200403.1",
          "(.NET Core 4.6.28325.01; Microsoft Windows 10.0.18362 )"
        ],
        "x-ms-blob-public-access": "container",
        "x-ms-client-request-id": "40596426-f3c7-e0d5-8695-60aba0654182",
        "x-ms-date": "Sat, 04 Apr 2020 01:42:46 GMT",
        "x-ms-return-client-request-id": "true",
        "x-ms-version": "2019-12-12"
      },
      "RequestBody": null,
      "StatusCode": 201,
      "ResponseHeaders": {
        "Content-Length": "0",
        "Date": "Sat, 04 Apr 2020 01:42:46 GMT",
        "ETag": "\u00220x8D7D83979F27CB9\u0022",
        "Last-Modified": "Sat, 04 Apr 2020 01:42:46 GMT",
        "Server": [
          "Windows-Azure-Blob/1.0",
          "Microsoft-HTTPAPI/2.0"
        ],
<<<<<<< HEAD
        "x-ms-client-request-id": "cc0ef1b2-fea5-87d9-ebe9-bdfcbe310cdb",
        "x-ms-request-id": "608dcd16-901e-0049-8032-f3d0d0000000",
=======
        "x-ms-client-request-id": "40596426-f3c7-e0d5-8695-60aba0654182",
        "x-ms-request-id": "d8191ceb-701e-0033-1e22-0a120b000000",
>>>>>>> 8d420312
        "x-ms-version": "2019-12-12"
      },
      "ResponseBody": []
    },
    {
      "RequestUri": "https://seanmcccanary.blob.core.windows.net/test-container-c98d7ae0-5325-4e10-eeb3-1cb08513e646/test-blob-a84ca7ac-ca7d-cecf-0863-03ede35a9a58?comp=block\u0026blockid=dGVzdC1ibG9jay00ZGM2YjViZi1hNzFjLWUzZWQtNWMzNy03MDkwODcwODM0NWE%3D",
      "RequestMethod": "PUT",
      "RequestHeaders": {
        "Authorization": "Sanitized",
        "Content-Length": "4096",
        "traceparent": "00-71cc98245008b14aaee3b120ec043b82-e662c861f3f1724b-00",
        "User-Agent": [
          "azsdk-net-Storage.Blobs/12.5.0-dev.20200403.1",
          "(.NET Core 4.6.28325.01; Microsoft Windows 10.0.18362 )"
        ],
        "x-ms-client-request-id": "33601847-c0c7-d1f5-41d3-82490bf77d75",
        "x-ms-date": "Sat, 04 Apr 2020 01:42:46 GMT",
        "x-ms-encryption-algorithm": "AES256",
        "x-ms-encryption-key": "B6WJILqlfzPSTF7TscaJX/btCgxIAvlclYo4Y\u002B/n/Ss=",
        "x-ms-encryption-key-sha256": "Mkaey9efHnR6Qf1F7sPwNxxc/Fh0c04RJnD8Q1b2KxY=",
        "x-ms-return-client-request-id": "true",
        "x-ms-version": "2019-12-12"
      },
      "RequestBody": "\u002Bgej\u002B9sgxwYnGdYxa/wdQdqj9/VPjQ8Fqy2LMGwbQ\u002BpOMtipI46E1iYD5C8syPCZbPeJTPAH3G34nk\u002BulJaaDNXs4jkjdB5LHyDPTKjg2OM88cR1kff6RlZqsIQ\u002B1UGPadhZQOW3dffZPSzPOJDFGMVscqPSJHre8ZzjuMOZDUrfP\u002BLPhpj9hHvMnFTLKg7FpZi/0mOevURde05J1L00PzDh8Pit9ZItbu0nBYgmEseNHRMr2jrnQYKdcQtJtK\u002B\u002BmFwj6joWGLAGkWR1dre8N2iHu7epCGX1\u002Ba92D4OG47k9aW0sAiiNdwRiJUjWcsvK4Tqiwvj4FI/2LvCLnwgtf66qNwxKkDU/\u002BUSyRuMdH4fjqy5I5CDARVTdNdM4Atf7NaWaLDu\u002Bf1EEYsm0Rc6s2Q9op/Pa5JuO6fG4bVphB/dtthA9g/JMJSzdRIFWDACGMFzE0FvjIVEKDEJJBhL2o1vSRo69blYcHIHH/J8ZN9zxMTz9nDacipW\u002BMnewAh4Z5qAlhMZxycIGqLPZGySx8dRlV9TW\u002BQYkNbz5/jzfbBljrhb/87IWgGh69/SDw25wDUGiSqpJQ\u002ByaAE8Jd8uFJzyadm0Osv0iTtdsXAESoXJOifH7PCFuGWspZfJiDQid9M\u002B46EwBYVpDf/zT3ebqh1/cu\u002B7ZiuoaLFwC5E0Kv0HPz2cyWbklTCeWt70lmzyEPt2ThlEZw2rlnbzw/30NOb\u002B6Aw1/uC2mtm7HQ9Ms9ZAgfaVvdznvtgz9TLz8NU2qiX7\u002BapcuBYWv7c/jUn\u002BWuKcrz4HXncKFy00AgWxxqYEhHblULov48ngfwIlqDGSMZpMV0WbL0uy8eJ9KLoMZPkROwjXGQoocMt0It9w4G7/pcxvYW9gaVUrNmLbsrsP1BoJFG0kvxiQJ\u002BZ6JwhoPg1zfYbpoQOJsM2zq\u002BKnTL4QZE7Ba8/91uq32z2I5kZIwvRVZDEwJjcaf2ejdRM16NckZb69ptJBdaqcMcXF/MqHaujqUeiM3D4bquxoXmHXfe5mZICLixgmE/KGl/BtVH6ZGAoqT5rul4V8pf/l1RdIyLfXX5hF/9/QxD32BkhNqlZtz0JXqTJXd8z7CuUYPD7bPcs8mfTmVxwuWYdY\u002BJE5MvupeAnU8R\u002BBg\u002BvLTvT2tIgDGsR9DRBdi3giJVOu\u002Bns/vdftcsQ1BkivuxoJGwQrN6T/Wd3IvCHrS\u002ByNss/P1oVsj40dCUHDyhR/0VX6VHBz\u002Bu2qr6CddwGyAirXp1N83\u002BCQmIt3Ci5jO4/FTOrP8PN8GbveISrk0xiPbwcW7CbE/vF1Zbvk/OzDR3QQ1CYW5hE3V42Xor65r8ly658rSEtpAE35Wos7mxzLHtm20/7yeIjx45iZLVw2v7XydhVRm/soq9PYHYuF/7hszIfhAt/KfHMWNWiy09Lxxp7VSSUHdYbiiigrGlr9a\u002BPcKGDYUbjWJ/WmP2KOddv86lrssLaXZVcBAni3n2YUGMmI1qtyFXDiAyEvYTogUBRQLjAADLstRMMJ21NAIoiTkiKVBZ8sjtDqCrGVZAQY3LJgZ3EyEAgSW43kZD4dodyUn9Mbj0p1I59fGgIJm\u002BC68P6g37sbXX4WhqoRSCaWyGjQ/MgxAVFn60fR1voKBMOtKXdDfMIhfT5VAQScZ9t0yE2ZOJsUie\u002BpOPB3RYqADH3mZB6zV0\u002Bmr3\u002BJ3ABIy4dsXQqobMwklKOHlkPRrjuz0PCKtgO4xXEB9o0fjqnvXHFtCuR/26Oxwc97K8EP0P1H2gsTwhGHs5eZqnZDCQn1mDXSYKdTN/lM1PQwQZ2z9iGP17Si355j5VtM5i0pcrTFgY\u002BLOXBZ8KIRwu0ZU2355bRUszVVVrybcntIAk3MJ2ZDbsAOJLixMecSkRixRpXpUvx41L\u002BDcCrO88r1De5UQZuG2eSt77z/o4FOQsWj5ivlYq9NU1Kmw/qVPzTtvCP0uk99KmytO2c/fTE\u002BMS1lKwmjD68/Bu5I4BXqGKyIDeddWYh6Ir\u002B/NCdIDdYdaJLNMBArSrB0tbNdNEpWwyK2t29N3Nek6wRN59eH9vkYL3eHHOiYYMMy6KPVGO51ZHUEkVpqz4\u002B7KEUL3WbY7MK6RQjS06Y2GlaoGvA3z84Z1INif2WerV/ry/SnjINYWfvhHtflopDOzncHwrSbh1h28gTnenFZG5eo6wuxko3TT8D0UrD6MDXuk6zumu6rTESYMJ5\u002BdN\u002BKhAM8OLuFHT/pNHLzozSreMHS9ObAbnypAZrHFWHvUNrhbcqtufd6ZXZxAWZ7t6kP7Lfcq3/0xhmClzscwgfZ\u002BeOYDjVp\u002BcLKVJNwU2kaLUnxtySqEqVe7KexLya8WadulwuG46Vzpfb1ElbsgHasZGXtLw7fM\u002Bc6OSGRuM6cDfroBbhhl0mgfg0xtQBScmgtAMa8zy6Yj2cgSKqH4e0kVQRYAH6\u002BTtEcSLD9rXrm58q5YLQL3z7MU3ZVQU6jHJggCV/7\u002Bm3pcrXxoIZ5muHsOWDfzoE5HHnJi7EIZQ2GeSgY3aAa7u1cz/ICFj64UrSQaQfpx1Ia6ujmMm684QmobydaYL1B0U53gv6POwo7DTT4d/wFnLXZ/fK3MLh\u002Bn\u002B7kVacbXfH3Upe5ckBXi7PeqyE1xG0NptJtfGLOipyR9OMPquFnI7NHASFoSCpxhnZC1ImXSNuB2rLUqeGTKMf3K31hR9zSe4tx8sNLpVqr\u002B/noi7YW\u002BqwHjdAuknnNt9hZcRypEEKVcFj\u002BJVYYNjVUKK3rpp0R4DDNWbYMo\u002BkRoD7m7jA9/uu3VxtZFNFV71ue1mXL5g07S5Dv27aMiMxz7IEbMUQBGinCMFOFuMtfe25ebcmDRbotr6ajTic1KspK5ShQProTnbg4BbW9tY7FkGBIMhsG7KrK7YWhXcwGjQWFPtOjDziwStARRzwEb/oX2b3C6PivR/R9iVE0cj/sNXisOHa/JoUnm\u002BdK8aVqwn2PiYASQ6AM1frbIYXre9SQIRHHVDODWLc0n1ERZFJTFsbTqOi/3fHUn2Z/4AUDOBwSutCXp2pOCDDM2aRS/3GkiAq/G9Lv0Ecj7rjNA3SuNWMxAqmBv29YhZy78wBJhaPw11f6QCBNIuaJc7ixfQi4HqBBHfjEJsyfZpYyN\u002BFC1mkU3Cwgs/VC59/G9Eu2pwSUA9BgBGenLLCLXtmOGu8BRp1PnKDcm2qrAjoY/TKE5MONnjQQ4s4Bba97lVUftMzwxa2uZwZnu2hluQYtji9\u002BBnYZ/Hi67GfPSjLxYQIVj01pKDuA2oG5JebPryXL1\u002BN/\u002BZLfBbRQOdVF3xjXclpmTCm0wGH3/S/0XNqV60E\u002BB3ZPcWdvNomVGPJiOvtk5bOMZV78ExN9i/xm6qTduk6QB9uihADy\u002BxWgI6dzkcIwj3snCYXmQfBi0elnCE/gu16j0jMfxl2ymW5FW/NsDfY6Ml8turDEqcXrQ7YXj/LJw2RI08OPEMkZcGwboOn89sfzKNXsswCt2yRtNIKrmw17e5SLIz4yryGWFEZErQjb6kjyIGMc2QxnnvSfIdxGbdlinCVRcdOFwH2wWp66ZS4bkUo5uXaqXp6IJ4RFl41FU6Zs4gzninR1aGPhaIJxrTXKg4ySCLRitEGGyU5LQCjwbwr4SYcdNArVxFEWyPYcFnZSfxP8s0byDi3PXL0qKiQ27Pl7dWOurU\u002BBvERjS\u002B9LZrLX9MUY87vACj9ZTddJq5oo39v4pJ0Wp9HEfvcCjsI\u002Bg/YOUjFjHf09t28gVV90NBCqOmwTUsIRwVDzVHTEwX99GsndP1lkxb3euvEx9lJyTErmVFBSLzE3\u002BJDgb8mEePHzpzqRlvS3QXCuNJfM488CgQQp3m0rKu\u002BUpULEhFX0VkIDPk8X4LVSLxLfp/adZxjF3e7BWpqEyHhK\u002BO2x7r0aud5RzaF/6qBO269aS4b0\u002Bz4qAqZrMvunfnXSyOfHnEBRwO4YS5l3SfdOdoLvKnz1UgGvi\u002BwWs4bmrlMvqSG4iz9vBIaU3K\u002BktrizGLx4uFP42XbiFBRUPxFnNZ1GR5zRketHfCH2YHVSCtEzZ5rKafH/Ns\u002Bq2nMnGsl1MasSXm8b3YbRMTgyAnkBjA1DINt2nMurSxDNKrt4HGVUfTLKQ6hmG4YT9TS1yTBSpUpl5/nyApDjZxdaSrbPWRTW3YVKO0hg3QlRZqeS9X3geoFtEjhvYn6d5tyRC8zTRJwj4u\u002BrCG3\u002BAQrsoJvpUG2ZdcwxXkbca3sGrFBv09E8giILcxaSOXIXcxEtfsHisJZu\u002B5H8oeZVQ3dwoFgZkjE1sB553eFbCzxeGe81ruy5J/u9/NQ/P\u002BA7ti\u002BfHZUV/dzj98qjZNK1F/BVoof3I5SKu3xgW5VY\u002BnA\u002BQiu1v\u002BmrRBwSVbciFb8lCOjn6Z1YRJaXEGYUtaJLhv1WYSarA1QKqlpn5M3daKG9O1KodRDW5f2VHquDkpJ9xs65y7SYfgmQ3T9C9F/EuavEW3pTnxHsg38pEeCshxvL5h3/J6DtJL1FG5fRk\u002B2dzGUDuzsULie8yUg1b2gk5FYndw49yZIK2zK9Cod6Gu\u002BRi0V/qM/gt7v6QlpYt7VVIDdBrhzfXAbS\u002BOAEWyegQq5Yp\u002BQmqTuKRsNWR4c7siN5a\u002BpQNGzSsis\u002BrLPr2FiQVf\u002Br/BPRMnb7u2dZiRiDm0q8ivM9TApBifG45/yHnmpmwfGHj7ITqDVzVH0JdSkSvxFpL01pVwXxanIeGEp6dBj49scq\u002BAuUrOK5yfuNNBTIpiTrGnMc\u002BWrrkiU/8ZPu9OBkDH5h68cF1IJus40OZDJdUXIlk1mp3/lYQ2XmVLtOztUXJSuWar5h4UXsrknd2Sny4qAhxWWKuiyBBahdH3/LH\u002BS3\u002B0MKxuqzx64TuTGzfmY793YbLQVvjG77FWEWAMHGJY5lJd3q5Bu1bgG7dwD\u002BzYtCJSgFs/LfSG7UE7GFncboSZejTlSETQ9eYb8HtBVp\u002BEfZ09uZvHWfhd1zFtRmM9A\u002BzyltX4MyudQcq04z25BVahdtq83rUokeA8R3FTo29DHuxOTr/JjApxYHfRUnb6pJGazA\u002BIQGV3ycT1\u002B6v6Sd5bccQRKrbWl6qQS349F39pAaLf\u002BJdf\u002Bp6HFoS7E9CetxaZdeCy6bnaxHRk\u002BDTnOrKFTPnI2lEHO7dlSdQyG0PaMZQnY\u002BFe9hgoxTRi\u002BsKpoBvSNYbWlZzFUnppTV\u002Bl6KjwisZg/5bRJpahoBVc5AD0u\u002Bn4H\u002BX8w1v3YdGm9ai4gxxLcm/8COBFAQ7wdPWHaK45tJG1rYjC84dqaZ2FKjEt6Rz5EXHQ\u002BLLJsx7WzI5mcDljrUDXAxWTSL7oUZ9Cv9bdgkvYjhc8KPverDqqK\u002Bb5BDmkYbzwFuYHZYjzKKbThvMH\u002BUpCjaHiJ0SE\u002BFba6VyX702lnl5aLWtl0SiOSQAUyuUHonKctnZXwjp4a15PLLxsWzkZbihUrYve3Py5E95EQ==",
      "StatusCode": 201,
      "ResponseHeaders": {
        "Content-Length": "0",
        "Date": "Sat, 04 Apr 2020 01:42:46 GMT",
        "Server": [
          "Windows-Azure-Blob/1.0",
          "Microsoft-HTTPAPI/2.0"
        ],
        "x-ms-client-request-id": "33601847-c0c7-d1f5-41d3-82490bf77d75",
        "x-ms-content-crc64": "8ECGumiwzQo=",
        "x-ms-encryption-key-sha256": "Mkaey9efHnR6Qf1F7sPwNxxc/Fh0c04RJnD8Q1b2KxY=",
        "x-ms-request-id": "d8191cf4-701e-0033-2422-0a120b000000",
        "x-ms-request-server-encrypted": "true",
        "x-ms-version": "2019-12-12"
      },
      "ResponseBody": []
    },
    {
      "RequestUri": "https://seanmcccanary.blob.core.windows.net/test-container-c98d7ae0-5325-4e10-eeb3-1cb08513e646/test-blob-a84ca7ac-ca7d-cecf-0863-03ede35a9a58?comp=block\u0026blockid=dGVzdC1ibG9jay1iODg4YjE5Mi1lZTFjLWYyNzMtY2JkMi05YmY2NjZlNzdhYjk%3D",
      "RequestMethod": "PUT",
      "RequestHeaders": {
        "Authorization": "Sanitized",
        "Content-Length": "4096",
        "traceparent": "00-5dd38c6964ba0d4d94d4bd84ffaed486-04d4e7c08ed8c94e-00",
        "User-Agent": [
          "azsdk-net-Storage.Blobs/12.5.0-dev.20200403.1",
          "(.NET Core 4.6.28325.01; Microsoft Windows 10.0.18362 )"
        ],
        "x-ms-client-request-id": "4eaf75a3-4686-aff2-da1b-82a1e28afd87",
        "x-ms-date": "Sat, 04 Apr 2020 01:42:46 GMT",
        "x-ms-encryption-algorithm": "AES256",
        "x-ms-encryption-key": "B6WJILqlfzPSTF7TscaJX/btCgxIAvlclYo4Y\u002B/n/Ss=",
        "x-ms-encryption-key-sha256": "Mkaey9efHnR6Qf1F7sPwNxxc/Fh0c04RJnD8Q1b2KxY=",
        "x-ms-return-client-request-id": "true",
        "x-ms-version": "2019-12-12"
      },
      "RequestBody": "\u002Bgej\u002B9sgxwYnGdYxa/wdQdqj9/VPjQ8Fqy2LMGwbQ\u002BpOMtipI46E1iYD5C8syPCZbPeJTPAH3G34nk\u002BulJaaDNXs4jkjdB5LHyDPTKjg2OM88cR1kff6RlZqsIQ\u002B1UGPadhZQOW3dffZPSzPOJDFGMVscqPSJHre8ZzjuMOZDUrfP\u002BLPhpj9hHvMnFTLKg7FpZi/0mOevURde05J1L00PzDh8Pit9ZItbu0nBYgmEseNHRMr2jrnQYKdcQtJtK\u002B\u002BmFwj6joWGLAGkWR1dre8N2iHu7epCGX1\u002Ba92D4OG47k9aW0sAiiNdwRiJUjWcsvK4Tqiwvj4FI/2LvCLnwgtf66qNwxKkDU/\u002BUSyRuMdH4fjqy5I5CDARVTdNdM4Atf7NaWaLDu\u002Bf1EEYsm0Rc6s2Q9op/Pa5JuO6fG4bVphB/dtthA9g/JMJSzdRIFWDACGMFzE0FvjIVEKDEJJBhL2o1vSRo69blYcHIHH/J8ZN9zxMTz9nDacipW\u002BMnewAh4Z5qAlhMZxycIGqLPZGySx8dRlV9TW\u002BQYkNbz5/jzfbBljrhb/87IWgGh69/SDw25wDUGiSqpJQ\u002ByaAE8Jd8uFJzyadm0Osv0iTtdsXAESoXJOifH7PCFuGWspZfJiDQid9M\u002B46EwBYVpDf/zT3ebqh1/cu\u002B7ZiuoaLFwC5E0Kv0HPz2cyWbklTCeWt70lmzyEPt2ThlEZw2rlnbzw/30NOb\u002B6Aw1/uC2mtm7HQ9Ms9ZAgfaVvdznvtgz9TLz8NU2qiX7\u002BapcuBYWv7c/jUn\u002BWuKcrz4HXncKFy00AgWxxqYEhHblULov48ngfwIlqDGSMZpMV0WbL0uy8eJ9KLoMZPkROwjXGQoocMt0It9w4G7/pcxvYW9gaVUrNmLbsrsP1BoJFG0kvxiQJ\u002BZ6JwhoPg1zfYbpoQOJsM2zq\u002BKnTL4QZE7Ba8/91uq32z2I5kZIwvRVZDEwJjcaf2ejdRM16NckZb69ptJBdaqcMcXF/MqHaujqUeiM3D4bquxoXmHXfe5mZICLixgmE/KGl/BtVH6ZGAoqT5rul4V8pf/l1RdIyLfXX5hF/9/QxD32BkhNqlZtz0JXqTJXd8z7CuUYPD7bPcs8mfTmVxwuWYdY\u002BJE5MvupeAnU8R\u002BBg\u002BvLTvT2tIgDGsR9DRBdi3giJVOu\u002Bns/vdftcsQ1BkivuxoJGwQrN6T/Wd3IvCHrS\u002ByNss/P1oVsj40dCUHDyhR/0VX6VHBz\u002Bu2qr6CddwGyAirXp1N83\u002BCQmIt3Ci5jO4/FTOrP8PN8GbveISrk0xiPbwcW7CbE/vF1Zbvk/OzDR3QQ1CYW5hE3V42Xor65r8ly658rSEtpAE35Wos7mxzLHtm20/7yeIjx45iZLVw2v7XydhVRm/soq9PYHYuF/7hszIfhAt/KfHMWNWiy09Lxxp7VSSUHdYbiiigrGlr9a\u002BPcKGDYUbjWJ/WmP2KOddv86lrssLaXZVcBAni3n2YUGMmI1qtyFXDiAyEvYTogUBRQLjAADLstRMMJ21NAIoiTkiKVBZ8sjtDqCrGVZAQY3LJgZ3EyEAgSW43kZD4dodyUn9Mbj0p1I59fGgIJm\u002BC68P6g37sbXX4WhqoRSCaWyGjQ/MgxAVFn60fR1voKBMOtKXdDfMIhfT5VAQScZ9t0yE2ZOJsUie\u002BpOPB3RYqADH3mZB6zV0\u002Bmr3\u002BJ3ABIy4dsXQqobMwklKOHlkPRrjuz0PCKtgO4xXEB9o0fjqnvXHFtCuR/26Oxwc97K8EP0P1H2gsTwhGHs5eZqnZDCQn1mDXSYKdTN/lM1PQwQZ2z9iGP17Si355j5VtM5i0pcrTFgY\u002BLOXBZ8KIRwu0ZU2355bRUszVVVrybcntIAk3MJ2ZDbsAOJLixMecSkRixRpXpUvx41L\u002BDcCrO88r1De5UQZuG2eSt77z/o4FOQsWj5ivlYq9NU1Kmw/qVPzTtvCP0uk99KmytO2c/fTE\u002BMS1lKwmjD68/Bu5I4BXqGKyIDeddWYh6Ir\u002B/NCdIDdYdaJLNMBArSrB0tbNdNEpWwyK2t29N3Nek6wRN59eH9vkYL3eHHOiYYMMy6KPVGO51ZHUEkVpqz4\u002B7KEUL3WbY7MK6RQjS06Y2GlaoGvA3z84Z1INif2WerV/ry/SnjINYWfvhHtflopDOzncHwrSbh1h28gTnenFZG5eo6wuxko3TT8D0UrD6MDXuk6zumu6rTESYMJ5\u002BdN\u002BKhAM8OLuFHT/pNHLzozSreMHS9ObAbnypAZrHFWHvUNrhbcqtufd6ZXZxAWZ7t6kP7Lfcq3/0xhmClzscwgfZ\u002BeOYDjVp\u002BcLKVJNwU2kaLUnxtySqEqVe7KexLya8WadulwuG46Vzpfb1ElbsgHasZGXtLw7fM\u002Bc6OSGRuM6cDfroBbhhl0mgfg0xtQBScmgtAMa8zy6Yj2cgSKqH4e0kVQRYAH6\u002BTtEcSLD9rXrm58q5YLQL3z7MU3ZVQU6jHJggCV/7\u002Bm3pcrXxoIZ5muHsOWDfzoE5HHnJi7EIZQ2GeSgY3aAa7u1cz/ICFj64UrSQaQfpx1Ia6ujmMm684QmobydaYL1B0U53gv6POwo7DTT4d/wFnLXZ/fK3MLh\u002Bn\u002B7kVacbXfH3Upe5ckBXi7PeqyE1xG0NptJtfGLOipyR9OMPquFnI7NHASFoSCpxhnZC1ImXSNuB2rLUqeGTKMf3K31hR9zSe4tx8sNLpVqr\u002B/noi7YW\u002BqwHjdAuknnNt9hZcRypEEKVcFj\u002BJVYYNjVUKK3rpp0R4DDNWbYMo\u002BkRoD7m7jA9/uu3VxtZFNFV71ue1mXL5g07S5Dv27aMiMxz7IEbMUQBGinCMFOFuMtfe25ebcmDRbotr6ajTic1KspK5ShQProTnbg4BbW9tY7FkGBIMhsG7KrK7YWhXcwGjQWFPtOjDziwStARRzwEb/oX2b3C6PivR/R9iVE0cj/sNXisOHa/JoUnm\u002BdK8aVqwn2PiYASQ6AM1frbIYXre9SQIRHHVDODWLc0n1ERZFJTFsbTqOi/3fHUn2Z/4AUDOBwSutCXp2pOCDDM2aRS/3GkiAq/G9Lv0Ecj7rjNA3SuNWMxAqmBv29YhZy78wBJhaPw11f6QCBNIuaJc7ixfQi4HqBBHfjEJsyfZpYyN\u002BFC1mkU3Cwgs/VC59/G9Eu2pwSUA9BgBGenLLCLXtmOGu8BRp1PnKDcm2qrAjoY/TKE5MONnjQQ4s4Bba97lVUftMzwxa2uZwZnu2hluQYtji9\u002BBnYZ/Hi67GfPSjLxYQIVj01pKDuA2oG5JebPryXL1\u002BN/\u002BZLfBbRQOdVF3xjXclpmTCm0wGH3/S/0XNqV60E\u002BB3ZPcWdvNomVGPJiOvtk5bOMZV78ExN9i/xm6qTduk6QB9uihADy\u002BxWgI6dzkcIwj3snCYXmQfBi0elnCE/gu16j0jMfxl2ymW5FW/NsDfY6Ml8turDEqcXrQ7YXj/LJw2RI08OPEMkZcGwboOn89sfzKNXsswCt2yRtNIKrmw17e5SLIz4yryGWFEZErQjb6kjyIGMc2QxnnvSfIdxGbdlinCVRcdOFwH2wWp66ZS4bkUo5uXaqXp6IJ4RFl41FU6Zs4gzninR1aGPhaIJxrTXKg4ySCLRitEGGyU5LQCjwbwr4SYcdNArVxFEWyPYcFnZSfxP8s0byDi3PXL0qKiQ27Pl7dWOurU\u002BBvERjS\u002B9LZrLX9MUY87vACj9ZTddJq5oo39v4pJ0Wp9HEfvcCjsI\u002Bg/YOUjFjHf09t28gVV90NBCqOmwTUsIRwVDzVHTEwX99GsndP1lkxb3euvEx9lJyTErmVFBSLzE3\u002BJDgb8mEePHzpzqRlvS3QXCuNJfM488CgQQp3m0rKu\u002BUpULEhFX0VkIDPk8X4LVSLxLfp/adZxjF3e7BWpqEyHhK\u002BO2x7r0aud5RzaF/6qBO269aS4b0\u002Bz4qAqZrMvunfnXSyOfHnEBRwO4YS5l3SfdOdoLvKnz1UgGvi\u002BwWs4bmrlMvqSG4iz9vBIaU3K\u002BktrizGLx4uFP42XbiFBRUPxFnNZ1GR5zRketHfCH2YHVSCtEzZ5rKafH/Ns\u002Bq2nMnGsl1MasSXm8b3YbRMTgyAnkBjA1DINt2nMurSxDNKrt4HGVUfTLKQ6hmG4YT9TS1yTBSpUpl5/nyApDjZxdaSrbPWRTW3YVKO0hg3QlRZqeS9X3geoFtEjhvYn6d5tyRC8zTRJwj4u\u002BrCG3\u002BAQrsoJvpUG2ZdcwxXkbca3sGrFBv09E8giILcxaSOXIXcxEtfsHisJZu\u002B5H8oeZVQ3dwoFgZkjE1sB553eFbCzxeGe81ruy5J/u9/NQ/P\u002BA7ti\u002BfHZUV/dzj98qjZNK1F/BVoof3I5SKu3xgW5VY\u002BnA\u002BQiu1v\u002BmrRBwSVbciFb8lCOjn6Z1YRJaXEGYUtaJLhv1WYSarA1QKqlpn5M3daKG9O1KodRDW5f2VHquDkpJ9xs65y7SYfgmQ3T9C9F/EuavEW3pTnxHsg38pEeCshxvL5h3/J6DtJL1FG5fRk\u002B2dzGUDuzsULie8yUg1b2gk5FYndw49yZIK2zK9Cod6Gu\u002BRi0V/qM/gt7v6QlpYt7VVIDdBrhzfXAbS\u002BOAEWyegQq5Yp\u002BQmqTuKRsNWR4c7siN5a\u002BpQNGzSsis\u002BrLPr2FiQVf\u002Br/BPRMnb7u2dZiRiDm0q8ivM9TApBifG45/yHnmpmwfGHj7ITqDVzVH0JdSkSvxFpL01pVwXxanIeGEp6dBj49scq\u002BAuUrOK5yfuNNBTIpiTrGnMc\u002BWrrkiU/8ZPu9OBkDH5h68cF1IJus40OZDJdUXIlk1mp3/lYQ2XmVLtOztUXJSuWar5h4UXsrknd2Sny4qAhxWWKuiyBBahdH3/LH\u002BS3\u002B0MKxuqzx64TuTGzfmY793YbLQVvjG77FWEWAMHGJY5lJd3q5Bu1bgG7dwD\u002BzYtCJSgFs/LfSG7UE7GFncboSZejTlSETQ9eYb8HtBVp\u002BEfZ09uZvHWfhd1zFtRmM9A\u002BzyltX4MyudQcq04z25BVahdtq83rUokeA8R3FTo29DHuxOTr/JjApxYHfRUnb6pJGazA\u002BIQGV3ycT1\u002B6v6Sd5bccQRKrbWl6qQS349F39pAaLf\u002BJdf\u002Bp6HFoS7E9CetxaZdeCy6bnaxHRk\u002BDTnOrKFTPnI2lEHO7dlSdQyG0PaMZQnY\u002BFe9hgoxTRi\u002BsKpoBvSNYbWlZzFUnppTV\u002Bl6KjwisZg/5bRJpahoBVc5AD0u\u002Bn4H\u002BX8w1v3YdGm9ai4gxxLcm/8COBFAQ7wdPWHaK45tJG1rYjC84dqaZ2FKjEt6Rz5EXHQ\u002BLLJsx7WzI5mcDljrUDXAxWTSL7oUZ9Cv9bdgkvYjhc8KPverDqqK\u002Bb5BDmkYbzwFuYHZYjzKKbThvMH\u002BUpCjaHiJ0SE\u002BFba6VyX702lnl5aLWtl0SiOSQAUyuUHonKctnZXwjp4a15PLLxsWzkZbihUrYve3Py5E95EQ==",
      "StatusCode": 201,
      "ResponseHeaders": {
        "Content-Length": "0",
        "Date": "Sat, 04 Apr 2020 01:42:46 GMT",
        "Server": [
          "Windows-Azure-Blob/1.0",
          "Microsoft-HTTPAPI/2.0"
        ],
        "x-ms-client-request-id": "4eaf75a3-4686-aff2-da1b-82a1e28afd87",
        "x-ms-content-crc64": "8ECGumiwzQo=",
        "x-ms-encryption-key-sha256": "Mkaey9efHnR6Qf1F7sPwNxxc/Fh0c04RJnD8Q1b2KxY=",
        "x-ms-request-id": "d8191d02-701e-0033-3122-0a120b000000",
        "x-ms-request-server-encrypted": "true",
        "x-ms-version": "2019-12-12"
      },
      "ResponseBody": []
    },
    {
      "RequestUri": "https://seanmcccanary.blob.core.windows.net/test-container-c98d7ae0-5325-4e10-eeb3-1cb08513e646/test-blob-a84ca7ac-ca7d-cecf-0863-03ede35a9a58?comp=blocklist",
      "RequestMethod": "PUT",
      "RequestHeaders": {
        "Authorization": "Sanitized",
        "Content-Length": "185",
        "Content-Type": "application/xml",
        "traceparent": "00-e3cad4158325d542a8f02940c192b0f1-90acce8d1936cb46-00",
        "User-Agent": [
          "azsdk-net-Storage.Blobs/12.5.0-dev.20200403.1",
          "(.NET Core 4.6.28325.01; Microsoft Windows 10.0.18362 )"
        ],
        "x-ms-client-request-id": "96a67a12-2e48-76ee-c570-ddffed434b52",
        "x-ms-date": "Sat, 04 Apr 2020 01:42:47 GMT",
        "x-ms-encryption-algorithm": "AES256",
        "x-ms-encryption-key": "B6WJILqlfzPSTF7TscaJX/btCgxIAvlclYo4Y\u002B/n/Ss=",
        "x-ms-encryption-key-sha256": "Mkaey9efHnR6Qf1F7sPwNxxc/Fh0c04RJnD8Q1b2KxY=",
        "x-ms-return-client-request-id": "true",
        "x-ms-version": "2019-12-12"
      },
      "RequestBody": "\u003CBlockList\u003E\u003CLatest\u003EdGVzdC1ibG9jay00ZGM2YjViZi1hNzFjLWUzZWQtNWMzNy03MDkwODcwODM0NWE=\u003C/Latest\u003E\u003CLatest\u003EdGVzdC1ibG9jay1iODg4YjE5Mi1lZTFjLWYyNzMtY2JkMi05YmY2NjZlNzdhYjk=\u003C/Latest\u003E\u003C/BlockList\u003E",
      "StatusCode": 201,
      "ResponseHeaders": {
        "Content-Length": "0",
        "Date": "Sat, 04 Apr 2020 01:42:46 GMT",
        "ETag": "\u00220x8D7D8397A1C8851\u0022",
        "Last-Modified": "Sat, 04 Apr 2020 01:42:46 GMT",
        "Server": [
          "Windows-Azure-Blob/1.0",
          "Microsoft-HTTPAPI/2.0"
        ],
        "x-ms-client-request-id": "96a67a12-2e48-76ee-c570-ddffed434b52",
        "x-ms-content-crc64": "i0qTZ6UvqqM=",
        "x-ms-encryption-key-sha256": "Mkaey9efHnR6Qf1F7sPwNxxc/Fh0c04RJnD8Q1b2KxY=",
        "x-ms-request-id": "d8191d07-701e-0033-3622-0a120b000000",
        "x-ms-request-server-encrypted": "true",
        "x-ms-version": "2019-12-12"
      },
      "ResponseBody": []
    },
    {
      "RequestUri": "https://seanmcccanary.blob.core.windows.net/test-container-c98d7ae0-5325-4e10-eeb3-1cb08513e646?restype=container",
      "RequestMethod": "DELETE",
      "RequestHeaders": {
        "Authorization": "Sanitized",
        "traceparent": "00-466930891be22d4f9589c3de8eb56644-f204c6d645c07e46-00",
        "User-Agent": [
          "azsdk-net-Storage.Blobs/12.5.0-dev.20200403.1",
          "(.NET Core 4.6.28325.01; Microsoft Windows 10.0.18362 )"
        ],
        "x-ms-client-request-id": "678f342e-67e4-553e-a54c-b432990aeaf0",
        "x-ms-date": "Sat, 04 Apr 2020 01:42:47 GMT",
        "x-ms-return-client-request-id": "true",
        "x-ms-version": "2019-12-12"
      },
      "RequestBody": null,
      "StatusCode": 202,
      "ResponseHeaders": {
        "Content-Length": "0",
        "Date": "Sat, 04 Apr 2020 01:42:46 GMT",
        "Server": [
          "Windows-Azure-Blob/1.0",
          "Microsoft-HTTPAPI/2.0"
        ],
<<<<<<< HEAD
        "x-ms-client-request-id": "ac95d23c-de65-bd29-d74d-a242b0e9df69",
        "x-ms-request-id": "608dcd32-901e-0049-1a32-f3d0d0000000",
=======
        "x-ms-client-request-id": "678f342e-67e4-553e-a54c-b432990aeaf0",
        "x-ms-request-id": "d8191d1d-701e-0033-4a22-0a120b000000",
>>>>>>> 8d420312
        "x-ms-version": "2019-12-12"
      },
      "ResponseBody": []
    }
  ],
  "Variables": {
    "RandomSeed": "1763032253",
    "Storage_TestConfigDefault": "ProductionTenant\nseanmcccanary\nU2FuaXRpemVk\nhttps://seanmcccanary.blob.core.windows.net\nhttps://seanmcccanary.file.core.windows.net\nhttps://seanmcccanary.queue.core.windows.net\nhttps://seanmcccanary.table.core.windows.net\n\n\n\n\nhttps://seanmcccanary-secondary.blob.core.windows.net\nhttps://seanmcccanary-secondary.file.core.windows.net\nhttps://seanmcccanary-secondary.queue.core.windows.net\nhttps://seanmcccanary-secondary.table.core.windows.net\n\nSanitized\n\n\nCloud\nBlobEndpoint=https://seanmcccanary.blob.core.windows.net/;QueueEndpoint=https://seanmcccanary.queue.core.windows.net/;FileEndpoint=https://seanmcccanary.file.core.windows.net/;BlobSecondaryEndpoint=https://seanmcccanary-secondary.blob.core.windows.net/;QueueSecondaryEndpoint=https://seanmcccanary-secondary.queue.core.windows.net/;FileSecondaryEndpoint=https://seanmcccanary-secondary.file.core.windows.net/;AccountName=seanmcccanary;AccountKey=Sanitized\nseanscope1"
  }
}<|MERGE_RESOLUTION|>--- conflicted
+++ resolved
@@ -27,13 +27,8 @@
           "Windows-Azure-Blob/1.0",
           "Microsoft-HTTPAPI/2.0"
         ],
-<<<<<<< HEAD
-        "x-ms-client-request-id": "cc0ef1b2-fea5-87d9-ebe9-bdfcbe310cdb",
-        "x-ms-request-id": "608dcd16-901e-0049-8032-f3d0d0000000",
-=======
         "x-ms-client-request-id": "40596426-f3c7-e0d5-8695-60aba0654182",
         "x-ms-request-id": "d8191ceb-701e-0033-1e22-0a120b000000",
->>>>>>> 8d420312
         "x-ms-version": "2019-12-12"
       },
       "ResponseBody": []
@@ -176,13 +171,8 @@
           "Windows-Azure-Blob/1.0",
           "Microsoft-HTTPAPI/2.0"
         ],
-<<<<<<< HEAD
-        "x-ms-client-request-id": "ac95d23c-de65-bd29-d74d-a242b0e9df69",
-        "x-ms-request-id": "608dcd32-901e-0049-1a32-f3d0d0000000",
-=======
         "x-ms-client-request-id": "678f342e-67e4-553e-a54c-b432990aeaf0",
         "x-ms-request-id": "d8191d1d-701e-0033-4a22-0a120b000000",
->>>>>>> 8d420312
         "x-ms-version": "2019-12-12"
       },
       "ResponseBody": []
