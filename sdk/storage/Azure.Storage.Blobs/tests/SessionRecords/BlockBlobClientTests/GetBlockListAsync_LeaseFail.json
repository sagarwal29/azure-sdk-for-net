{
  "Entries": [
    {
      "RequestUri": "https://seanmcccanary.blob.core.windows.net/test-container-75e662e1-261c-e039-2425-e07918db41e1?restype=container",
      "RequestMethod": "PUT",
      "RequestHeaders": {
        "Authorization": "Sanitized",
        "traceparent": "00-b7113e6b1b39af42a52540a0c0770ddc-ccdcfda4572c5c45-00",
        "User-Agent": [
          "azsdk-net-Storage.Blobs/12.5.0-dev.20200402.1",
          "(.NET Core 4.6.28325.01; Microsoft Windows 10.0.18362 )"
        ],
        "x-ms-blob-public-access": "container",
        "x-ms-client-request-id": "ca504c3a-c51f-d1a7-3017-97933070dc81",
        "x-ms-date": "Thu, 02 Apr 2020 23:52:25 GMT",
        "x-ms-return-client-request-id": "true",
        "x-ms-version": "2019-12-12"
      },
      "RequestBody": null,
      "StatusCode": 201,
      "ResponseHeaders": {
        "Content-Length": "0",
        "Date": "Thu, 02 Apr 2020 23:52:25 GMT",
        "ETag": "\u00220x8D7D760E4E25187\u0022",
        "Last-Modified": "Thu, 02 Apr 2020 23:52:25 GMT",
        "Server": [
          "Windows-Azure-Blob/1.0",
          "Microsoft-HTTPAPI/2.0"
        ],
        "x-ms-client-request-id": "ca504c3a-c51f-d1a7-3017-97933070dc81",
<<<<<<< HEAD
        "x-ms-request-id": "6ca07316-901e-0014-5e32-f3da54000000",
=======
        "x-ms-request-id": "b7c6d30e-401e-0065-3449-09e3e4000000",
>>>>>>> 8d420312
        "x-ms-version": "2019-12-12"
      },
      "ResponseBody": []
    },
    {
      "RequestUri": "https://seanmcccanary.blob.core.windows.net/test-container-75e662e1-261c-e039-2425-e07918db41e1/test-blob-237b1cca-a016-c3de-7f7a-3b039f631c34",
      "RequestMethod": "PUT",
      "RequestHeaders": {
        "Authorization": "Sanitized",
        "Content-Length": "4096",
        "traceparent": "00-92dd2ce7c588084288c35da83badfa10-581bc581e4cc2e4e-00",
        "User-Agent": [
          "azsdk-net-Storage.Blobs/12.5.0-dev.20200402.1",
          "(.NET Core 4.6.28325.01; Microsoft Windows 10.0.18362 )"
        ],
        "x-ms-blob-type": "BlockBlob",
        "x-ms-client-request-id": "dc4caec5-2984-e708-f1cb-a0fe738067ce",
        "x-ms-date": "Thu, 02 Apr 2020 23:52:27 GMT",
        "x-ms-return-client-request-id": "true",
        "x-ms-version": "2019-12-12"
      },
      "RequestBody": "6oA/y4p3wpObxe32hk88yDwFC6d0FkmZbo1LpIqjMs37YqivMRD3U1rniFGy6DwvPnPHmVh0wNQ3pV39LB0J95If\u002ByOmjJcrDrdNjI7354VRG2YX3Jh1hqLUd4uy\u002Bic83pC\u002BkuwYiLHbm4uhJjNFP77XqxC28Rv5qnSB0hQLeBSPEK79OVSYOJO0O0AN1GBvjjfM204Xhex0xOd4l7ad0CJ2ERaFSAZpP3N9Arbb69YUEUPcPp3GeIrBiHVsIKDcF2sdl8JJ6kYxY5vbmYM1mdgRZIVzwJGFsJmLw7\u002BR/R7SoOpLvVQUyif8qtsB694Gi\u002B\u002BcW7waaVbamOcoviaHoGV9CPmZ6tuD/JledhW1g8S7hDfP9KFitzeTcSVt6wsAdQp2hOLlbaEUGF8ivPJAJBUibTnvt6vEGlHBBXi2FhGNXQELP/7i1haWu9tCQPpFU0wQS33SEb5esWqRI2goXgJNlF/xNeUWQJcjWPvPgtpWfLIspsuTu0tCrI2UULKubV3Z9KubUx1m\u002BQvmr7nDji\u002BQO6a2/Lc3utgUrohYgu/kdOud9o0uuiiUxay/rQySfx5eBBUL\u002BHClojnSh6SVDnYbATrNJZihYYB9ITcLdw3MgS9q\u002BX7a2Xx691NTWzOE/7Y1pKzRxFmFvKKUjdc5missBgV1KhT4QSi\u002BUi5ETQZN\u002BSGB1dNg\u002Br3W5D3cRkukQV0oJ1UtD9ShPWKEE3EqQW6bRpS1uMVXywtInkbXHPvdGRHRGyaxIOpM4Jdw3OZLq6POQP\u002B274mX0FtJ5HCOySFnpvlgWSZI6iapaNct5\u002B4k/fKjCNv7JiqIOUrLaDt6vRZ2CDXt6lJ9hlbZDYaxaulsJOd968FFbIDP2CDbfILrL6vBtt65NxKgJoGEIhij1s5hXkNT/dFVMJy1HRIxoQnU7d7b77MKs\u002BzV3MU/wEpnLAFReh0\u002BmDHZbIVCAxr/boR3sDQ6x\u002BcbVqtXfiAMFXBSTfAR4CfsllWsAoMuyK/R1W1BxxAVLWQaNiRy5hkRzFYV77Yp7o5dixrfjsVj7Y38hamyyk5fPB\u002BM9qoCea87mjUsGNj4p\u002Bbf4zv2Np\u002BftkmWdmBwXgEItbOWnfjjWhJqo/OPN9S1A93C0\u002BcSaQaA7T9hbANOyzwzI2IlYgrt/Ikpi5OsD3504HKDrYoa9kusFa\u002B4ge4OHNi2WxRxkKHT1dde6N5z1N7B7YuQyx2xGS0WeExaNXqaGm\u002B69bNqAlDRr9izvA1tOUHR95RiflC6BULnWxdUeJ9dw85vuN8qVuo6vhtE/VwgqT4KiT7lOJweAPBwg6c4fDc5Vvk//YFip6CqJ781dgfmx7HZSu5hd4oxUbjvudNDAUHjC6di4Ku9qOKdOxDd6Ynoirz1XzJI199uDazJcu3NZiZ9UWpfhOYGG6EMwzt6VGguBi8XTaEPmjTI89P\u002B8zX00NTpX5cfiAbW70SRPBOj9LlEm2y\u002BtRmEbrc2l5ASBydrGPNmkPTQDn0pQV1dfV4gJP8ZuljJNRq7ZfHg6fF1w\u002BgcJiMgPGPEc4zulXS7JvBYFXKQ\u002BEzPoeLYqysD8CWMs351QVc7AOicVEbM26Cm/z8Ah9N\u002B5cqbTIRAR5A4wYNnYeL2RuSZHRSK9KMGA8ZCMqzsAmhRDs6z2fTT\u002BrhXY5PCZHm\u002Br7laZmq/8/AmlEm9/hXkTL4bFVIUQmzvxiJbM5AQQ55MhILzkZz9khrdjUWrFfyjchfUp04mqm1MaqBHY8BgFVCrcHmT8boiHYM3NrQnRLAmuMB4PJxPJtoUpif7ti9afXj0/6SCEIBdsYrL7nO4JCXvIKoA59m0W0qffkuSJ2ZU3bk8M0QMpKg/G4oRhDdnXIECC5WEWpWeP6Ra4pE1yoojdhG5e/Hg43wCwMxOotcSOCHJkBvR0IMknfOgscIWClAA7g0mreCQISgZgZrIUJzMR6lwbDpuUqaOlN39PzG67LZ8TrTK7IpAOW7zuE7oW01X1GoYpZ4VkZxmmBkCkuL2XpXjTAHoAVsfLzLLe5lYpTmQpmvHoUYYZr0YY1NxPaeM/Fm4BQ5LbtIO\u002BXZrSRUCDfPfcut2LrxPy\u002BZEz54HrfGLP38/oJ8qRDeYuajPrBynFVZgkcu7Fc2caTkoBp40B0uF4AqWwm1TtS203nUUfx7JnLpIphsm0CmxozZlAj2YZLFcSswSEVLoDdydBjdYiOkbXmrk7GAwXg/g5B837bLwG3rEtzRRt4tnX5k\u002BiMnyWRpMSqTTtHdQLOu8MS0zsSApreu8lNC1yabefYzH8dVG7YsE6qIOHGcCc4pJlIVeNK55FNveNcRJl4D99DbqiToVdkShL8d9G5CDuiFFbDQggEneTtz6aLfGulIhECcwF\u002BlQMx5BvATn\u002B/lLWnujAytM3XPtDDpeGw6M2nR0WwtoU6I39TgW38RE91Ljrw08IrYn1TOzQguv8hcPtOGQc6Du4gfYbA7yNf6vqRXoemwBULi9TIXXtRCXiAMgBiris4Sx9cwFY7aoNJ81BJn2x3erDmQp0iYbFiz3QeQK0S7TzPaQNoWf\u002B\u002BwCFRflorF3ocGLdfjFueBdlt6fDiLRnmNwYTeiZZDyCxN3J70ONnN7gJ8jflw2DRMVM5\u002Bm/\u002BzKMHe0dEF51DwwmWnkTpIjT2BrI46Crh8GOlMjjTLwTAsnrPZGWcEyAqtj8uTyUr\u002BB8eM/O9tdR4JXrTruVkYKP01dvaGb3fWeOSHiH7s6FOiTopxOsRAwyWV07quHQ6tlWLOXlJQe5RTuoAG5eijHHZlSWrOqu448LfM8J\u002B9JF/V2fcYHo4BTdbyHYBAOdk48rdESNen4u5wlWmag4b0lpIkMQ/1hv3kY/uX2Ilt9Lbel/3odNuIMfcIp4kgZspP\u002BYryGAjJR2u1X\u002BjYEAZhBpy2v\u002B\u002BFDB22nAMU7ONwx/0tR\u002BL\u002Bf9yuEUyWMxjyrCHwp6Dobarexu1tO3wJsFqIQJvvqsgnYobABKqe8tkEw/PdJEU\u002BiFpSUnzxkURcpGD2Ce6BBwFVzUEaKGUAP9QQZHeMKIwRTbg9mVhPMdFCY2BFpOjuh7zui1cEIF/xThKo4SjM0HvQ5LwyQ22pCp9z28UAupbvJeC6nZ05DSlcSEtFokykcY7kdMAouERTQXy7kESa8Jd7vb9IFjbam9eS1fciZ2ROy2Y2GEXWwmmcZ1wgfXjkwVu3yeSRWF9YDdjomeZRLN4YaMjiYNhRpP9Vr67WuhperhCbapl/vW8K3g5o6iSHTzaCBBSwAmCDZiTpP6yshVPCje/RtcZAmK9Z14bJ5LrWzmB0VLYFrquwGAR0koHCXli\u002Bqlw4tZVwPW9lWi7ZtX1qFm1MNCyduN9AHZm9yAYtl3kuDz5anhjLABdGnFB42maLDnwQdiYoIO189Jv/tnVlO8K1q6o/D3RQgTQZVxyOy0M3Mr2KGSFXBe5Q3amAy02h4WCRxy64T/8Hv/DyDs3M8i1UxIO33x6dYqW/7jHO07nqe3G7\u002BQAUeubCgl0wZPcgg\u002Bt4LALJ6gZF8GSE/GHJNOw3B5dYFPkpQE2c9VjBbP2yn2pKUqe3HI1rdgifj36E9Uls\u002BV1fxGryUu\u002B1KPStgIdq1mD3guJIg\u002BcJ8J7wibDPF/wPVHOgUtb/WAO7/feUvfWBNLUZjXZrJHV2UdfL/ck65hD4niwTxoOJ9CbikIXzcTKpb1D7sYqJpC/6Kf0DM1o6fRfinB/JbW41k5lPhJfzguChIpJ0PzCKbvn8GZyCisTMqBNuENEW4/3mxiHxPh\u002BYBqscXhDHwkHjVDElyVfRswTQftyEhXIPjj6UjXUOmTDaYBLxYiywBOXNirij8RqmERMdHL9DF4E5ENPWMzTI0L78S2VE3EzYIHX6tv61a5kn7nxl8Xxxm0yRuFFY3dWxBLX9o6mxYTDCRPxFRGCGg6U2rkC4ZuM\u002BjqwYtyf/f0KgRa5Eu8vzdo1Lo6iAKFLsCzSsJjOU\u002BKHSvxT5lK4Mxsm5pQK2PcvdQzuzbMM2vmJZLKvzU1kTD00Idfiy\u002Bd3jOtzixodQOc1ozuL34Yvim/y2nGgCHXdwqpmxqcvTKkld0DXmV/vfCPbahoB2Gy3FKdn//Flx3R1lch/poowFmaCZmg1R\u002BEQE15d1K5by\u002Bo9v6H/x1y3v6/cUfOHf8WZm1Ozf2H0cczGR9yTF\u002BLWKdneMfbYQE8Z2qbIaPX9iKOYtElKmFyIST3lOX9wFKe89jgpqU3OwUsEqZS7PBjW2L84\u002BlOpi4GNVfi48xbfmcYPC2LNw\u002B9l2fL\u002BNf63zQ0lHmCwRxpUE2qmrFNFBd40NQ/evDCmCQTf0yBgq1WSxZjrk9S2H1Kruuf4JyeMENQkugD\u002B2RDMjwVb4HP582gVE9bKWXH5jhWtIwFIreHdQ7JMO\u002BFEo/x4LwTfWj7uoceP4xNQwbdiOzvrQbYfg\u002BETjpyxrbd2wG/qQjptGjPmznE5yMrefIIK6gC1aVI2aKsju9uiPQQACRKjdo989REH9IM01csmRQIapsOmsWcdo9mfOV5YRIF9Ob\u002BoOwXyjeT/vXTfAZLgDXbZh4YwaUe7hdKl7cuyr7/xt6wLfgoMGBjepwPyTpI2vzvnjrz7TMBn/LUjTKApTR3E3Vn21J983X99UbJDyUdAfz6P2xDzBnrbo3FU2Mt4tWn2PWFIT9qserFNjeseFDNt4t1xmWH8wdbfKyEeF/SkBKxITZvV\u002BC9T42BfpXifvZ9N5uX99xwICWuaaSS5jlK8qYk\u002Bxcanl\u002Bq\u002BHaYBnSxeT22RwDEOpg2AQEQgS58KqmUNovv/UPfIpl8LT\u002Bl19mxPPBnHF74hvfN7roWCd0xbo3NA8/ogbv512SnSA2YkGknn4Q\u002BFQ4Km6/UIc6JiRi8Cv5xmJPJyHt0rUU6UT6qdV5Q7moZM1m/gqggFJ\u002BtMA5MK31PZveVXdcIyafJEAqxKayweJquYxdkshYrqbPbh302rmXBGw5mu5CS0Gnx9rJdrurzPLeznYgl6rThqbQjbQIqkmHk786eCfzJ21LtsrtjjjqJKIqFgxCdm3BZhRIcr6MnhyQQuL8cFPL6qYI1eDf5fdt5WgS3ZQ9RB1SeRISqrWvvhitXUxV7rNOXitlOqCM4YAc24xVesCIU/3FqvdBuD/wWRfIMYirF/a1w35p2Ap8xZeR9s8pWUNXJQpPkES7DKbsdOCIw6/4ccSVoLdCH3rySORgsMJwxwDTcQx9W4ey\u002BbbYfWMp9AHnmIQLk7iMFQaPXEdfW1zje63gtVKjexU846cAaaEXyFTieBc9ZDNHRlwF7v5AUp1a9AG2ST6vQx1vzrARjKtkeJTyfeJEphZ5mW72no0X/JAJpnSgYH8WMzX6zpaDNbqwoHZqTtW6FU7qPa/QuKWQV9EgCOU3xBcU20mtSteA9mSzRv0XrK67TpEltiPQRXqPanbEYy3UedxeVXKLDct3akdLHHKoeasjZLlUEQ7zRA==",
      "StatusCode": 201,
      "ResponseHeaders": {
        "Content-Length": "0",
        "Content-MD5": "hphJG8qGIpsz/1S6NA/ClA==",
        "Date": "Thu, 02 Apr 2020 23:52:25 GMT",
        "ETag": "\u00220x8D7D760E588CF16\u0022",
        "Last-Modified": "Thu, 02 Apr 2020 23:52:26 GMT",
        "Server": [
          "Windows-Azure-Blob/1.0",
          "Microsoft-HTTPAPI/2.0"
        ],
        "x-ms-client-request-id": "dc4caec5-2984-e708-f1cb-a0fe738067ce",
        "x-ms-content-crc64": "NDtmlcEIKjA=",
        "x-ms-request-id": "b7c6d353-401e-0065-7649-09e3e4000000",
        "x-ms-request-server-encrypted": "true",
        "x-ms-version": "2019-12-12"
      },
      "ResponseBody": []
    },
    {
      "RequestUri": "https://seanmcccanary.blob.core.windows.net/test-container-75e662e1-261c-e039-2425-e07918db41e1/test-blob-237b1cca-a016-c3de-7f7a-3b039f631c34?comp=blocklist\u0026blocklisttype=all",
      "RequestMethod": "GET",
      "RequestHeaders": {
        "Authorization": "Sanitized",
        "traceparent": "00-8d1c1ab2cf6db74ca0b0aac283ec4554-e5a8e73fddf16c4b-00",
        "User-Agent": [
          "azsdk-net-Storage.Blobs/12.5.0-dev.20200402.1",
          "(.NET Core 4.6.28325.01; Microsoft Windows 10.0.18362 )"
        ],
        "x-ms-client-request-id": "628e7835-17c1-6dbf-c636-ef951b94c35e",
        "x-ms-date": "Thu, 02 Apr 2020 23:52:27 GMT",
        "x-ms-lease-id": "bcf86af8-10b8-f4ea-5d0c-fdd467aebeed",
        "x-ms-return-client-request-id": "true",
        "x-ms-version": "2019-12-12"
      },
      "RequestBody": null,
      "StatusCode": 412,
      "ResponseHeaders": {
        "Content-Length": "241",
        "Content-Type": "application/xml",
        "Date": "Thu, 02 Apr 2020 23:52:25 GMT",
        "Server": [
          "Windows-Azure-Blob/1.0",
          "Microsoft-HTTPAPI/2.0"
        ],
        "x-ms-client-request-id": "628e7835-17c1-6dbf-c636-ef951b94c35e",
        "x-ms-error-code": "LeaseNotPresentWithBlobOperation",
<<<<<<< HEAD
        "x-ms-request-id": "6ca07321-901e-0014-6732-f3da54000000",
=======
        "x-ms-request-id": "b7c6d368-401e-0065-0949-09e3e4000000",
>>>>>>> 8d420312
        "x-ms-version": "2019-12-12"
      },
      "ResponseBody": [
        "\uFEFF\u003C?xml version=\u00221.0\u0022 encoding=\u0022utf-8\u0022?\u003E\u003CError\u003E\u003CCode\u003ELeaseNotPresentWithBlobOperation\u003C/Code\u003E\u003CMessage\u003EThere is currently no lease on the blob.\n",
        "RequestId:b7c6d368-401e-0065-0949-09e3e4000000\n",
        "Time:2020-04-02T23:52:26.4832233Z\u003C/Message\u003E\u003C/Error\u003E"
      ]
    },
    {
      "RequestUri": "https://seanmcccanary.blob.core.windows.net/test-container-75e662e1-261c-e039-2425-e07918db41e1?restype=container",
      "RequestMethod": "DELETE",
      "RequestHeaders": {
        "Authorization": "Sanitized",
        "traceparent": "00-6e8fb5c00580dc4ea3d13812599524ec-dc1f923017803448-00",
        "User-Agent": [
          "azsdk-net-Storage.Blobs/12.5.0-dev.20200402.1",
          "(.NET Core 4.6.28325.01; Microsoft Windows 10.0.18362 )"
        ],
        "x-ms-client-request-id": "fac8b976-05f1-540c-516e-f6b9fb7f931f",
        "x-ms-date": "Thu, 02 Apr 2020 23:52:27 GMT",
        "x-ms-return-client-request-id": "true",
        "x-ms-version": "2019-12-12"
      },
      "RequestBody": null,
      "StatusCode": 202,
      "ResponseHeaders": {
        "Content-Length": "0",
        "Date": "Thu, 02 Apr 2020 23:52:26 GMT",
        "Server": [
          "Windows-Azure-Blob/1.0",
          "Microsoft-HTTPAPI/2.0"
        ],
        "x-ms-client-request-id": "fac8b976-05f1-540c-516e-f6b9fb7f931f",
<<<<<<< HEAD
        "x-ms-request-id": "6ca07325-901e-0014-6b32-f3da54000000",
=======
        "x-ms-request-id": "b7c6d37d-401e-0065-1949-09e3e4000000",
>>>>>>> 8d420312
        "x-ms-version": "2019-12-12"
      },
      "ResponseBody": []
    }
  ],
  "Variables": {
    "RandomSeed": "350850635",
    "Storage_TestConfigDefault": "ProductionTenant\nseanmcccanary\nU2FuaXRpemVk\nhttps://seanmcccanary.blob.core.windows.net\nhttps://seanmcccanary.file.core.windows.net\nhttps://seanmcccanary.queue.core.windows.net\nhttps://seanmcccanary.table.core.windows.net\n\n\n\n\nhttps://seanmcccanary-secondary.blob.core.windows.net\nhttps://seanmcccanary-secondary.file.core.windows.net\nhttps://seanmcccanary-secondary.queue.core.windows.net\nhttps://seanmcccanary-secondary.table.core.windows.net\n\nSanitized\n\n\nCloud\nBlobEndpoint=https://seanmcccanary.blob.core.windows.net/;QueueEndpoint=https://seanmcccanary.queue.core.windows.net/;FileEndpoint=https://seanmcccanary.file.core.windows.net/;BlobSecondaryEndpoint=https://seanmcccanary-secondary.blob.core.windows.net/;QueueSecondaryEndpoint=https://seanmcccanary-secondary.queue.core.windows.net/;FileSecondaryEndpoint=https://seanmcccanary-secondary.file.core.windows.net/;AccountName=seanmcccanary;AccountKey=Sanitized\nseanscope1"
  }
}<|MERGE_RESOLUTION|>--- conflicted
+++ resolved
@@ -28,11 +28,7 @@
           "Microsoft-HTTPAPI/2.0"
         ],
         "x-ms-client-request-id": "ca504c3a-c51f-d1a7-3017-97933070dc81",
-<<<<<<< HEAD
-        "x-ms-request-id": "6ca07316-901e-0014-5e32-f3da54000000",
-=======
         "x-ms-request-id": "b7c6d30e-401e-0065-3449-09e3e4000000",
->>>>>>> 8d420312
         "x-ms-version": "2019-12-12"
       },
       "ResponseBody": []
@@ -102,11 +98,7 @@
         ],
         "x-ms-client-request-id": "628e7835-17c1-6dbf-c636-ef951b94c35e",
         "x-ms-error-code": "LeaseNotPresentWithBlobOperation",
-<<<<<<< HEAD
-        "x-ms-request-id": "6ca07321-901e-0014-6732-f3da54000000",
-=======
         "x-ms-request-id": "b7c6d368-401e-0065-0949-09e3e4000000",
->>>>>>> 8d420312
         "x-ms-version": "2019-12-12"
       },
       "ResponseBody": [
@@ -140,11 +132,7 @@
           "Microsoft-HTTPAPI/2.0"
         ],
         "x-ms-client-request-id": "fac8b976-05f1-540c-516e-f6b9fb7f931f",
-<<<<<<< HEAD
-        "x-ms-request-id": "6ca07325-901e-0014-6b32-f3da54000000",
-=======
         "x-ms-request-id": "b7c6d37d-401e-0065-1949-09e3e4000000",
->>>>>>> 8d420312
         "x-ms-version": "2019-12-12"
       },
       "ResponseBody": []
