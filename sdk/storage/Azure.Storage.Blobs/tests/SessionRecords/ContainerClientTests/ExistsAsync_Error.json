--- conflicted
+++ resolved
@@ -1,19 +1,6 @@
 {
   "Entries": [
     {
-<<<<<<< HEAD
-      "RequestUri": "https://seanmcccanary.blob.core.windows.net/test-container-423b74cf-295f-a352-efb6-af4a1e6e392e?restype=container",
-      "RequestMethod": "PUT",
-      "RequestHeaders": {
-        "Authorization": "Sanitized",
-        "traceparent": "00-41e05517a67b5e47b1676563332dd3df-91a74393a2e5924d-00",
-        "User-Agent": [
-          "azsdk-net-Storage.Blobs/12.5.0-dev.20200402.1",
-          "(.NET Core 4.6.28325.01; Microsoft Windows 10.0.18362 )"
-        ],
-        "x-ms-client-request-id": "a3e57b25-1f36-c942-091a-3c3895e9ef35",
-        "x-ms-date": "Fri, 03 Apr 2020 00:00:12 GMT",
-=======
       "RequestUri": "https://seanmccprodca.blob.core.windows.net/test-container-423b74cf-295f-a352-efb6-af4a1e6e392e?restype=container",
       "RequestMethod": "PUT",
       "RequestHeaders": {
@@ -25,7 +12,6 @@
         ],
         "x-ms-client-request-id": "a3e57b25-1f36-c942-091a-3c3895e9ef35",
         "x-ms-date": "Thu, 02 Jul 2020 00:31:48 GMT",
->>>>>>> 994efc63
         "x-ms-return-client-request-id": "true",
         "x-ms-version": "2019-12-12"
       },
@@ -33,39 +19,20 @@
       "StatusCode": 201,
       "ResponseHeaders": {
         "Content-Length": "0",
-<<<<<<< HEAD
-        "Date": "Fri, 03 Apr 2020 00:00:11 GMT",
-        "ETag": "\u00220x8D7D761FABD803F\u0022",
-        "Last-Modified": "Fri, 03 Apr 2020 00:00:11 GMT",
-=======
         "Date": "Thu, 02 Jul 2020 00:31:46 GMT",
         "ETag": "\u00220x8D81E1F4DAA7B46\u0022",
         "Last-Modified": "Thu, 02 Jul 2020 00:31:46 GMT",
->>>>>>> 994efc63
         "Server": [
           "Windows-Azure-Blob/1.0",
           "Microsoft-HTTPAPI/2.0"
         ],
         "x-ms-client-request-id": "a3e57b25-1f36-c942-091a-3c3895e9ef35",
-<<<<<<< HEAD
-        "x-ms-request-id": "5f3629a6-401e-0017-4c4a-09e4ab000000",
-=======
         "x-ms-request-id": "e8ac7d18-b01e-0049-5c08-50d369000000",
->>>>>>> 994efc63
         "x-ms-version": "2019-12-12"
       },
       "ResponseBody": []
     },
     {
-<<<<<<< HEAD
-      "RequestUri": "https://seanmcccanary.blob.core.windows.net/test-container-423b74cf-295f-a352-efb6-af4a1e6e392e?restype=container",
-      "RequestMethod": "GET",
-      "RequestHeaders": {
-        "traceparent": "00-9d99d6fd24d2d245b0dc89a0ddefa313-ce34299453596d4f-00",
-        "User-Agent": [
-          "azsdk-net-Storage.Blobs/12.5.0-dev.20200402.1",
-          "(.NET Core 4.6.28325.01; Microsoft Windows 10.0.18362 )"
-=======
       "RequestUri": "https://seanmccprodca.blob.core.windows.net/test-container-423b74cf-295f-a352-efb6-af4a1e6e392e?restype=container",
       "RequestMethod": "GET",
       "RequestHeaders": {
@@ -73,7 +40,6 @@
         "User-Agent": [
           "azsdk-net-Storage.Blobs/12.5.0-dev.20200701.1",
           "(.NET Core 4.6.28801.04; Microsoft Windows 10.0.18362 )"
->>>>>>> 994efc63
         ],
         "x-ms-client-request-id": "a22458e8-9589-d0f8-36d7-10568842cdb0",
         "x-ms-return-client-request-id": "true",
@@ -84,41 +50,13 @@
       "ResponseHeaders": {
         "Content-Length": "302",
         "Content-Type": "application/xml",
-<<<<<<< HEAD
-        "Date": "Fri, 03 Apr 2020 00:00:11 GMT",
-=======
         "Date": "Thu, 02 Jul 2020 00:31:46 GMT",
->>>>>>> 994efc63
         "Server": [
           "Windows-Azure-Blob/1.0",
           "Microsoft-HTTPAPI/2.0"
         ],
         "WWW-Authenticate": "Bearer authorization_uri=https://login.microsoftonline.com/72f988bf-86f1-41af-91ab-2d7cd011db47/oauth2/authorize resource_id=https://storage.azure.com",
         "x-ms-client-request-id": "a22458e8-9589-d0f8-36d7-10568842cdb0",
-<<<<<<< HEAD
-        "x-ms-error-code": "ResourceNotFound",
-        "x-ms-request-id": "d79ffcf2-c01e-0019-374a-09cd1b000000",
-        "x-ms-version": "2019-12-12"
-      },
-      "ResponseBody": [
-        "\uFEFF\u003C?xml version=\u00221.0\u0022 encoding=\u0022utf-8\u0022?\u003E\u003CError\u003E\u003CCode\u003EResourceNotFound\u003C/Code\u003E\u003CMessage\u003EThe specified resource does not exist.\n",
-        "RequestId:d79ffcf2-c01e-0019-374a-09cd1b000000\n",
-        "Time:2020-04-03T00:00:11.8167251Z\u003C/Message\u003E\u003C/Error\u003E"
-      ]
-    },
-    {
-      "RequestUri": "https://seanmcccanary.blob.core.windows.net/test-container-423b74cf-295f-a352-efb6-af4a1e6e392e?restype=container",
-      "RequestMethod": "DELETE",
-      "RequestHeaders": {
-        "Authorization": "Sanitized",
-        "traceparent": "00-bf27f7115d65b3469f5204561310172e-663816d0ecef4340-00",
-        "User-Agent": [
-          "azsdk-net-Storage.Blobs/12.5.0-dev.20200402.1",
-          "(.NET Core 4.6.28325.01; Microsoft Windows 10.0.18362 )"
-        ],
-        "x-ms-client-request-id": "3d50ed9b-4dc4-09ab-7a8e-98fd093382b7",
-        "x-ms-date": "Fri, 03 Apr 2020 00:00:12 GMT",
-=======
         "x-ms-error-code": "NoAuthenticationInformation",
         "x-ms-request-id": "ca94c682-301e-0057-4708-503fb1000000",
         "x-ms-version": "2019-12-12"
@@ -141,7 +79,6 @@
         ],
         "x-ms-client-request-id": "3d50ed9b-4dc4-09ab-7a8e-98fd093382b7",
         "x-ms-date": "Thu, 02 Jul 2020 00:31:48 GMT",
->>>>>>> 994efc63
         "x-ms-return-client-request-id": "true",
         "x-ms-version": "2019-12-12"
       },
@@ -149,21 +86,13 @@
       "StatusCode": 202,
       "ResponseHeaders": {
         "Content-Length": "0",
-<<<<<<< HEAD
-        "Date": "Fri, 03 Apr 2020 00:00:11 GMT",
-=======
         "Date": "Thu, 02 Jul 2020 00:31:46 GMT",
->>>>>>> 994efc63
         "Server": [
           "Windows-Azure-Blob/1.0",
           "Microsoft-HTTPAPI/2.0"
         ],
         "x-ms-client-request-id": "3d50ed9b-4dc4-09ab-7a8e-98fd093382b7",
-<<<<<<< HEAD
-        "x-ms-request-id": "d79ffd1e-c01e-0019-604a-09cd1b000000",
-=======
         "x-ms-request-id": "e8ac7d4f-b01e-0049-0b08-50d369000000",
->>>>>>> 994efc63
         "x-ms-version": "2019-12-12"
       },
       "ResponseBody": []
@@ -171,10 +100,6 @@
   ],
   "Variables": {
     "RandomSeed": "1853959503",
-<<<<<<< HEAD
-    "Storage_TestConfigDefault": "ProductionTenant\nseanmcccanary\nU2FuaXRpemVk\nhttps://seanmcccanary.blob.core.windows.net\nhttps://seanmcccanary.file.core.windows.net\nhttps://seanmcccanary.queue.core.windows.net\nhttps://seanmcccanary.table.core.windows.net\n\n\n\n\nhttps://seanmcccanary-secondary.blob.core.windows.net\nhttps://seanmcccanary-secondary.file.core.windows.net\nhttps://seanmcccanary-secondary.queue.core.windows.net\nhttps://seanmcccanary-secondary.table.core.windows.net\n\nSanitized\n\n\nCloud\nBlobEndpoint=https://seanmcccanary.blob.core.windows.net/;QueueEndpoint=https://seanmcccanary.queue.core.windows.net/;FileEndpoint=https://seanmcccanary.file.core.windows.net/;BlobSecondaryEndpoint=https://seanmcccanary-secondary.blob.core.windows.net/;QueueSecondaryEndpoint=https://seanmcccanary-secondary.queue.core.windows.net/;FileSecondaryEndpoint=https://seanmcccanary-secondary.file.core.windows.net/;AccountName=seanmcccanary;AccountKey=Sanitized\nseanscope1"
-=======
     "Storage_TestConfigDefault": "ProductionTenant\nseanmccprodca\nU2FuaXRpemVk\nhttps://seanmccprodca.blob.core.windows.net\nhttps://seanmccprodca.file.core.windows.net\nhttps://seanmccprodca.queue.core.windows.net\nhttps://seanmccprodca.table.core.windows.net\n\n\n\n\nhttps://seanmccprodca-secondary.blob.core.windows.net\nhttps://seanmccprodca-secondary.file.core.windows.net\nhttps://seanmccprodca-secondary.queue.core.windows.net\nhttps://seanmccprodca-secondary.table.core.windows.net\n\nSanitized\n\n\nCloud\nBlobEndpoint=https://seanmccprodca.blob.core.windows.net/;QueueEndpoint=https://seanmccprodca.queue.core.windows.net/;FileEndpoint=https://seanmccprodca.file.core.windows.net/;BlobSecondaryEndpoint=https://seanmccprodca-secondary.blob.core.windows.net/;QueueSecondaryEndpoint=https://seanmccprodca-secondary.queue.core.windows.net/;FileSecondaryEndpoint=https://seanmccprodca-secondary.file.core.windows.net/;AccountName=seanmccprodca;AccountKey=Kg==;\nseanscope1"
->>>>>>> 994efc63
   }
 }