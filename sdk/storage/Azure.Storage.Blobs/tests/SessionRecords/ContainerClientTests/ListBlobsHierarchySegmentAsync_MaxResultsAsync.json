--- conflicted
+++ resolved
@@ -27,13 +27,8 @@
           "Windows-Azure-Blob/1.0",
           "Microsoft-HTTPAPI/2.0"
         ],
-<<<<<<< HEAD
-        "x-ms-client-request-id": "e4b53493-9e72-58d8-57af-5a441c2a703f",
-        "x-ms-request-id": "50f4dc7e-701e-0041-2933-f3cadf000000",
-=======
         "x-ms-client-request-id": "f7ca45cb-f555-49a9-e7c4-a6a60b2daff0",
         "x-ms-request-id": "3a38a96f-401e-0075-5161-3f268c000000",
->>>>>>> 8d420312
         "x-ms-version": "2019-12-12"
       },
       "ResponseBody": []
@@ -71,12 +66,8 @@
         "x-ms-content-crc64": "h39jNZVwOhM=",
         "x-ms-request-id": "3a38a987-401e-0075-6461-3f268c000000",
         "x-ms-request-server-encrypted": "true",
-<<<<<<< HEAD
-        "x-ms-version": "2019-12-12"
-=======
         "x-ms-version": "2019-12-12",
         "x-ms-version-id": "2020-06-10T19:56:59.8664871Z"
->>>>>>> 8d420312
       },
       "ResponseBody": []
     },
@@ -113,12 +104,8 @@
         "x-ms-content-crc64": "h39jNZVwOhM=",
         "x-ms-request-id": "3a38a98f-401e-0075-6c61-3f268c000000",
         "x-ms-request-server-encrypted": "true",
-<<<<<<< HEAD
-        "x-ms-version": "2019-12-12"
-=======
         "x-ms-version": "2019-12-12",
         "x-ms-version-id": "2020-06-10T19:56:59.9245283Z"
->>>>>>> 8d420312
       },
       "ResponseBody": []
     },
@@ -155,12 +142,8 @@
         "x-ms-content-crc64": "h39jNZVwOhM=",
         "x-ms-request-id": "3a38a99c-401e-0075-7761-3f268c000000",
         "x-ms-request-server-encrypted": "true",
-<<<<<<< HEAD
-        "x-ms-version": "2019-12-12"
-=======
         "x-ms-version": "2019-12-12",
         "x-ms-version-id": "2020-06-10T19:56:59.9845718Z"
->>>>>>> 8d420312
       },
       "ResponseBody": []
     },
@@ -197,12 +180,8 @@
         "x-ms-content-crc64": "h39jNZVwOhM=",
         "x-ms-request-id": "3a38a9a7-401e-0075-0161-3f268c000000",
         "x-ms-request-server-encrypted": "true",
-<<<<<<< HEAD
-        "x-ms-version": "2019-12-12"
-=======
         "x-ms-version": "2019-12-12",
         "x-ms-version-id": "2020-06-10T19:57:00.0426135Z"
->>>>>>> 8d420312
       },
       "ResponseBody": []
     },
@@ -239,12 +218,8 @@
         "x-ms-content-crc64": "h39jNZVwOhM=",
         "x-ms-request-id": "3a38a9b0-401e-0075-0861-3f268c000000",
         "x-ms-request-server-encrypted": "true",
-<<<<<<< HEAD
-        "x-ms-version": "2019-12-12"
-=======
         "x-ms-version": "2019-12-12",
         "x-ms-version-id": "2020-06-10T19:57:00.1016558Z"
->>>>>>> 8d420312
       },
       "ResponseBody": []
     },
@@ -281,12 +256,8 @@
         "x-ms-content-crc64": "h39jNZVwOhM=",
         "x-ms-request-id": "3a38a9bc-401e-0075-1361-3f268c000000",
         "x-ms-request-server-encrypted": "true",
-<<<<<<< HEAD
-        "x-ms-version": "2019-12-12"
-=======
         "x-ms-version": "2019-12-12",
         "x-ms-version-id": "2020-06-10T19:57:00.1606978Z"
->>>>>>> 8d420312
       },
       "ResponseBody": []
     },
@@ -323,12 +294,8 @@
         "x-ms-content-crc64": "h39jNZVwOhM=",
         "x-ms-request-id": "3a38a9d1-401e-0075-2661-3f268c000000",
         "x-ms-request-server-encrypted": "true",
-<<<<<<< HEAD
-        "x-ms-version": "2019-12-12"
-=======
         "x-ms-version": "2019-12-12",
         "x-ms-version-id": "2020-06-10T19:57:00.2187394Z"
->>>>>>> 8d420312
       },
       "ResponseBody": []
     },
@@ -365,12 +332,8 @@
         "x-ms-content-crc64": "h39jNZVwOhM=",
         "x-ms-request-id": "3a38a9d5-401e-0075-2a61-3f268c000000",
         "x-ms-request-server-encrypted": "true",
-<<<<<<< HEAD
-        "x-ms-version": "2019-12-12"
-=======
         "x-ms-version": "2019-12-12",
         "x-ms-version-id": "2020-06-10T19:57:00.2777818Z"
->>>>>>> 8d420312
       },
       "ResponseBody": []
     },
@@ -407,12 +370,8 @@
         "x-ms-client-request-id": "ef699b3b-e848-5a62-e85d-4a38b2b65a3b",
         "x-ms-request-id": "3a38a9e5-401e-0075-3961-3f268c000000",
         "x-ms-request-server-encrypted": "true",
-<<<<<<< HEAD
-        "x-ms-version": "2019-12-12"
-=======
         "x-ms-version": "2019-12-12",
         "x-ms-version-id": "2020-06-10T19:57:00.3388253Z"
->>>>>>> 8d420312
       },
       "ResponseBody": []
     },
@@ -440,14 +399,8 @@
           "Microsoft-HTTPAPI/2.0"
         ],
         "Transfer-Encoding": "chunked",
-<<<<<<< HEAD
-        "Vary": "Origin",
-        "x-ms-client-request-id": "f6d6d836-b94b-7b86-5b9a-76c5e00f4fb8",
-        "x-ms-request-id": "50f4dc90-701e-0041-3833-f3cadf000000",
-=======
         "x-ms-client-request-id": "e2166577-11a6-12bc-39d8-4c35440fb928",
         "x-ms-request-id": "3a38a9ed-401e-0075-3f61-3f268c000000",
->>>>>>> 8d420312
         "x-ms-version": "2019-12-12"
       },
       "ResponseBody": "\uFEFF\u003C?xml version=\u00221.0\u0022 encoding=\u0022utf-8\u0022?\u003E\u003CEnumerationResults ServiceEndpoint=\u0022https://seanmcccanary.blob.core.windows.net/\u0022 ContainerName=\u0022test-container-d7743b99-e68f-d5ad-eab5-bda878c950ec\u0022\u003E\u003CMaxResults\u003E2\u003C/MaxResults\u003E\u003CDelimiter\u003E/\u003C/Delimiter\u003E\u003CBlobs\u003E\u003CBlob\u003E\u003CName\u003Ebar\u003C/Name\u003E\u003CVersionId\u003E2020-06-10T19:56:59.9245283Z\u003C/VersionId\u003E\u003CIsCurrentVersion\u003Etrue\u003C/IsCurrentVersion\u003E\u003CProperties\u003E\u003CCreation-Time\u003EWed, 10 Jun 2020 19:56:59 GMT\u003C/Creation-Time\u003E\u003CLast-Modified\u003EWed, 10 Jun 2020 19:56:59 GMT\u003C/Last-Modified\u003E\u003CEtag\u003E0x8D80D78700089E3\u003C/Etag\u003E\u003CContent-Length\u003E1024\u003C/Content-Length\u003E\u003CContent-Type\u003Eapplication/octet-stream\u003C/Content-Type\u003E\u003CContent-Encoding /\u003E\u003CContent-Language /\u003E\u003CContent-CRC64 /\u003E\u003CContent-MD5\u003E3HgvueNFaABufAYUU3iHmQ==\u003C/Content-MD5\u003E\u003CCache-Control /\u003E\u003CContent-Disposition /\u003E\u003CBlobType\u003EBlockBlob\u003C/BlobType\u003E\u003CAccessTier\u003EHot\u003C/AccessTier\u003E\u003CAccessTierInferred\u003Etrue\u003C/AccessTierInferred\u003E\u003CLeaseStatus\u003Eunlocked\u003C/LeaseStatus\u003E\u003CLeaseState\u003Eavailable\u003C/LeaseState\u003E\u003CServerEncrypted\u003Etrue\u003C/ServerEncrypted\u003E\u003C/Properties\u003E\u003COrMetadata /\u003E\u003C/Blob\u003E\u003CBlob\u003E\u003CName\u003Ebaz\u003C/Name\u003E\u003CVersionId\u003E2020-06-10T19:56:59.9845718Z\u003C/VersionId\u003E\u003CIsCurrentVersion\u003Etrue\u003C/IsCurrentVersion\u003E\u003CProperties\u003E\u003CCreation-Time\u003EWed, 10 Jun 2020 19:56:59 GMT\u003C/Creation-Time\u003E\u003CLast-Modified\u003EWed, 10 Jun 2020 19:56:59 GMT\u003C/Last-Modified\u003E\u003CEtag\u003E0x8D80D787009B356\u003C/Etag\u003E\u003CContent-Length\u003E1024\u003C/Content-Length\u003E\u003CContent-Type\u003Eapplication/octet-stream\u003C/Content-Type\u003E\u003CContent-Encoding /\u003E\u003CContent-Language /\u003E\u003CContent-CRC64 /\u003E\u003CContent-MD5\u003E3HgvueNFaABufAYUU3iHmQ==\u003C/Content-MD5\u003E\u003CCache-Control /\u003E\u003CContent-Disposition /\u003E\u003CBlobType\u003EBlockBlob\u003C/BlobType\u003E\u003CAccessTier\u003EHot\u003C/AccessTier\u003E\u003CAccessTierInferred\u003Etrue\u003C/AccessTierInferred\u003E\u003CLeaseStatus\u003Eunlocked\u003C/LeaseStatus\u003E\u003CLeaseState\u003Eavailable\u003C/LeaseState\u003E\u003CServerEncrypted\u003Etrue\u003C/ServerEncrypted\u003E\u003C/Properties\u003E\u003COrMetadata /\u003E\u003C/Blob\u003E\u003C/Blobs\u003E\u003CNextMarker\u003E2!76!MDAwMDExIWJhei9iYXIvZm9vITAwMDAyOCE5OTk5LTEyLTMxVDIzOjU5OjU5Ljk5OTk5OTlaIQ--\u003C/NextMarker\u003E\u003C/EnumerationResults\u003E"
@@ -476,13 +429,8 @@
           "Windows-Azure-Blob/1.0",
           "Microsoft-HTTPAPI/2.0"
         ],
-<<<<<<< HEAD
-        "x-ms-client-request-id": "58c9a7e4-89fb-e695-ae0a-cb15e17cf3a6",
-        "x-ms-request-id": "50f4dc91-701e-0041-3933-f3cadf000000",
-=======
         "x-ms-client-request-id": "4cc0bc28-789f-ed94-2890-1d4ee8a06dc4",
         "x-ms-request-id": "3a38aa08-401e-0075-5661-3f268c000000",
->>>>>>> 8d420312
         "x-ms-version": "2019-12-12"
       },
       "ResponseBody": []
