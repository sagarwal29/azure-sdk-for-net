{
  "Entries": [
    {
      "RequestUri": "https://seanmcccanary.blob.core.windows.net/test-container-81fe5629-f679-ccc6-8f97-56836ff1ab7e?restype=container",
      "RequestMethod": "PUT",
      "RequestHeaders": {
        "Authorization": "Sanitized",
        "traceparent": "00-3150486258a57040be89a4c23e713f9a-a6b57a1b4a095d4d-00",
        "User-Agent": [
          "azsdk-net-Storage.Blobs/12.5.0-dev.20200402.1",
          "(.NET Core 4.6.28325.01; Microsoft Windows 10.0.18362 )"
        ],
        "x-ms-client-request-id": "1cbdeecd-7af8-3382-067b-16d24ecfc713",
        "x-ms-date": "Fri, 03 Apr 2020 00:01:36 GMT",
        "x-ms-return-client-request-id": "true",
        "x-ms-version": "2019-12-12"
      },
      "RequestBody": null,
      "StatusCode": 201,
      "ResponseHeaders": {
        "Content-Length": "0",
        "Date": "Fri, 03 Apr 2020 00:01:35 GMT",
        "ETag": "\u00220x8D7D7622CE0A4A2\u0022",
        "Last-Modified": "Fri, 03 Apr 2020 00:01:35 GMT",
        "Server": [
          "Windows-Azure-Blob/1.0",
          "Microsoft-HTTPAPI/2.0"
        ],
        "x-ms-client-request-id": "1cbdeecd-7af8-3382-067b-16d24ecfc713",
<<<<<<< HEAD
        "x-ms-request-id": "8ccc699d-d01e-0097-6d56-e027d0000000",
=======
        "x-ms-request-id": "ddce222f-701e-0051-2f4b-09d02c000000",
>>>>>>> 8d420312
        "x-ms-version": "2019-12-12"
      },
      "ResponseBody": []
    },
    {
      "RequestUri": "https://seanmcccanary.blob.core.windows.net/test-container-81fe5629-f679-ccc6-8f97-56836ff1ab7e?restype=container",
      "RequestMethod": "GET",
      "RequestHeaders": {
        "traceparent": "00-99d9033fccdd1b48845e03611cde38de-76b7d538360fe549-00",
        "User-Agent": [
          "azsdk-net-Storage.Blobs/12.5.0-dev.20200402.1",
          "(.NET Core 4.6.28325.01; Microsoft Windows 10.0.18362 )"
        ],
        "x-ms-client-request-id": "80b6f58a-8e33-b586-55a6-b05e61c894f6",
        "x-ms-return-client-request-id": "true",
        "x-ms-version": "2019-12-12"
      },
      "RequestBody": null,
      "StatusCode": 404,
      "ResponseHeaders": {
        "Content-Length": "223",
        "Content-Type": "application/xml",
        "Date": "Fri, 03 Apr 2020 00:01:35 GMT",
        "Server": [
          "Windows-Azure-Blob/1.0",
          "Microsoft-HTTPAPI/2.0"
        ],
        "x-ms-client-request-id": "80b6f58a-8e33-b586-55a6-b05e61c894f6",
        "x-ms-error-code": "ResourceNotFound",
<<<<<<< HEAD
        "x-ms-request-id": "809c4d08-c01e-009b-0d56-e0b0d8000000",
=======
        "x-ms-request-id": "c862b2d0-901e-002b-524b-09cd6c000000",
>>>>>>> 8d420312
        "x-ms-version": "2019-12-12"
      },
      "ResponseBody": [
        "\uFEFF\u003C?xml version=\u00221.0\u0022 encoding=\u0022utf-8\u0022?\u003E\u003CError\u003E\u003CCode\u003EResourceNotFound\u003C/Code\u003E\u003CMessage\u003EThe specified resource does not exist.\n",
        "RequestId:c862b2d0-901e-002b-524b-09cd6c000000\n",
        "Time:2020-04-03T00:01:35.9296990Z\u003C/Message\u003E\u003C/Error\u003E"
      ]
    },
    {
      "RequestUri": "https://seanmcccanary.blob.core.windows.net/test-container-81fe5629-f679-ccc6-8f97-56836ff1ab7e?restype=container",
      "RequestMethod": "DELETE",
      "RequestHeaders": {
        "Authorization": "Sanitized",
        "traceparent": "00-430155ae1c286f4591236619d54325ec-19bf0baaa85d5146-00",
        "User-Agent": [
          "azsdk-net-Storage.Blobs/12.5.0-dev.20200402.1",
          "(.NET Core 4.6.28325.01; Microsoft Windows 10.0.18362 )"
        ],
        "x-ms-client-request-id": "5847afb0-4618-c0df-4ee8-b2f8c7f44ff3",
        "x-ms-date": "Fri, 03 Apr 2020 00:01:36 GMT",
        "x-ms-return-client-request-id": "true",
        "x-ms-version": "2019-12-12"
      },
      "RequestBody": null,
      "StatusCode": 202,
      "ResponseHeaders": {
        "Content-Length": "0",
        "Date": "Fri, 03 Apr 2020 00:01:35 GMT",
        "Server": [
          "Windows-Azure-Blob/1.0",
          "Microsoft-HTTPAPI/2.0"
        ],
        "x-ms-client-request-id": "5847afb0-4618-c0df-4ee8-b2f8c7f44ff3",
<<<<<<< HEAD
        "x-ms-request-id": "809c4d0b-c01e-009b-0e56-e0b0d8000000",
=======
        "x-ms-request-id": "c862b2ec-901e-002b-6c4b-09cd6c000000",
>>>>>>> 8d420312
        "x-ms-version": "2019-12-12"
      },
      "ResponseBody": []
    }
  ],
  "Variables": {
    "RandomSeed": "1510334896",
    "Storage_TestConfigDefault": "ProductionTenant\nseanmcccanary\nU2FuaXRpemVk\nhttps://seanmcccanary.blob.core.windows.net\nhttps://seanmcccanary.file.core.windows.net\nhttps://seanmcccanary.queue.core.windows.net\nhttps://seanmcccanary.table.core.windows.net\n\n\n\n\nhttps://seanmcccanary-secondary.blob.core.windows.net\nhttps://seanmcccanary-secondary.file.core.windows.net\nhttps://seanmcccanary-secondary.queue.core.windows.net\nhttps://seanmcccanary-secondary.table.core.windows.net\n\nSanitized\n\n\nCloud\nBlobEndpoint=https://seanmcccanary.blob.core.windows.net/;QueueEndpoint=https://seanmcccanary.queue.core.windows.net/;FileEndpoint=https://seanmcccanary.file.core.windows.net/;BlobSecondaryEndpoint=https://seanmcccanary-secondary.blob.core.windows.net/;QueueSecondaryEndpoint=https://seanmcccanary-secondary.queue.core.windows.net/;FileSecondaryEndpoint=https://seanmcccanary-secondary.file.core.windows.net/;AccountName=seanmcccanary;AccountKey=Sanitized\nseanscope1"
  }
}<|MERGE_RESOLUTION|>--- conflicted
+++ resolved
@@ -27,11 +27,7 @@
           "Microsoft-HTTPAPI/2.0"
         ],
         "x-ms-client-request-id": "1cbdeecd-7af8-3382-067b-16d24ecfc713",
-<<<<<<< HEAD
-        "x-ms-request-id": "8ccc699d-d01e-0097-6d56-e027d0000000",
-=======
         "x-ms-request-id": "ddce222f-701e-0051-2f4b-09d02c000000",
->>>>>>> 8d420312
         "x-ms-version": "2019-12-12"
       },
       "ResponseBody": []
@@ -61,11 +57,7 @@
         ],
         "x-ms-client-request-id": "80b6f58a-8e33-b586-55a6-b05e61c894f6",
         "x-ms-error-code": "ResourceNotFound",
-<<<<<<< HEAD
-        "x-ms-request-id": "809c4d08-c01e-009b-0d56-e0b0d8000000",
-=======
         "x-ms-request-id": "c862b2d0-901e-002b-524b-09cd6c000000",
->>>>>>> 8d420312
         "x-ms-version": "2019-12-12"
       },
       "ResponseBody": [
@@ -99,11 +91,7 @@
           "Microsoft-HTTPAPI/2.0"
         ],
         "x-ms-client-request-id": "5847afb0-4618-c0df-4ee8-b2f8c7f44ff3",
-<<<<<<< HEAD
-        "x-ms-request-id": "809c4d0b-c01e-009b-0e56-e0b0d8000000",
-=======
         "x-ms-request-id": "c862b2ec-901e-002b-6c4b-09cd6c000000",
->>>>>>> 8d420312
         "x-ms-version": "2019-12-12"
       },
       "ResponseBody": []
