{
  "Entries": [
    {
      "RequestUri": "https://seanmcccanary.blob.core.windows.net/test-container-62bcad4c-2e75-597b-80ee-3e569599a138?restype=container",
      "RequestMethod": "PUT",
      "RequestHeaders": {
        "Authorization": "Sanitized",
        "traceparent": "00-295288d9c692f7489bb759d2ac38e57f-2e2ead832494d24d-00",
        "User-Agent": [
          "azsdk-net-Storage.Blobs/12.5.0-dev.20200402.1",
          "(.NET Core 4.6.28325.01; Microsoft Windows 10.0.18362 )"
        ],
        "x-ms-client-request-id": "050dcac9-c95b-5e93-8cb8-60544de06629",
        "x-ms-date": "Fri, 03 Apr 2020 00:01:05 GMT",
        "x-ms-return-client-request-id": "true",
        "x-ms-version": "2019-12-12"
      },
      "RequestBody": null,
      "StatusCode": 201,
      "ResponseHeaders": {
        "Content-Length": "0",
        "Date": "Fri, 03 Apr 2020 00:01:03 GMT",
        "ETag": "\u00220x8D7D7621A5D7537\u0022",
        "Last-Modified": "Fri, 03 Apr 2020 00:01:04 GMT",
        "Server": [
          "Windows-Azure-Blob/1.0",
          "Microsoft-HTTPAPI/2.0"
        ],
        "x-ms-client-request-id": "050dcac9-c95b-5e93-8cb8-60544de06629",
<<<<<<< HEAD
        "x-ms-request-id": "8de892c0-a01e-0042-5233-f32bbb000000",
=======
        "x-ms-request-id": "b74be537-b01e-005e-644a-09a640000000",
>>>>>>> 8d420312
        "x-ms-version": "2019-12-12"
      },
      "ResponseBody": []
    },
    {
      "RequestUri": "https://seanmcccanary.blob.core.windows.net/test-container-62bcad4c-2e75-597b-80ee-3e569599a138?comp=lease\u0026restype=container",
      "RequestMethod": "PUT",
      "RequestHeaders": {
        "Authorization": "Sanitized",
        "traceparent": "00-b9f55eae0cc7444a8c90115d96a6ae32-60788b4221cb024b-00",
        "User-Agent": [
          "azsdk-net-Storage.Blobs/12.5.0-dev.20200402.1",
          "(.NET Core 4.6.28325.01; Microsoft Windows 10.0.18362 )"
        ],
        "x-ms-client-request-id": "14987f1d-9c53-1c9d-538a-ef55b6e87893",
        "x-ms-date": "Fri, 03 Apr 2020 00:01:05 GMT",
        "x-ms-lease-action": "acquire",
        "x-ms-lease-duration": "15",
        "x-ms-proposed-lease-id": "44552fb8-2638-b2fa-76f9-238d35c19ae0",
        "x-ms-return-client-request-id": "true",
        "x-ms-version": "2019-12-12"
      },
      "RequestBody": null,
      "StatusCode": 201,
      "ResponseHeaders": {
        "Content-Length": "0",
        "Date": "Fri, 03 Apr 2020 00:01:04 GMT",
        "ETag": "\u00220x8D7D7621A5D7537\u0022",
        "Last-Modified": "Fri, 03 Apr 2020 00:01:04 GMT",
        "Server": [
          "Windows-Azure-Blob/1.0",
          "Microsoft-HTTPAPI/2.0"
        ],
        "x-ms-client-request-id": "14987f1d-9c53-1c9d-538a-ef55b6e87893",
        "x-ms-lease-id": "44552fb8-2638-b2fa-76f9-238d35c19ae0",
<<<<<<< HEAD
        "x-ms-request-id": "8de892c5-a01e-0042-5633-f32bbb000000",
=======
        "x-ms-request-id": "b74be553-b01e-005e-7b4a-09a640000000",
>>>>>>> 8d420312
        "x-ms-version": "2019-12-12"
      },
      "ResponseBody": []
    },
    {
      "RequestUri": "https://seanmcccanary.blob.core.windows.net/test-container-62bcad4c-2e75-597b-80ee-3e569599a138?comp=lease\u0026restype=container",
      "RequestMethod": "PUT",
      "RequestHeaders": {
        "Authorization": "Sanitized",
        "If-Modified-Since": "Sat, 04 Apr 2020 00:01:05 GMT",
        "traceparent": "00-2db5f611d5b97549810ad207ad7b229d-1bd56e70d3b3cc4d-00",
        "User-Agent": [
          "azsdk-net-Storage.Blobs/12.5.0-dev.20200402.1",
          "(.NET Core 4.6.28325.01; Microsoft Windows 10.0.18362 )"
        ],
        "x-ms-client-request-id": "b9f4a4b9-604a-e409-31e5-3bc0fd77ece6",
        "x-ms-date": "Fri, 03 Apr 2020 00:01:05 GMT",
        "x-ms-lease-action": "change",
        "x-ms-lease-id": "44552fb8-2638-b2fa-76f9-238d35c19ae0",
        "x-ms-proposed-lease-id": "ca8d39bc-9c8b-cbdc-54e2-6f1239e2755d",
        "x-ms-return-client-request-id": "true",
        "x-ms-version": "2019-12-12"
      },
      "RequestBody": null,
      "StatusCode": 412,
      "ResponseHeaders": {
        "Content-Length": "252",
        "Content-Type": "application/xml",
        "Date": "Fri, 03 Apr 2020 00:01:04 GMT",
        "Server": [
          "Windows-Azure-Blob/1.0",
          "Microsoft-HTTPAPI/2.0"
        ],
        "x-ms-client-request-id": "b9f4a4b9-604a-e409-31e5-3bc0fd77ece6",
        "x-ms-error-code": "ConditionNotMet",
<<<<<<< HEAD
        "x-ms-request-id": "8de892c9-a01e-0042-5a33-f32bbb000000",
=======
        "x-ms-request-id": "b74be568-b01e-005e-0d4a-09a640000000",
>>>>>>> 8d420312
        "x-ms-version": "2019-12-12"
      },
      "ResponseBody": [
        "\uFEFF\u003C?xml version=\u00221.0\u0022 encoding=\u0022utf-8\u0022?\u003E\u003CError\u003E\u003CCode\u003EConditionNotMet\u003C/Code\u003E\u003CMessage\u003EThe condition specified using HTTP conditional header(s) is not met.\n",
        "RequestId:b74be568-b01e-005e-0d4a-09a640000000\n",
        "Time:2020-04-03T00:01:04.7535419Z\u003C/Message\u003E\u003C/Error\u003E"
      ]
    },
    {
      "RequestUri": "https://seanmcccanary.blob.core.windows.net/test-container-62bcad4c-2e75-597b-80ee-3e569599a138?restype=container",
      "RequestMethod": "DELETE",
      "RequestHeaders": {
        "Authorization": "Sanitized",
        "traceparent": "00-d12f3ff20d94524092d00f9b70949295-c6b2f0090d5e2646-00",
        "User-Agent": [
          "azsdk-net-Storage.Blobs/12.5.0-dev.20200402.1",
          "(.NET Core 4.6.28325.01; Microsoft Windows 10.0.18362 )"
        ],
        "x-ms-client-request-id": "129ca064-bef4-2349-bc28-35dad0d5d1f5",
        "x-ms-date": "Fri, 03 Apr 2020 00:01:05 GMT",
        "x-ms-lease-id": "44552fb8-2638-b2fa-76f9-238d35c19ae0",
        "x-ms-return-client-request-id": "true",
        "x-ms-version": "2019-12-12"
      },
      "RequestBody": null,
      "StatusCode": 202,
      "ResponseHeaders": {
        "Content-Length": "0",
        "Date": "Fri, 03 Apr 2020 00:01:04 GMT",
        "Server": [
          "Windows-Azure-Blob/1.0",
          "Microsoft-HTTPAPI/2.0"
        ],
        "x-ms-client-request-id": "129ca064-bef4-2349-bc28-35dad0d5d1f5",
<<<<<<< HEAD
        "x-ms-request-id": "8de892cd-a01e-0042-5e33-f32bbb000000",
=======
        "x-ms-request-id": "b74be578-b01e-005e-1a4a-09a640000000",
>>>>>>> 8d420312
        "x-ms-version": "2019-12-12"
      },
      "ResponseBody": []
    },
    {
      "RequestUri": "https://seanmcccanary.blob.core.windows.net/test-container-114f14fd-459c-f755-99e3-d080b99f43c4?restype=container",
      "RequestMethod": "PUT",
      "RequestHeaders": {
        "Authorization": "Sanitized",
        "traceparent": "00-38ecdb1343ef254684a7562a76485d58-196c23903a6f1744-00",
        "User-Agent": [
          "azsdk-net-Storage.Blobs/12.5.0-dev.20200402.1",
          "(.NET Core 4.6.28325.01; Microsoft Windows 10.0.18362 )"
        ],
        "x-ms-client-request-id": "8d6cb2f8-fd1d-1f3c-4aa5-7810eec86a1c",
        "x-ms-date": "Fri, 03 Apr 2020 00:01:05 GMT",
        "x-ms-return-client-request-id": "true",
        "x-ms-version": "2019-12-12"
      },
      "RequestBody": null,
      "StatusCode": 201,
      "ResponseHeaders": {
        "Content-Length": "0",
        "Date": "Fri, 03 Apr 2020 00:01:04 GMT",
        "ETag": "\u00220x8D7D7621ABBF6D5\u0022",
        "Last-Modified": "Fri, 03 Apr 2020 00:01:05 GMT",
        "Server": [
          "Windows-Azure-Blob/1.0",
          "Microsoft-HTTPAPI/2.0"
        ],
        "x-ms-client-request-id": "8d6cb2f8-fd1d-1f3c-4aa5-7810eec86a1c",
<<<<<<< HEAD
        "x-ms-request-id": "09b4bf40-a01e-0030-2933-f32cf4000000",
=======
        "x-ms-request-id": "0167bce4-001e-0074-454a-097950000000",
>>>>>>> 8d420312
        "x-ms-version": "2019-12-12"
      },
      "ResponseBody": []
    },
    {
      "RequestUri": "https://seanmcccanary.blob.core.windows.net/test-container-114f14fd-459c-f755-99e3-d080b99f43c4?comp=lease\u0026restype=container",
      "RequestMethod": "PUT",
      "RequestHeaders": {
        "Authorization": "Sanitized",
        "traceparent": "00-d2e2f59b5bf40a4593b1a2aa72c5c16c-345ad36e76adb941-00",
        "User-Agent": [
          "azsdk-net-Storage.Blobs/12.5.0-dev.20200402.1",
          "(.NET Core 4.6.28325.01; Microsoft Windows 10.0.18362 )"
        ],
        "x-ms-client-request-id": "326d103b-643f-2fe9-c92a-483e62e4c140",
        "x-ms-date": "Fri, 03 Apr 2020 00:01:06 GMT",
        "x-ms-lease-action": "acquire",
        "x-ms-lease-duration": "15",
        "x-ms-proposed-lease-id": "6e0370e5-747a-221a-212c-5ee121856968",
        "x-ms-return-client-request-id": "true",
        "x-ms-version": "2019-12-12"
      },
      "RequestBody": null,
      "StatusCode": 201,
      "ResponseHeaders": {
        "Content-Length": "0",
        "Date": "Fri, 03 Apr 2020 00:01:04 GMT",
        "ETag": "\u00220x8D7D7621ABBF6D5\u0022",
        "Last-Modified": "Fri, 03 Apr 2020 00:01:05 GMT",
        "Server": [
          "Windows-Azure-Blob/1.0",
          "Microsoft-HTTPAPI/2.0"
        ],
        "x-ms-client-request-id": "326d103b-643f-2fe9-c92a-483e62e4c140",
        "x-ms-lease-id": "6e0370e5-747a-221a-212c-5ee121856968",
<<<<<<< HEAD
        "x-ms-request-id": "09b4bf49-a01e-0030-3033-f32cf4000000",
=======
        "x-ms-request-id": "0167bd07-001e-0074-644a-097950000000",
>>>>>>> 8d420312
        "x-ms-version": "2019-12-12"
      },
      "ResponseBody": []
    },
    {
      "RequestUri": "https://seanmcccanary.blob.core.windows.net/test-container-114f14fd-459c-f755-99e3-d080b99f43c4?comp=lease\u0026restype=container",
      "RequestMethod": "PUT",
      "RequestHeaders": {
        "Authorization": "Sanitized",
        "If-Unmodified-Since": "Thu, 02 Apr 2020 00:01:05 GMT",
        "traceparent": "00-a16a6ac5b68d984e9001fc35557a377d-c16147290d18cf47-00",
        "User-Agent": [
          "azsdk-net-Storage.Blobs/12.5.0-dev.20200402.1",
          "(.NET Core 4.6.28325.01; Microsoft Windows 10.0.18362 )"
        ],
        "x-ms-client-request-id": "50fa4c3d-0173-ecab-1ebb-5302895b20b4",
        "x-ms-date": "Fri, 03 Apr 2020 00:01:06 GMT",
        "x-ms-lease-action": "change",
        "x-ms-lease-id": "6e0370e5-747a-221a-212c-5ee121856968",
        "x-ms-proposed-lease-id": "0688bba3-b632-d8a7-263b-113561e134ea",
        "x-ms-return-client-request-id": "true",
        "x-ms-version": "2019-12-12"
      },
      "RequestBody": null,
      "StatusCode": 412,
      "ResponseHeaders": {
        "Content-Length": "252",
        "Content-Type": "application/xml",
        "Date": "Fri, 03 Apr 2020 00:01:04 GMT",
        "Server": [
          "Windows-Azure-Blob/1.0",
          "Microsoft-HTTPAPI/2.0"
        ],
        "x-ms-client-request-id": "50fa4c3d-0173-ecab-1ebb-5302895b20b4",
        "x-ms-error-code": "ConditionNotMet",
<<<<<<< HEAD
        "x-ms-request-id": "09b4bf4f-a01e-0030-3433-f32cf4000000",
=======
        "x-ms-request-id": "0167bd25-001e-0074-7d4a-097950000000",
>>>>>>> 8d420312
        "x-ms-version": "2019-12-12"
      },
      "ResponseBody": [
        "\uFEFF\u003C?xml version=\u00221.0\u0022 encoding=\u0022utf-8\u0022?\u003E\u003CError\u003E\u003CCode\u003EConditionNotMet\u003C/Code\u003E\u003CMessage\u003EThe condition specified using HTTP conditional header(s) is not met.\n",
        "RequestId:0167bd25-001e-0074-7d4a-097950000000\n",
        "Time:2020-04-03T00:01:05.3248639Z\u003C/Message\u003E\u003C/Error\u003E"
      ]
    },
    {
      "RequestUri": "https://seanmcccanary.blob.core.windows.net/test-container-114f14fd-459c-f755-99e3-d080b99f43c4?restype=container",
      "RequestMethod": "DELETE",
      "RequestHeaders": {
        "Authorization": "Sanitized",
        "traceparent": "00-82335246505813409466df1ff48a3d4e-8f187ba70776ac43-00",
        "User-Agent": [
          "azsdk-net-Storage.Blobs/12.5.0-dev.20200402.1",
          "(.NET Core 4.6.28325.01; Microsoft Windows 10.0.18362 )"
        ],
        "x-ms-client-request-id": "16007cf0-70e9-f6cc-c9a5-fbdff93847c6",
        "x-ms-date": "Fri, 03 Apr 2020 00:01:06 GMT",
        "x-ms-lease-id": "6e0370e5-747a-221a-212c-5ee121856968",
        "x-ms-return-client-request-id": "true",
        "x-ms-version": "2019-12-12"
      },
      "RequestBody": null,
      "StatusCode": 202,
      "ResponseHeaders": {
        "Content-Length": "0",
        "Date": "Fri, 03 Apr 2020 00:01:04 GMT",
        "Server": [
          "Windows-Azure-Blob/1.0",
          "Microsoft-HTTPAPI/2.0"
        ],
        "x-ms-client-request-id": "16007cf0-70e9-f6cc-c9a5-fbdff93847c6",
<<<<<<< HEAD
        "x-ms-request-id": "09b4bf55-a01e-0030-3a33-f32cf4000000",
=======
        "x-ms-request-id": "0167bd3c-001e-0074-134a-097950000000",
>>>>>>> 8d420312
        "x-ms-version": "2019-12-12"
      },
      "ResponseBody": []
    }
  ],
  "Variables": {
    "DateTimeOffsetNow": "2020-04-02T17:01:05.1299773-07:00",
    "RandomSeed": "1296593426",
    "Storage_TestConfigDefault": "ProductionTenant\nseanmcccanary\nU2FuaXRpemVk\nhttps://seanmcccanary.blob.core.windows.net\nhttps://seanmcccanary.file.core.windows.net\nhttps://seanmcccanary.queue.core.windows.net\nhttps://seanmcccanary.table.core.windows.net\n\n\n\n\nhttps://seanmcccanary-secondary.blob.core.windows.net\nhttps://seanmcccanary-secondary.file.core.windows.net\nhttps://seanmcccanary-secondary.queue.core.windows.net\nhttps://seanmcccanary-secondary.table.core.windows.net\n\nSanitized\n\n\nCloud\nBlobEndpoint=https://seanmcccanary.blob.core.windows.net/;QueueEndpoint=https://seanmcccanary.queue.core.windows.net/;FileEndpoint=https://seanmcccanary.file.core.windows.net/;BlobSecondaryEndpoint=https://seanmcccanary-secondary.blob.core.windows.net/;QueueSecondaryEndpoint=https://seanmcccanary-secondary.queue.core.windows.net/;FileSecondaryEndpoint=https://seanmcccanary-secondary.file.core.windows.net/;AccountName=seanmcccanary;AccountKey=Sanitized\nseanscope1"
  }
}<|MERGE_RESOLUTION|>--- conflicted
+++ resolved
@@ -27,11 +27,7 @@
           "Microsoft-HTTPAPI/2.0"
         ],
         "x-ms-client-request-id": "050dcac9-c95b-5e93-8cb8-60544de06629",
-<<<<<<< HEAD
-        "x-ms-request-id": "8de892c0-a01e-0042-5233-f32bbb000000",
-=======
         "x-ms-request-id": "b74be537-b01e-005e-644a-09a640000000",
->>>>>>> 8d420312
         "x-ms-version": "2019-12-12"
       },
       "ResponseBody": []
@@ -67,11 +63,7 @@
         ],
         "x-ms-client-request-id": "14987f1d-9c53-1c9d-538a-ef55b6e87893",
         "x-ms-lease-id": "44552fb8-2638-b2fa-76f9-238d35c19ae0",
-<<<<<<< HEAD
-        "x-ms-request-id": "8de892c5-a01e-0042-5633-f32bbb000000",
-=======
         "x-ms-request-id": "b74be553-b01e-005e-7b4a-09a640000000",
->>>>>>> 8d420312
         "x-ms-version": "2019-12-12"
       },
       "ResponseBody": []
@@ -107,11 +99,7 @@
         ],
         "x-ms-client-request-id": "b9f4a4b9-604a-e409-31e5-3bc0fd77ece6",
         "x-ms-error-code": "ConditionNotMet",
-<<<<<<< HEAD
-        "x-ms-request-id": "8de892c9-a01e-0042-5a33-f32bbb000000",
-=======
         "x-ms-request-id": "b74be568-b01e-005e-0d4a-09a640000000",
->>>>>>> 8d420312
         "x-ms-version": "2019-12-12"
       },
       "ResponseBody": [
@@ -146,11 +134,7 @@
           "Microsoft-HTTPAPI/2.0"
         ],
         "x-ms-client-request-id": "129ca064-bef4-2349-bc28-35dad0d5d1f5",
-<<<<<<< HEAD
-        "x-ms-request-id": "8de892cd-a01e-0042-5e33-f32bbb000000",
-=======
         "x-ms-request-id": "b74be578-b01e-005e-1a4a-09a640000000",
->>>>>>> 8d420312
         "x-ms-version": "2019-12-12"
       },
       "ResponseBody": []
@@ -182,11 +166,7 @@
           "Microsoft-HTTPAPI/2.0"
         ],
         "x-ms-client-request-id": "8d6cb2f8-fd1d-1f3c-4aa5-7810eec86a1c",
-<<<<<<< HEAD
-        "x-ms-request-id": "09b4bf40-a01e-0030-2933-f32cf4000000",
-=======
         "x-ms-request-id": "0167bce4-001e-0074-454a-097950000000",
->>>>>>> 8d420312
         "x-ms-version": "2019-12-12"
       },
       "ResponseBody": []
@@ -222,11 +202,7 @@
         ],
         "x-ms-client-request-id": "326d103b-643f-2fe9-c92a-483e62e4c140",
         "x-ms-lease-id": "6e0370e5-747a-221a-212c-5ee121856968",
-<<<<<<< HEAD
-        "x-ms-request-id": "09b4bf49-a01e-0030-3033-f32cf4000000",
-=======
         "x-ms-request-id": "0167bd07-001e-0074-644a-097950000000",
->>>>>>> 8d420312
         "x-ms-version": "2019-12-12"
       },
       "ResponseBody": []
@@ -262,11 +238,7 @@
         ],
         "x-ms-client-request-id": "50fa4c3d-0173-ecab-1ebb-5302895b20b4",
         "x-ms-error-code": "ConditionNotMet",
-<<<<<<< HEAD
-        "x-ms-request-id": "09b4bf4f-a01e-0030-3433-f32cf4000000",
-=======
         "x-ms-request-id": "0167bd25-001e-0074-7d4a-097950000000",
->>>>>>> 8d420312
         "x-ms-version": "2019-12-12"
       },
       "ResponseBody": [
@@ -301,11 +273,7 @@
           "Microsoft-HTTPAPI/2.0"
         ],
         "x-ms-client-request-id": "16007cf0-70e9-f6cc-c9a5-fbdff93847c6",
-<<<<<<< HEAD
-        "x-ms-request-id": "09b4bf55-a01e-0030-3a33-f32cf4000000",
-=======
         "x-ms-request-id": "0167bd3c-001e-0074-134a-097950000000",
->>>>>>> 8d420312
         "x-ms-version": "2019-12-12"
       },
       "ResponseBody": []
