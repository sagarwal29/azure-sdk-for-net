--- conflicted
+++ resolved
@@ -28,11 +28,7 @@
           "Microsoft-HTTPAPI/2.0"
         ],
         "x-ms-client-request-id": "a149ad0d-982a-2535-c9cc-6155118a12ad",
-<<<<<<< HEAD
-        "x-ms-request-id": "8de8878f-a01e-0042-7c32-f32bbb000000",
-=======
         "x-ms-request-id": "07c6e212-801e-0055-394a-095d2b000000",
->>>>>>> 8d420312
         "x-ms-version": "2019-12-12"
       },
       "ResponseBody": []
@@ -68,11 +64,7 @@
         ],
         "x-ms-client-request-id": "4d6bb958-c5d7-e706-c150-196ac68e4da4",
         "x-ms-lease-id": "290ef20e-2651-f8eb-88c0-d1a7d825a3f2",
-<<<<<<< HEAD
-        "x-ms-request-id": "8de8879a-a01e-0042-0332-f32bbb000000",
-=======
         "x-ms-request-id": "07c6e226-801e-0055-464a-095d2b000000",
->>>>>>> 8d420312
         "x-ms-version": "2019-12-12"
       },
       "ResponseBody": []
@@ -107,11 +99,7 @@
         ],
         "x-ms-client-request-id": "1e4fab1b-55b9-621b-61da-d86bcad72967",
         "x-ms-lease-time": "0",
-<<<<<<< HEAD
-        "x-ms-request-id": "8de8879e-a01e-0042-0532-f32bbb000000",
-=======
         "x-ms-request-id": "07c6e22e-801e-0055-4d4a-095d2b000000",
->>>>>>> 8d420312
         "x-ms-version": "2019-12-12"
       },
       "ResponseBody": []
@@ -150,11 +138,7 @@
         "x-ms-has-legal-hold": "false",
         "x-ms-lease-state": "broken",
         "x-ms-lease-status": "unlocked",
-<<<<<<< HEAD
-        "x-ms-request-id": "8de887a1-a01e-0042-0832-f32bbb000000",
-=======
         "x-ms-request-id": "07c6e234-801e-0055-524a-095d2b000000",
->>>>>>> 8d420312
         "x-ms-version": "2019-12-12"
       },
       "ResponseBody": []
@@ -184,11 +168,7 @@
           "Microsoft-HTTPAPI/2.0"
         ],
         "x-ms-client-request-id": "2ed02c5c-0e88-4027-2dd8-8013b36e4043",
-<<<<<<< HEAD
-        "x-ms-request-id": "8de887a3-a01e-0042-0a32-f32bbb000000",
-=======
         "x-ms-request-id": "07c6e238-801e-0055-564a-095d2b000000",
->>>>>>> 8d420312
         "x-ms-version": "2019-12-12"
       },
       "ResponseBody": []
