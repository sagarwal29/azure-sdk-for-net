{
  "Entries": [
    {
      "RequestUri": "https://seanmcccanary.blob.core.windows.net/test-container-4406c869-4a58-a45a-5cc8-b9b0215f984f/test-blob-8f211086-665d-992a-f932-ee3fe98ae365",
      "RequestMethod": "DELETE",
      "RequestHeaders": {
        "Authorization": "Sanitized",
        "traceparent": "00-6d409e53438ef74a9eb16b0f1c53a6df-75ce9212ac625c45-00",
        "User-Agent": [
          "azsdk-net-Storage.Blobs/12.5.0-dev.20200402.1",
          "(.NET Core 4.6.28325.01; Microsoft Windows 10.0.18362 )"
        ],
        "x-ms-client-request-id": "e1e5fe58-ba9f-038c-9d6c-4a255c1bbbd2",
        "x-ms-date": "Fri, 03 Apr 2020 00:01:34 GMT",
        "x-ms-return-client-request-id": "true",
        "x-ms-version": "2019-12-12"
      },
      "RequestBody": null,
      "StatusCode": 404,
      "ResponseHeaders": {
        "Content-Length": "225",
        "Content-Type": "application/xml",
        "Date": "Fri, 03 Apr 2020 00:01:33 GMT",
        "Server": [
          "Windows-Azure-Blob/1.0",
          "Microsoft-HTTPAPI/2.0"
        ],
        "x-ms-client-request-id": "e1e5fe58-ba9f-038c-9d6c-4a255c1bbbd2",
        "x-ms-error-code": "ContainerNotFound",
<<<<<<< HEAD
        "x-ms-request-id": "f7bb8206-001e-0029-5833-f3ac4f000000",
=======
        "x-ms-request-id": "e293ea5a-f01e-0084-074b-093fa1000000",
>>>>>>> 8d420312
        "x-ms-version": "2019-12-12"
      },
      "ResponseBody": [
        "\uFEFF\u003C?xml version=\u00221.0\u0022 encoding=\u0022utf-8\u0022?\u003E\u003CError\u003E\u003CCode\u003EContainerNotFound\u003C/Code\u003E\u003CMessage\u003EThe specified container does not exist.\n",
        "RequestId:e293ea5a-f01e-0084-074b-093fa1000000\n",
        "Time:2020-04-03T00:01:33.7174718Z\u003C/Message\u003E\u003C/Error\u003E"
      ]
    }
  ],
  "Variables": {
    "RandomSeed": "763556938",
    "Storage_TestConfigDefault": "ProductionTenant\nseanmcccanary\nU2FuaXRpemVk\nhttps://seanmcccanary.blob.core.windows.net\nhttps://seanmcccanary.file.core.windows.net\nhttps://seanmcccanary.queue.core.windows.net\nhttps://seanmcccanary.table.core.windows.net\n\n\n\n\nhttps://seanmcccanary-secondary.blob.core.windows.net\nhttps://seanmcccanary-secondary.file.core.windows.net\nhttps://seanmcccanary-secondary.queue.core.windows.net\nhttps://seanmcccanary-secondary.table.core.windows.net\n\nSanitized\n\n\nCloud\nBlobEndpoint=https://seanmcccanary.blob.core.windows.net/;QueueEndpoint=https://seanmcccanary.queue.core.windows.net/;FileEndpoint=https://seanmcccanary.file.core.windows.net/;BlobSecondaryEndpoint=https://seanmcccanary-secondary.blob.core.windows.net/;QueueSecondaryEndpoint=https://seanmcccanary-secondary.queue.core.windows.net/;FileSecondaryEndpoint=https://seanmcccanary-secondary.file.core.windows.net/;AccountName=seanmcccanary;AccountKey=Sanitized\nseanscope1"
  }
}<|MERGE_RESOLUTION|>--- conflicted
+++ resolved
@@ -27,11 +27,7 @@
         ],
         "x-ms-client-request-id": "e1e5fe58-ba9f-038c-9d6c-4a255c1bbbd2",
         "x-ms-error-code": "ContainerNotFound",
-<<<<<<< HEAD
-        "x-ms-request-id": "f7bb8206-001e-0029-5833-f3ac4f000000",
-=======
         "x-ms-request-id": "e293ea5a-f01e-0084-074b-093fa1000000",
->>>>>>> 8d420312
         "x-ms-version": "2019-12-12"
       },
       "ResponseBody": [
