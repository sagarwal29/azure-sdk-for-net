{
  "Entries": [
    {
      "RequestUri": "https://seanmcccanary.blob.core.windows.net/test-container-9410c49f-4ae8-4213-3283-279c6dd02bb2?restype=container",
      "RequestMethod": "PUT",
      "RequestHeaders": {
        "Authorization": "Sanitized",
        "traceparent": "00-016b4f554d88244e8edb4910e57341f2-31c336d37933724c-00",
        "User-Agent": [
          "azsdk-net-Storage.Blobs/12.5.0-dev.20200402.1",
          "(.NET Core 4.6.28325.01; Microsoft Windows 10.0.18362 )"
        ],
        "x-ms-client-request-id": "07cf6072-310b-3cd4-0e55-ee8c967ed6e9",
        "x-ms-date": "Fri, 03 Apr 2020 00:01:00 GMT",
        "x-ms-return-client-request-id": "true",
        "x-ms-version": "2019-12-12"
      },
      "RequestBody": null,
      "StatusCode": 201,
      "ResponseHeaders": {
        "Content-Length": "0",
        "Date": "Fri, 03 Apr 2020 00:01:00 GMT",
        "ETag": "\u00220x8D7D76217E66ED6\u0022",
        "Last-Modified": "Fri, 03 Apr 2020 00:01:00 GMT",
        "Server": [
          "Windows-Azure-Blob/1.0",
          "Microsoft-HTTPAPI/2.0"
        ],
        "x-ms-client-request-id": "07cf6072-310b-3cd4-0e55-ee8c967ed6e9",
<<<<<<< HEAD
        "x-ms-request-id": "581d1581-101e-000a-1c32-f3368c000000",
=======
        "x-ms-request-id": "ddce01c5-701e-0051-554a-09d02c000000",
>>>>>>> 8d420312
        "x-ms-version": "2019-12-12"
      },
      "ResponseBody": []
    },
    {
      "RequestUri": "https://seanmcccanary.blob.core.windows.net/test-container-9410c49f-4ae8-4213-3283-279c6dd02bb2?comp=lease\u0026restype=container",
      "RequestMethod": "PUT",
      "RequestHeaders": {
        "Authorization": "Sanitized",
        "traceparent": "00-d3c8609c78cff143b102a29872691b4f-04989706af5bdb4a-00",
        "User-Agent": [
          "azsdk-net-Storage.Blobs/12.5.0-dev.20200402.1",
          "(.NET Core 4.6.28325.01; Microsoft Windows 10.0.18362 )"
        ],
        "x-ms-client-request-id": "af60f3aa-be7a-5454-7e43-2c77fd6eceff",
        "x-ms-date": "Fri, 03 Apr 2020 00:01:01 GMT",
        "x-ms-lease-action": "acquire",
        "x-ms-lease-duration": "15",
        "x-ms-proposed-lease-id": "2d876aa4-1e95-8be2-da93-34666e0e2830",
        "x-ms-return-client-request-id": "true",
        "x-ms-version": "2019-12-12"
      },
      "RequestBody": null,
      "StatusCode": 201,
      "ResponseHeaders": {
        "Content-Length": "0",
        "Date": "Fri, 03 Apr 2020 00:01:00 GMT",
        "ETag": "\u00220x8D7D76217E66ED6\u0022",
        "Last-Modified": "Fri, 03 Apr 2020 00:01:00 GMT",
        "Server": [
          "Windows-Azure-Blob/1.0",
          "Microsoft-HTTPAPI/2.0"
        ],
        "x-ms-client-request-id": "af60f3aa-be7a-5454-7e43-2c77fd6eceff",
        "x-ms-lease-id": "2d876aa4-1e95-8be2-da93-34666e0e2830",
<<<<<<< HEAD
        "x-ms-request-id": "581d1585-101e-000a-1d32-f3368c000000",
=======
        "x-ms-request-id": "ddce01dd-701e-0051-664a-09d02c000000",
>>>>>>> 8d420312
        "x-ms-version": "2019-12-12"
      },
      "ResponseBody": []
    },
    {
      "RequestUri": "https://seanmcccanary.blob.core.windows.net/test-container-9410c49f-4ae8-4213-3283-279c6dd02bb2?comp=lease\u0026restype=container",
      "RequestMethod": "PUT",
      "RequestHeaders": {
        "Authorization": "Sanitized",
        "If-Modified-Since": "Sat, 04 Apr 2020 00:01:00 GMT",
        "traceparent": "00-8e779375fb31a340882373056d20a943-1bb5dd3b15e3744c-00",
        "User-Agent": [
          "azsdk-net-Storage.Blobs/12.5.0-dev.20200402.1",
          "(.NET Core 4.6.28325.01; Microsoft Windows 10.0.18362 )"
        ],
        "x-ms-client-request-id": "7abc53ac-79ad-d7b5-e9d4-8ebdf82ff621",
        "x-ms-date": "Fri, 03 Apr 2020 00:01:01 GMT",
        "x-ms-lease-action": "break",
        "x-ms-return-client-request-id": "true",
        "x-ms-version": "2019-12-12"
      },
      "RequestBody": null,
      "StatusCode": 412,
      "ResponseHeaders": {
        "Content-Length": "252",
        "Content-Type": "application/xml",
        "Date": "Fri, 03 Apr 2020 00:01:00 GMT",
        "Server": [
          "Windows-Azure-Blob/1.0",
          "Microsoft-HTTPAPI/2.0"
        ],
        "x-ms-client-request-id": "7abc53ac-79ad-d7b5-e9d4-8ebdf82ff621",
        "x-ms-error-code": "ConditionNotMet",
<<<<<<< HEAD
        "x-ms-request-id": "581d1588-101e-000a-1f33-f3368c000000",
=======
        "x-ms-request-id": "ddce01e7-701e-0051-6e4a-09d02c000000",
>>>>>>> 8d420312
        "x-ms-version": "2019-12-12"
      },
      "ResponseBody": [
        "\uFEFF\u003C?xml version=\u00221.0\u0022 encoding=\u0022utf-8\u0022?\u003E\u003CError\u003E\u003CCode\u003EConditionNotMet\u003C/Code\u003E\u003CMessage\u003EThe condition specified using HTTP conditional header(s) is not met.\n",
        "RequestId:ddce01e7-701e-0051-6e4a-09d02c000000\n",
        "Time:2020-04-03T00:01:00.5870358Z\u003C/Message\u003E\u003C/Error\u003E"
      ]
    },
    {
      "RequestUri": "https://seanmcccanary.blob.core.windows.net/test-container-9410c49f-4ae8-4213-3283-279c6dd02bb2?restype=container",
      "RequestMethod": "DELETE",
      "RequestHeaders": {
        "Authorization": "Sanitized",
        "traceparent": "00-361ad0b005d94440a1bf9b4c68057970-7fcdbdf836ee864b-00",
        "User-Agent": [
          "azsdk-net-Storage.Blobs/12.5.0-dev.20200402.1",
          "(.NET Core 4.6.28325.01; Microsoft Windows 10.0.18362 )"
        ],
        "x-ms-client-request-id": "a9caaddc-53b2-b351-081e-6f813c2a8793",
        "x-ms-date": "Fri, 03 Apr 2020 00:01:01 GMT",
        "x-ms-lease-id": "2d876aa4-1e95-8be2-da93-34666e0e2830",
        "x-ms-return-client-request-id": "true",
        "x-ms-version": "2019-12-12"
      },
      "RequestBody": null,
      "StatusCode": 202,
      "ResponseHeaders": {
        "Content-Length": "0",
        "Date": "Fri, 03 Apr 2020 00:01:00 GMT",
        "Server": [
          "Windows-Azure-Blob/1.0",
          "Microsoft-HTTPAPI/2.0"
        ],
        "x-ms-client-request-id": "a9caaddc-53b2-b351-081e-6f813c2a8793",
<<<<<<< HEAD
        "x-ms-request-id": "581d1589-101e-000a-2033-f3368c000000",
=======
        "x-ms-request-id": "ddce01fc-701e-0051-7f4a-09d02c000000",
>>>>>>> 8d420312
        "x-ms-version": "2019-12-12"
      },
      "ResponseBody": []
    },
    {
      "RequestUri": "https://seanmcccanary.blob.core.windows.net/test-container-12f07c9c-0057-1e18-c8db-6fcc8cceb6f1?restype=container",
      "RequestMethod": "PUT",
      "RequestHeaders": {
        "Authorization": "Sanitized",
        "traceparent": "00-a876280978170a46b227944f854ff2a2-fece32eaccaad349-00",
        "User-Agent": [
          "azsdk-net-Storage.Blobs/12.5.0-dev.20200402.1",
          "(.NET Core 4.6.28325.01; Microsoft Windows 10.0.18362 )"
        ],
        "x-ms-client-request-id": "a44a5859-2907-dba0-95ac-e1d6e4852639",
        "x-ms-date": "Fri, 03 Apr 2020 00:01:01 GMT",
        "x-ms-return-client-request-id": "true",
        "x-ms-version": "2019-12-12"
      },
      "RequestBody": null,
      "StatusCode": 201,
      "ResponseHeaders": {
        "Content-Length": "0",
        "Date": "Fri, 03 Apr 2020 00:01:00 GMT",
        "ETag": "\u00220x8D7D7621844451C\u0022",
        "Last-Modified": "Fri, 03 Apr 2020 00:01:01 GMT",
        "Server": [
          "Windows-Azure-Blob/1.0",
          "Microsoft-HTTPAPI/2.0"
        ],
        "x-ms-client-request-id": "a44a5859-2907-dba0-95ac-e1d6e4852639",
<<<<<<< HEAD
        "x-ms-request-id": "608df603-901e-0049-6033-f3d0d0000000",
=======
        "x-ms-request-id": "c8628ce3-901e-002b-174a-09cd6c000000",
>>>>>>> 8d420312
        "x-ms-version": "2019-12-12"
      },
      "ResponseBody": []
    },
    {
      "RequestUri": "https://seanmcccanary.blob.core.windows.net/test-container-12f07c9c-0057-1e18-c8db-6fcc8cceb6f1?comp=lease\u0026restype=container",
      "RequestMethod": "PUT",
      "RequestHeaders": {
        "Authorization": "Sanitized",
        "traceparent": "00-f87ffedfecc36c4196759cb092cf5404-ccf58c84cc668b45-00",
        "User-Agent": [
          "azsdk-net-Storage.Blobs/12.5.0-dev.20200402.1",
          "(.NET Core 4.6.28325.01; Microsoft Windows 10.0.18362 )"
        ],
        "x-ms-client-request-id": "a0e02355-fd21-1c96-2afa-982ecac537c6",
        "x-ms-date": "Fri, 03 Apr 2020 00:01:01 GMT",
        "x-ms-lease-action": "acquire",
        "x-ms-lease-duration": "15",
        "x-ms-proposed-lease-id": "a5e87e67-3d49-4f2e-0cd8-5edba3cf00bd",
        "x-ms-return-client-request-id": "true",
        "x-ms-version": "2019-12-12"
      },
      "RequestBody": null,
      "StatusCode": 201,
      "ResponseHeaders": {
        "Content-Length": "0",
        "Date": "Fri, 03 Apr 2020 00:01:00 GMT",
        "ETag": "\u00220x8D7D7621844451C\u0022",
        "Last-Modified": "Fri, 03 Apr 2020 00:01:01 GMT",
        "Server": [
          "Windows-Azure-Blob/1.0",
          "Microsoft-HTTPAPI/2.0"
        ],
        "x-ms-client-request-id": "a0e02355-fd21-1c96-2afa-982ecac537c6",
        "x-ms-lease-id": "a5e87e67-3d49-4f2e-0cd8-5edba3cf00bd",
<<<<<<< HEAD
        "x-ms-request-id": "608df609-901e-0049-6333-f3d0d0000000",
=======
        "x-ms-request-id": "c8628cfd-901e-002b-2d4a-09cd6c000000",
>>>>>>> 8d420312
        "x-ms-version": "2019-12-12"
      },
      "ResponseBody": []
    },
    {
      "RequestUri": "https://seanmcccanary.blob.core.windows.net/test-container-12f07c9c-0057-1e18-c8db-6fcc8cceb6f1?comp=lease\u0026restype=container",
      "RequestMethod": "PUT",
      "RequestHeaders": {
        "Authorization": "Sanitized",
        "If-Unmodified-Since": "Thu, 02 Apr 2020 00:01:00 GMT",
        "traceparent": "00-5bfd6251f087ab43ba0c87c5e22221fe-a8300f03e70fdf4f-00",
        "User-Agent": [
          "azsdk-net-Storage.Blobs/12.5.0-dev.20200402.1",
          "(.NET Core 4.6.28325.01; Microsoft Windows 10.0.18362 )"
        ],
        "x-ms-client-request-id": "80852fa4-5fef-3a9c-f856-098a79bba430",
        "x-ms-date": "Fri, 03 Apr 2020 00:01:02 GMT",
        "x-ms-lease-action": "break",
        "x-ms-return-client-request-id": "true",
        "x-ms-version": "2019-12-12"
      },
      "RequestBody": null,
      "StatusCode": 412,
      "ResponseHeaders": {
        "Content-Length": "252",
        "Content-Type": "application/xml",
        "Date": "Fri, 03 Apr 2020 00:01:00 GMT",
        "Server": [
          "Windows-Azure-Blob/1.0",
          "Microsoft-HTTPAPI/2.0"
        ],
        "x-ms-client-request-id": "80852fa4-5fef-3a9c-f856-098a79bba430",
        "x-ms-error-code": "ConditionNotMet",
<<<<<<< HEAD
        "x-ms-request-id": "608df612-901e-0049-6b33-f3d0d0000000",
=======
        "x-ms-request-id": "c8628d0d-901e-002b-3b4a-09cd6c000000",
>>>>>>> 8d420312
        "x-ms-version": "2019-12-12"
      },
      "ResponseBody": [
        "\uFEFF\u003C?xml version=\u00221.0\u0022 encoding=\u0022utf-8\u0022?\u003E\u003CError\u003E\u003CCode\u003EConditionNotMet\u003C/Code\u003E\u003CMessage\u003EThe condition specified using HTTP conditional header(s) is not met.\n",
        "RequestId:c8628d0d-901e-002b-3b4a-09cd6c000000\n",
        "Time:2020-04-03T00:01:01.2040072Z\u003C/Message\u003E\u003C/Error\u003E"
      ]
    },
    {
      "RequestUri": "https://seanmcccanary.blob.core.windows.net/test-container-12f07c9c-0057-1e18-c8db-6fcc8cceb6f1?restype=container",
      "RequestMethod": "DELETE",
      "RequestHeaders": {
        "Authorization": "Sanitized",
        "traceparent": "00-4b76669b26c817499b644250f4d2fa16-9c16d68304c56f43-00",
        "User-Agent": [
          "azsdk-net-Storage.Blobs/12.5.0-dev.20200402.1",
          "(.NET Core 4.6.28325.01; Microsoft Windows 10.0.18362 )"
        ],
        "x-ms-client-request-id": "9a8a2516-b73f-4cd6-8763-5dbce82adcd8",
        "x-ms-date": "Fri, 03 Apr 2020 00:01:02 GMT",
        "x-ms-lease-id": "a5e87e67-3d49-4f2e-0cd8-5edba3cf00bd",
        "x-ms-return-client-request-id": "true",
        "x-ms-version": "2019-12-12"
      },
      "RequestBody": null,
      "StatusCode": 202,
      "ResponseHeaders": {
        "Content-Length": "0",
        "Date": "Fri, 03 Apr 2020 00:01:00 GMT",
        "Server": [
          "Windows-Azure-Blob/1.0",
          "Microsoft-HTTPAPI/2.0"
        ],
        "x-ms-client-request-id": "9a8a2516-b73f-4cd6-8763-5dbce82adcd8",
<<<<<<< HEAD
        "x-ms-request-id": "608df614-901e-0049-6d33-f3d0d0000000",
=======
        "x-ms-request-id": "c8628d1e-901e-002b-4a4a-09cd6c000000",
>>>>>>> 8d420312
        "x-ms-version": "2019-12-12"
      },
      "ResponseBody": []
    }
  ],
  "Variables": {
    "DateTimeOffsetNow": "2020-04-02T17:01:00.9980842-07:00",
    "RandomSeed": "593697070",
    "Storage_TestConfigDefault": "ProductionTenant\nseanmcccanary\nU2FuaXRpemVk\nhttps://seanmcccanary.blob.core.windows.net\nhttps://seanmcccanary.file.core.windows.net\nhttps://seanmcccanary.queue.core.windows.net\nhttps://seanmcccanary.table.core.windows.net\n\n\n\n\nhttps://seanmcccanary-secondary.blob.core.windows.net\nhttps://seanmcccanary-secondary.file.core.windows.net\nhttps://seanmcccanary-secondary.queue.core.windows.net\nhttps://seanmcccanary-secondary.table.core.windows.net\n\nSanitized\n\n\nCloud\nBlobEndpoint=https://seanmcccanary.blob.core.windows.net/;QueueEndpoint=https://seanmcccanary.queue.core.windows.net/;FileEndpoint=https://seanmcccanary.file.core.windows.net/;BlobSecondaryEndpoint=https://seanmcccanary-secondary.blob.core.windows.net/;QueueSecondaryEndpoint=https://seanmcccanary-secondary.queue.core.windows.net/;FileSecondaryEndpoint=https://seanmcccanary-secondary.file.core.windows.net/;AccountName=seanmcccanary;AccountKey=Sanitized\nseanscope1"
  }
}<|MERGE_RESOLUTION|>--- conflicted
+++ resolved
@@ -27,11 +27,7 @@
           "Microsoft-HTTPAPI/2.0"
         ],
         "x-ms-client-request-id": "07cf6072-310b-3cd4-0e55-ee8c967ed6e9",
-<<<<<<< HEAD
-        "x-ms-request-id": "581d1581-101e-000a-1c32-f3368c000000",
-=======
         "x-ms-request-id": "ddce01c5-701e-0051-554a-09d02c000000",
->>>>>>> 8d420312
         "x-ms-version": "2019-12-12"
       },
       "ResponseBody": []
@@ -67,11 +63,7 @@
         ],
         "x-ms-client-request-id": "af60f3aa-be7a-5454-7e43-2c77fd6eceff",
         "x-ms-lease-id": "2d876aa4-1e95-8be2-da93-34666e0e2830",
-<<<<<<< HEAD
-        "x-ms-request-id": "581d1585-101e-000a-1d32-f3368c000000",
-=======
         "x-ms-request-id": "ddce01dd-701e-0051-664a-09d02c000000",
->>>>>>> 8d420312
         "x-ms-version": "2019-12-12"
       },
       "ResponseBody": []
@@ -105,11 +97,7 @@
         ],
         "x-ms-client-request-id": "7abc53ac-79ad-d7b5-e9d4-8ebdf82ff621",
         "x-ms-error-code": "ConditionNotMet",
-<<<<<<< HEAD
-        "x-ms-request-id": "581d1588-101e-000a-1f33-f3368c000000",
-=======
         "x-ms-request-id": "ddce01e7-701e-0051-6e4a-09d02c000000",
->>>>>>> 8d420312
         "x-ms-version": "2019-12-12"
       },
       "ResponseBody": [
@@ -144,11 +132,7 @@
           "Microsoft-HTTPAPI/2.0"
         ],
         "x-ms-client-request-id": "a9caaddc-53b2-b351-081e-6f813c2a8793",
-<<<<<<< HEAD
-        "x-ms-request-id": "581d1589-101e-000a-2033-f3368c000000",
-=======
         "x-ms-request-id": "ddce01fc-701e-0051-7f4a-09d02c000000",
->>>>>>> 8d420312
         "x-ms-version": "2019-12-12"
       },
       "ResponseBody": []
@@ -180,11 +164,7 @@
           "Microsoft-HTTPAPI/2.0"
         ],
         "x-ms-client-request-id": "a44a5859-2907-dba0-95ac-e1d6e4852639",
-<<<<<<< HEAD
-        "x-ms-request-id": "608df603-901e-0049-6033-f3d0d0000000",
-=======
         "x-ms-request-id": "c8628ce3-901e-002b-174a-09cd6c000000",
->>>>>>> 8d420312
         "x-ms-version": "2019-12-12"
       },
       "ResponseBody": []
@@ -220,11 +200,7 @@
         ],
         "x-ms-client-request-id": "a0e02355-fd21-1c96-2afa-982ecac537c6",
         "x-ms-lease-id": "a5e87e67-3d49-4f2e-0cd8-5edba3cf00bd",
-<<<<<<< HEAD
-        "x-ms-request-id": "608df609-901e-0049-6333-f3d0d0000000",
-=======
         "x-ms-request-id": "c8628cfd-901e-002b-2d4a-09cd6c000000",
->>>>>>> 8d420312
         "x-ms-version": "2019-12-12"
       },
       "ResponseBody": []
@@ -258,11 +234,7 @@
         ],
         "x-ms-client-request-id": "80852fa4-5fef-3a9c-f856-098a79bba430",
         "x-ms-error-code": "ConditionNotMet",
-<<<<<<< HEAD
-        "x-ms-request-id": "608df612-901e-0049-6b33-f3d0d0000000",
-=======
         "x-ms-request-id": "c8628d0d-901e-002b-3b4a-09cd6c000000",
->>>>>>> 8d420312
         "x-ms-version": "2019-12-12"
       },
       "ResponseBody": [
@@ -297,11 +269,7 @@
           "Microsoft-HTTPAPI/2.0"
         ],
         "x-ms-client-request-id": "9a8a2516-b73f-4cd6-8763-5dbce82adcd8",
-<<<<<<< HEAD
-        "x-ms-request-id": "608df614-901e-0049-6d33-f3d0d0000000",
-=======
         "x-ms-request-id": "c8628d1e-901e-002b-4a4a-09cd6c000000",
->>>>>>> 8d420312
         "x-ms-version": "2019-12-12"
       },
       "ResponseBody": []
