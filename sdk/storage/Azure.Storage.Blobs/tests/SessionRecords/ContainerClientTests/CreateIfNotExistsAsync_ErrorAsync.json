{
  "Entries": [
    {
<<<<<<< HEAD
      "RequestUri": "https://seanmcccanary.blob.core.windows.net/test-container-dd96b21b-6714-be13-436d-0c8f2b494656?restype=container",
      "RequestMethod": "PUT",
      "RequestHeaders": {
        "traceparent": "00-b86c224de461be4e96cb181e09c78ded-0092aab4829d7045-00",
        "User-Agent": [
          "azsdk-net-Storage.Blobs/12.5.0-dev.20200402.1",
          "(.NET Core 4.6.28325.01; Microsoft Windows 10.0.18362 )"
=======
      "RequestUri": "https://seanmccprodca.blob.core.windows.net/test-container-dd96b21b-6714-be13-436d-0c8f2b494656?restype=container",
      "RequestMethod": "PUT",
      "RequestHeaders": {
        "traceparent": "00-feedd13e9e1c5e4d81220ff4a094e2c5-a16b40968b16ab45-00",
        "User-Agent": [
          "azsdk-net-Storage.Blobs/12.5.0-dev.20200701.1",
          "(.NET Core 4.6.28801.04; Microsoft Windows 10.0.18362 )"
>>>>>>> 994efc63
        ],
        "x-ms-client-request-id": "37b7d1ca-ad4d-a6ad-3f16-6ff0e7314c65",
        "x-ms-return-client-request-id": "true",
        "x-ms-version": "2019-12-12"
      },
      "RequestBody": null,
      "StatusCode": 401,
      "ResponseHeaders": {
        "Content-Length": "302",
        "Content-Type": "application/xml",
<<<<<<< HEAD
        "Date": "Fri, 03 Apr 2020 00:01:14 GMT",
=======
        "Date": "Thu, 02 Jul 2020 00:31:46 GMT",
>>>>>>> 994efc63
        "Server": [
          "Windows-Azure-Blob/1.0",
          "Microsoft-HTTPAPI/2.0"
        ],
        "WWW-Authenticate": "Bearer authorization_uri=https://login.microsoftonline.com/72f988bf-86f1-41af-91ab-2d7cd011db47/oauth2/authorize resource_id=https://storage.azure.com",
        "x-ms-client-request-id": "37b7d1ca-ad4d-a6ad-3f16-6ff0e7314c65",
<<<<<<< HEAD
        "x-ms-error-code": "ResourceNotFound",
        "x-ms-request-id": "b42aad47-d01e-003a-424a-0957d8000000",
        "x-ms-version": "2019-12-12"
      },
      "ResponseBody": [
        "\uFEFF\u003C?xml version=\u00221.0\u0022 encoding=\u0022utf-8\u0022?\u003E\u003CError\u003E\u003CCode\u003EResourceNotFound\u003C/Code\u003E\u003CMessage\u003EThe specified resource does not exist.\n",
        "RequestId:b42aad47-d01e-003a-424a-0957d8000000\n",
        "Time:2020-04-03T00:01:14.9906869Z\u003C/Message\u003E\u003C/Error\u003E"
=======
        "x-ms-error-code": "NoAuthenticationInformation",
        "x-ms-request-id": "a766ddda-501e-0051-5208-500c0e000000",
        "x-ms-version": "2019-12-12"
      },
      "ResponseBody": [
        "\uFEFF\u003C?xml version=\u00221.0\u0022 encoding=\u0022utf-8\u0022?\u003E\u003CError\u003E\u003CCode\u003ENoAuthenticationInformation\u003C/Code\u003E\u003CMessage\u003EServer failed to authenticate the request. Please refer to the information in the www-authenticate header.\n",
        "RequestId:a766ddda-501e-0051-5208-500c0e000000\n",
        "Time:2020-07-02T00:31:47.3001726Z\u003C/Message\u003E\u003C/Error\u003E"
>>>>>>> 994efc63
      ]
    }
  ],
  "Variables": {
    "RandomSeed": "268175402",
<<<<<<< HEAD
    "Storage_TestConfigDefault": "ProductionTenant\nseanmcccanary\nU2FuaXRpemVk\nhttps://seanmcccanary.blob.core.windows.net\nhttps://seanmcccanary.file.core.windows.net\nhttps://seanmcccanary.queue.core.windows.net\nhttps://seanmcccanary.table.core.windows.net\n\n\n\n\nhttps://seanmcccanary-secondary.blob.core.windows.net\nhttps://seanmcccanary-secondary.file.core.windows.net\nhttps://seanmcccanary-secondary.queue.core.windows.net\nhttps://seanmcccanary-secondary.table.core.windows.net\n\nSanitized\n\n\nCloud\nBlobEndpoint=https://seanmcccanary.blob.core.windows.net/;QueueEndpoint=https://seanmcccanary.queue.core.windows.net/;FileEndpoint=https://seanmcccanary.file.core.windows.net/;BlobSecondaryEndpoint=https://seanmcccanary-secondary.blob.core.windows.net/;QueueSecondaryEndpoint=https://seanmcccanary-secondary.queue.core.windows.net/;FileSecondaryEndpoint=https://seanmcccanary-secondary.file.core.windows.net/;AccountName=seanmcccanary;AccountKey=Sanitized\nseanscope1"
=======
    "Storage_TestConfigDefault": "ProductionTenant\nseanmccprodca\nU2FuaXRpemVk\nhttps://seanmccprodca.blob.core.windows.net\nhttps://seanmccprodca.file.core.windows.net\nhttps://seanmccprodca.queue.core.windows.net\nhttps://seanmccprodca.table.core.windows.net\n\n\n\n\nhttps://seanmccprodca-secondary.blob.core.windows.net\nhttps://seanmccprodca-secondary.file.core.windows.net\nhttps://seanmccprodca-secondary.queue.core.windows.net\nhttps://seanmccprodca-secondary.table.core.windows.net\n\nSanitized\n\n\nCloud\nBlobEndpoint=https://seanmccprodca.blob.core.windows.net/;QueueEndpoint=https://seanmccprodca.queue.core.windows.net/;FileEndpoint=https://seanmccprodca.file.core.windows.net/;BlobSecondaryEndpoint=https://seanmccprodca-secondary.blob.core.windows.net/;QueueSecondaryEndpoint=https://seanmccprodca-secondary.queue.core.windows.net/;FileSecondaryEndpoint=https://seanmccprodca-secondary.file.core.windows.net/;AccountName=seanmccprodca;AccountKey=Kg==;\nseanscope1"
>>>>>>> 994efc63
  }
}<|MERGE_RESOLUTION|>--- conflicted
+++ resolved
@@ -1,15 +1,6 @@
 {
   "Entries": [
     {
-<<<<<<< HEAD
-      "RequestUri": "https://seanmcccanary.blob.core.windows.net/test-container-dd96b21b-6714-be13-436d-0c8f2b494656?restype=container",
-      "RequestMethod": "PUT",
-      "RequestHeaders": {
-        "traceparent": "00-b86c224de461be4e96cb181e09c78ded-0092aab4829d7045-00",
-        "User-Agent": [
-          "azsdk-net-Storage.Blobs/12.5.0-dev.20200402.1",
-          "(.NET Core 4.6.28325.01; Microsoft Windows 10.0.18362 )"
-=======
       "RequestUri": "https://seanmccprodca.blob.core.windows.net/test-container-dd96b21b-6714-be13-436d-0c8f2b494656?restype=container",
       "RequestMethod": "PUT",
       "RequestHeaders": {
@@ -17,7 +8,6 @@
         "User-Agent": [
           "azsdk-net-Storage.Blobs/12.5.0-dev.20200701.1",
           "(.NET Core 4.6.28801.04; Microsoft Windows 10.0.18362 )"
->>>>>>> 994efc63
         ],
         "x-ms-client-request-id": "37b7d1ca-ad4d-a6ad-3f16-6ff0e7314c65",
         "x-ms-return-client-request-id": "true",
@@ -28,27 +18,13 @@
       "ResponseHeaders": {
         "Content-Length": "302",
         "Content-Type": "application/xml",
-<<<<<<< HEAD
-        "Date": "Fri, 03 Apr 2020 00:01:14 GMT",
-=======
         "Date": "Thu, 02 Jul 2020 00:31:46 GMT",
->>>>>>> 994efc63
         "Server": [
           "Windows-Azure-Blob/1.0",
           "Microsoft-HTTPAPI/2.0"
         ],
         "WWW-Authenticate": "Bearer authorization_uri=https://login.microsoftonline.com/72f988bf-86f1-41af-91ab-2d7cd011db47/oauth2/authorize resource_id=https://storage.azure.com",
         "x-ms-client-request-id": "37b7d1ca-ad4d-a6ad-3f16-6ff0e7314c65",
-<<<<<<< HEAD
-        "x-ms-error-code": "ResourceNotFound",
-        "x-ms-request-id": "b42aad47-d01e-003a-424a-0957d8000000",
-        "x-ms-version": "2019-12-12"
-      },
-      "ResponseBody": [
-        "\uFEFF\u003C?xml version=\u00221.0\u0022 encoding=\u0022utf-8\u0022?\u003E\u003CError\u003E\u003CCode\u003EResourceNotFound\u003C/Code\u003E\u003CMessage\u003EThe specified resource does not exist.\n",
-        "RequestId:b42aad47-d01e-003a-424a-0957d8000000\n",
-        "Time:2020-04-03T00:01:14.9906869Z\u003C/Message\u003E\u003C/Error\u003E"
-=======
         "x-ms-error-code": "NoAuthenticationInformation",
         "x-ms-request-id": "a766ddda-501e-0051-5208-500c0e000000",
         "x-ms-version": "2019-12-12"
@@ -57,16 +33,11 @@
         "\uFEFF\u003C?xml version=\u00221.0\u0022 encoding=\u0022utf-8\u0022?\u003E\u003CError\u003E\u003CCode\u003ENoAuthenticationInformation\u003C/Code\u003E\u003CMessage\u003EServer failed to authenticate the request. Please refer to the information in the www-authenticate header.\n",
         "RequestId:a766ddda-501e-0051-5208-500c0e000000\n",
         "Time:2020-07-02T00:31:47.3001726Z\u003C/Message\u003E\u003C/Error\u003E"
->>>>>>> 994efc63
       ]
     }
   ],
   "Variables": {
     "RandomSeed": "268175402",
-<<<<<<< HEAD
-    "Storage_TestConfigDefault": "ProductionTenant\nseanmcccanary\nU2FuaXRpemVk\nhttps://seanmcccanary.blob.core.windows.net\nhttps://seanmcccanary.file.core.windows.net\nhttps://seanmcccanary.queue.core.windows.net\nhttps://seanmcccanary.table.core.windows.net\n\n\n\n\nhttps://seanmcccanary-secondary.blob.core.windows.net\nhttps://seanmcccanary-secondary.file.core.windows.net\nhttps://seanmcccanary-secondary.queue.core.windows.net\nhttps://seanmcccanary-secondary.table.core.windows.net\n\nSanitized\n\n\nCloud\nBlobEndpoint=https://seanmcccanary.blob.core.windows.net/;QueueEndpoint=https://seanmcccanary.queue.core.windows.net/;FileEndpoint=https://seanmcccanary.file.core.windows.net/;BlobSecondaryEndpoint=https://seanmcccanary-secondary.blob.core.windows.net/;QueueSecondaryEndpoint=https://seanmcccanary-secondary.queue.core.windows.net/;FileSecondaryEndpoint=https://seanmcccanary-secondary.file.core.windows.net/;AccountName=seanmcccanary;AccountKey=Sanitized\nseanscope1"
-=======
     "Storage_TestConfigDefault": "ProductionTenant\nseanmccprodca\nU2FuaXRpemVk\nhttps://seanmccprodca.blob.core.windows.net\nhttps://seanmccprodca.file.core.windows.net\nhttps://seanmccprodca.queue.core.windows.net\nhttps://seanmccprodca.table.core.windows.net\n\n\n\n\nhttps://seanmccprodca-secondary.blob.core.windows.net\nhttps://seanmccprodca-secondary.file.core.windows.net\nhttps://seanmccprodca-secondary.queue.core.windows.net\nhttps://seanmccprodca-secondary.table.core.windows.net\n\nSanitized\n\n\nCloud\nBlobEndpoint=https://seanmccprodca.blob.core.windows.net/;QueueEndpoint=https://seanmccprodca.queue.core.windows.net/;FileEndpoint=https://seanmccprodca.file.core.windows.net/;BlobSecondaryEndpoint=https://seanmccprodca-secondary.blob.core.windows.net/;QueueSecondaryEndpoint=https://seanmccprodca-secondary.queue.core.windows.net/;FileSecondaryEndpoint=https://seanmccprodca-secondary.file.core.windows.net/;AccountName=seanmccprodca;AccountKey=Kg==;\nseanscope1"
->>>>>>> 994efc63
   }
 }