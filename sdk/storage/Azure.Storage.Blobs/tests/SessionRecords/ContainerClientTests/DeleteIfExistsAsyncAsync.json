--- conflicted
+++ resolved
@@ -1,19 +1,6 @@
 {
   "Entries": [
     {
-<<<<<<< HEAD
-      "RequestUri": "https://seanstagetest.blob.core.windows.net/test-container-f31dab3b-c673-4271-eff6-66ea07c8f2af?restype=container",
-      "RequestMethod": "PUT",
-      "RequestHeaders": {
-        "Authorization": "Sanitized",
-        "traceparent": "00-a5974c2af0957345923185a011197e5d-22089795eea1c945-00",
-        "User-Agent": [
-          "azsdk-net-Storage.Blobs/12.4.0-dev.20200305.1",
-          "(.NET Core 4.6.28325.01; Microsoft Windows 10.0.18363 )"
-        ],
-        "x-ms-client-request-id": "ed4fe2aa-d751-9cd1-42f9-6cfb0b82fb86",
-        "x-ms-date": "Thu, 05 Mar 2020 21:14:30 GMT",
-=======
       "RequestUri": "http://seannse.blob.core.windows.net/test-container-f31dab3b-c673-4271-eff6-66ea07c8f2af?restype=container",
       "RequestMethod": "PUT",
       "RequestHeaders": {
@@ -25,52 +12,27 @@
         ],
         "x-ms-client-request-id": "ed4fe2aa-d751-9cd1-42f9-6cfb0b82fb86",
         "x-ms-date": "Sat, 21 Mar 2020 16:46:55 GMT",
->>>>>>> c5f51d52
         "x-ms-return-client-request-id": "true",
-        "x-ms-version": "2019-12-12"
+        "x-ms-version": "2019-07-07"
       },
       "RequestBody": null,
       "StatusCode": 201,
       "ResponseHeaders": {
         "Content-Length": "0",
-<<<<<<< HEAD
-        "Date": "Thu, 05 Mar 2020 21:14:29 GMT",
-        "ETag": "\u00220x8D7C14A31B449A0\u0022",
-        "Last-Modified": "Thu, 05 Mar 2020 21:14:30 GMT",
-=======
         "Date": "Sat, 21 Mar 2020 16:46:54 GMT",
         "ETag": "\u00220x8D7CDB776B0A6F6\u0022",
         "Last-Modified": "Sat, 21 Mar 2020 16:46:55 GMT",
->>>>>>> c5f51d52
         "Server": [
           "Windows-Azure-Blob/1.0",
           "Microsoft-HTTPAPI/2.0"
         ],
         "x-ms-client-request-id": "ed4fe2aa-d751-9cd1-42f9-6cfb0b82fb86",
-<<<<<<< HEAD
-        "x-ms-request-id": "c74dbc1c-a01e-000f-0a33-f3e457000000",
-        "x-ms-version": "2019-12-12"
-=======
         "x-ms-request-id": "8b0c0b74-401e-0024-56a0-ff89ff000000",
         "x-ms-version": "2019-07-07"
->>>>>>> c5f51d52
       },
       "ResponseBody": []
     },
     {
-<<<<<<< HEAD
-      "RequestUri": "https://seanstagetest.blob.core.windows.net/test-container-f31dab3b-c673-4271-eff6-66ea07c8f2af?restype=container",
-      "RequestMethod": "DELETE",
-      "RequestHeaders": {
-        "Authorization": "Sanitized",
-        "traceparent": "00-90735187128ebc43a9a50e6a1e06bcb8-bfec312c66116041-00",
-        "User-Agent": [
-          "azsdk-net-Storage.Blobs/12.4.0-dev.20200305.1",
-          "(.NET Core 4.6.28325.01; Microsoft Windows 10.0.18363 )"
-        ],
-        "x-ms-client-request-id": "253f0003-0579-325e-6fbb-0c2082127b2f",
-        "x-ms-date": "Thu, 05 Mar 2020 21:14:30 GMT",
-=======
       "RequestUri": "http://seannse.blob.core.windows.net/test-container-f31dab3b-c673-4271-eff6-66ea07c8f2af?restype=container",
       "RequestMethod": "DELETE",
       "RequestHeaders": {
@@ -82,31 +44,21 @@
         ],
         "x-ms-client-request-id": "253f0003-0579-325e-6fbb-0c2082127b2f",
         "x-ms-date": "Sat, 21 Mar 2020 16:46:55 GMT",
->>>>>>> c5f51d52
         "x-ms-return-client-request-id": "true",
-        "x-ms-version": "2019-12-12"
+        "x-ms-version": "2019-07-07"
       },
       "RequestBody": null,
       "StatusCode": 202,
       "ResponseHeaders": {
         "Content-Length": "0",
-<<<<<<< HEAD
-        "Date": "Thu, 05 Mar 2020 21:14:29 GMT",
-=======
         "Date": "Sat, 21 Mar 2020 16:46:54 GMT",
->>>>>>> c5f51d52
         "Server": [
           "Windows-Azure-Blob/1.0",
           "Microsoft-HTTPAPI/2.0"
         ],
         "x-ms-client-request-id": "253f0003-0579-325e-6fbb-0c2082127b2f",
-<<<<<<< HEAD
-        "x-ms-request-id": "c74dbc21-a01e-000f-0d33-f3e457000000",
-        "x-ms-version": "2019-12-12"
-=======
         "x-ms-request-id": "8b0c0b96-401e-0024-75a0-ff89ff000000",
         "x-ms-version": "2019-07-07"
->>>>>>> c5f51d52
       },
       "ResponseBody": []
     },
@@ -149,10 +101,6 @@
   ],
   "Variables": {
     "RandomSeed": "1084796617",
-<<<<<<< HEAD
-    "Storage_TestConfigDefault": "ProductionTenant\nseanstagetest\nU2FuaXRpemVk\nhttps://seanstagetest.blob.core.windows.net\nhttp://seanstagetest.file.core.windows.net\nhttp://seanstagetest.queue.core.windows.net\nhttp://seanstagetest.table.core.windows.net\n\n\n\n\nhttp://seanstagetest-secondary.blob.core.windows.net\nhttp://seanstagetest-secondary.file.core.windows.net\nhttp://seanstagetest-secondary.queue.core.windows.net\nhttp://seanstagetest-secondary.table.core.windows.net\n\nSanitized\n\n\nCloud\nBlobEndpoint=https://seanstagetest.blob.core.windows.net/;QueueEndpoint=http://seanstagetest.queue.core.windows.net/;FileEndpoint=http://seanstagetest.file.core.windows.net/;BlobSecondaryEndpoint=http://seanstagetest-secondary.blob.core.windows.net/;QueueSecondaryEndpoint=http://seanstagetest-secondary.queue.core.windows.net/;FileSecondaryEndpoint=http://seanstagetest-secondary.file.core.windows.net/;AccountName=seanstagetest;AccountKey=Sanitized\nseanscope1"
-=======
     "Storage_TestConfigDefault": "ProductionTenant\nseannse\nU2FuaXRpemVk\nhttp://seannse.blob.core.windows.net\nhttp://seannse.file.core.windows.net\nhttp://seannse.queue.core.windows.net\nhttp://seannse.table.core.windows.net\n\n\n\n\nhttp://seannse-secondary.blob.core.windows.net\nhttp://seannse-secondary.file.core.windows.net\nhttp://seannse-secondary.queue.core.windows.net\nhttp://seannse-secondary.table.core.windows.net\n\nSanitized\n\n\nCloud\nBlobEndpoint=http://seannse.blob.core.windows.net/;QueueEndpoint=http://seannse.queue.core.windows.net/;FileEndpoint=http://seannse.file.core.windows.net/;BlobSecondaryEndpoint=http://seannse-secondary.blob.core.windows.net/;QueueSecondaryEndpoint=http://seannse-secondary.queue.core.windows.net/;FileSecondaryEndpoint=http://seannse-secondary.file.core.windows.net/;AccountName=seannse;AccountKey=Sanitized\nseanscope1"
->>>>>>> c5f51d52
   }
 }