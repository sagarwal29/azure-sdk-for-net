--- conflicted
+++ resolved
@@ -28,11 +28,7 @@
           "Microsoft-HTTPAPI/2.0"
         ],
         "x-ms-client-request-id": "db80f750-7904-8149-baf3-2f84f773f7c8",
-<<<<<<< HEAD
-        "x-ms-request-id": "1793c87f-101e-0025-0432-f33b47000000",
-=======
         "x-ms-request-id": "0f00da01-901e-003b-094a-090804000000",
->>>>>>> 8d420312
         "x-ms-version": "2019-12-12"
       },
       "ResponseBody": []
@@ -71,11 +67,7 @@
         "x-ms-has-legal-hold": "false",
         "x-ms-lease-state": "available",
         "x-ms-lease-status": "unlocked",
-<<<<<<< HEAD
-        "x-ms-request-id": "1793c887-101e-0025-0a32-f33b47000000",
-=======
         "x-ms-request-id": "0f00da12-901e-003b-174a-090804000000",
->>>>>>> 8d420312
         "x-ms-version": "2019-12-12"
       },
       "ResponseBody": []
@@ -105,11 +97,7 @@
           "Microsoft-HTTPAPI/2.0"
         ],
         "x-ms-client-request-id": "ea328256-8d87-a5bb-856b-c0e5baa38a97",
-<<<<<<< HEAD
-        "x-ms-request-id": "1793c88d-101e-0025-1032-f33b47000000",
-=======
         "x-ms-request-id": "0f00da2c-901e-003b-314a-090804000000",
->>>>>>> 8d420312
         "x-ms-version": "2019-12-12"
       },
       "ResponseBody": []
