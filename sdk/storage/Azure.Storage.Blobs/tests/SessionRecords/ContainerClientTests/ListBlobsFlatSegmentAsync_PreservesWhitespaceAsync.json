{
  "Entries": [
    {
      "RequestUri": "https://seanmcccanary.blob.core.windows.net/test-container-e6666cd6-0195-6bdc-7e78-f5ef06f2d43b?restype=container",
      "RequestMethod": "PUT",
      "RequestHeaders": {
        "Authorization": "Sanitized",
        "traceparent": "00-bdc04ea4639d544abdb5d088bd383891-446f5427cc58de48-00",
        "User-Agent": [
          "azsdk-net-Storage.Blobs/12.5.0-dev.20200402.1",
          "(.NET Core 4.6.28325.01; Microsoft Windows 10.0.18362 )"
        ],
        "x-ms-blob-public-access": "container",
        "x-ms-client-request-id": "88674e60-c9a1-b130-6505-a98451ea90d4",
        "x-ms-date": "Fri, 03 Apr 2020 00:01:46 GMT",
        "x-ms-return-client-request-id": "true",
        "x-ms-version": "2019-12-12"
      },
      "RequestBody": null,
      "StatusCode": 201,
      "ResponseHeaders": {
        "Content-Length": "0",
        "Date": "Fri, 03 Apr 2020 00:01:45 GMT",
        "ETag": "\u00220x8D7D76232E52A92\u0022",
        "Last-Modified": "Fri, 03 Apr 2020 00:01:45 GMT",
        "Server": [
          "Windows-Azure-Blob/1.0",
          "Microsoft-HTTPAPI/2.0"
        ],
        "x-ms-client-request-id": "88674e60-c9a1-b130-6505-a98451ea90d4",
<<<<<<< HEAD
        "x-ms-request-id": "e0b9c519-301e-000d-6033-f35aef000000",
=======
        "x-ms-request-id": "2944ef63-e01e-0098-7f4b-096dc1000000",
>>>>>>> 8d420312
        "x-ms-version": "2019-12-12"
      },
      "ResponseBody": []
    },
    {
      "RequestUri": "https://seanmcccanary.blob.core.windows.net/test-container-e6666cd6-0195-6bdc-7e78-f5ef06f2d43b/    prefix",
      "RequestMethod": "PUT",
      "RequestHeaders": {
        "Authorization": "Sanitized",
        "Content-Length": "4",
        "traceparent": "00-dc4aa3c84253434e86586250a72dc699-d3e22ce9ce36214d-00",
        "User-Agent": [
          "azsdk-net-Storage.Blobs/12.5.0-dev.20200402.1",
          "(.NET Core 4.6.28325.01; Microsoft Windows 10.0.18362 )"
        ],
        "x-ms-blob-type": "BlockBlob",
        "x-ms-client-request-id": "b88eba3d-4b8b-a29a-7a3b-a8c17c2c69a3",
        "x-ms-date": "Fri, 03 Apr 2020 00:01:46 GMT",
        "x-ms-return-client-request-id": "true",
        "x-ms-version": "2019-12-12"
      },
      "RequestBody": "ZGF0YQ==",
      "StatusCode": 201,
      "ResponseHeaders": {
        "Content-Length": "0",
        "Content-MD5": "jXd/OF09/siBXSD3SWAm3A==",
        "Date": "Fri, 03 Apr 2020 00:01:45 GMT",
        "ETag": "\u00220x8D7D76232F33836\u0022",
        "Last-Modified": "Fri, 03 Apr 2020 00:01:45 GMT",
        "Server": [
          "Windows-Azure-Blob/1.0",
          "Microsoft-HTTPAPI/2.0"
        ],
        "x-ms-client-request-id": "b88eba3d-4b8b-a29a-7a3b-a8c17c2c69a3",
        "x-ms-content-crc64": "gCf8jkNhru0=",
        "x-ms-request-id": "2944ef76-e01e-0098-0e4b-096dc1000000",
        "x-ms-request-server-encrypted": "true",
        "x-ms-version": "2019-12-12"
      },
      "ResponseBody": []
    },
    {
      "RequestUri": "https://seanmcccanary.blob.core.windows.net/test-container-e6666cd6-0195-6bdc-7e78-f5ef06f2d43b?restype=container\u0026comp=list",
      "RequestMethod": "GET",
      "RequestHeaders": {
        "Authorization": "Sanitized",
        "User-Agent": [
          "azsdk-net-Storage.Blobs/12.5.0-dev.20200402.1",
          "(.NET Core 4.6.28325.01; Microsoft Windows 10.0.18362 )"
        ],
        "x-ms-client-request-id": "96461008-d85c-2e49-72f2-9c8d6faf348f",
        "x-ms-date": "Fri, 03 Apr 2020 00:01:46 GMT",
        "x-ms-return-client-request-id": "true",
        "x-ms-version": "2019-12-12"
      },
      "RequestBody": null,
      "StatusCode": 200,
      "ResponseHeaders": {
        "Content-Type": "application/xml",
        "Date": "Fri, 03 Apr 2020 00:01:45 GMT",
        "Server": [
          "Windows-Azure-Blob/1.0",
          "Microsoft-HTTPAPI/2.0"
        ],
        "Transfer-Encoding": "chunked",
        "x-ms-client-request-id": "96461008-d85c-2e49-72f2-9c8d6faf348f",
<<<<<<< HEAD
        "x-ms-request-id": "e0b9c52f-301e-000d-7233-f35aef000000",
=======
        "x-ms-request-id": "2944ef97-e01e-0098-2b4b-096dc1000000",
>>>>>>> 8d420312
        "x-ms-version": "2019-12-12"
      },
      "ResponseBody": "\uFEFF\u003C?xml version=\u00221.0\u0022 encoding=\u0022utf-8\u0022?\u003E\u003CEnumerationResults ServiceEndpoint=\u0022https://seanmcccanary.blob.core.windows.net/\u0022 ContainerName=\u0022test-container-e6666cd6-0195-6bdc-7e78-f5ef06f2d43b\u0022\u003E\u003CBlobs\u003E\u003CBlob\u003E\u003CName\u003E    prefix\u003C/Name\u003E\u003CProperties\u003E\u003CCreation-Time\u003EFri, 03 Apr 2020 00:01:45 GMT\u003C/Creation-Time\u003E\u003CLast-Modified\u003EFri, 03 Apr 2020 00:01:45 GMT\u003C/Last-Modified\u003E\u003CEtag\u003E0x8D7D76232F33836\u003C/Etag\u003E\u003CContent-Length\u003E4\u003C/Content-Length\u003E\u003CContent-Type\u003Eapplication/octet-stream\u003C/Content-Type\u003E\u003CContent-Encoding /\u003E\u003CContent-Language /\u003E\u003CContent-CRC64 /\u003E\u003CContent-MD5\u003EjXd/OF09/siBXSD3SWAm3A==\u003C/Content-MD5\u003E\u003CCache-Control /\u003E\u003CContent-Disposition /\u003E\u003CBlobType\u003EBlockBlob\u003C/BlobType\u003E\u003CAccessTier\u003EHot\u003C/AccessTier\u003E\u003CAccessTierInferred\u003Etrue\u003C/AccessTierInferred\u003E\u003CLeaseStatus\u003Eunlocked\u003C/LeaseStatus\u003E\u003CLeaseState\u003Eavailable\u003C/LeaseState\u003E\u003CServerEncrypted\u003Etrue\u003C/ServerEncrypted\u003E\u003C/Properties\u003E\u003C/Blob\u003E\u003C/Blobs\u003E\u003CNextMarker /\u003E\u003C/EnumerationResults\u003E"
    },
    {
      "RequestUri": "https://seanmcccanary.blob.core.windows.net/test-container-e6666cd6-0195-6bdc-7e78-f5ef06f2d43b?restype=container",
      "RequestMethod": "DELETE",
      "RequestHeaders": {
        "Authorization": "Sanitized",
        "traceparent": "00-98d45c2ef0020b4e8f6557ea26c2c2d5-80ae8a526437a747-00",
        "User-Agent": [
          "azsdk-net-Storage.Blobs/12.5.0-dev.20200402.1",
          "(.NET Core 4.6.28325.01; Microsoft Windows 10.0.18362 )"
        ],
        "x-ms-client-request-id": "6bb833c4-d2e6-1c47-a943-f05e86e5d92d",
        "x-ms-date": "Fri, 03 Apr 2020 00:01:46 GMT",
        "x-ms-return-client-request-id": "true",
        "x-ms-version": "2019-12-12"
      },
      "RequestBody": null,
      "StatusCode": 202,
      "ResponseHeaders": {
        "Content-Length": "0",
        "Date": "Fri, 03 Apr 2020 00:01:45 GMT",
        "Server": [
          "Windows-Azure-Blob/1.0",
          "Microsoft-HTTPAPI/2.0"
        ],
        "x-ms-client-request-id": "6bb833c4-d2e6-1c47-a943-f05e86e5d92d",
<<<<<<< HEAD
        "x-ms-request-id": "e0b9c535-301e-000d-7833-f35aef000000",
=======
        "x-ms-request-id": "2944efb0-e01e-0098-444b-096dc1000000",
>>>>>>> 8d420312
        "x-ms-version": "2019-12-12"
      },
      "ResponseBody": []
    },
    {
      "RequestUri": "https://seanmcccanary.blob.core.windows.net/test-container-bcb33d82-2f05-6ef4-c82b-4d17fd74afcd?restype=container",
      "RequestMethod": "PUT",
      "RequestHeaders": {
        "Authorization": "Sanitized",
        "traceparent": "00-fbd2aa75106feb44be73c21d3ac5b856-b165662f4b5ec64b-00",
        "User-Agent": [
          "azsdk-net-Storage.Blobs/12.5.0-dev.20200402.1",
          "(.NET Core 4.6.28325.01; Microsoft Windows 10.0.18362 )"
        ],
        "x-ms-blob-public-access": "container",
        "x-ms-client-request-id": "4052ac6b-74f0-9454-3f4a-a2ba84301e34",
        "x-ms-date": "Fri, 03 Apr 2020 00:01:46 GMT",
        "x-ms-return-client-request-id": "true",
        "x-ms-version": "2019-12-12"
      },
      "RequestBody": null,
      "StatusCode": 201,
      "ResponseHeaders": {
        "Content-Length": "0",
        "Date": "Fri, 03 Apr 2020 00:01:45 GMT",
        "ETag": "\u00220x8D7D7623343D3BD\u0022",
        "Last-Modified": "Fri, 03 Apr 2020 00:01:46 GMT",
        "Server": [
          "Windows-Azure-Blob/1.0",
          "Microsoft-HTTPAPI/2.0"
        ],
        "x-ms-client-request-id": "4052ac6b-74f0-9454-3f4a-a2ba84301e34",
<<<<<<< HEAD
        "x-ms-request-id": "417efef7-601e-002f-6d33-f39ff0000000",
=======
        "x-ms-request-id": "5d266338-701e-009a-674b-09d379000000",
>>>>>>> 8d420312
        "x-ms-version": "2019-12-12"
      },
      "ResponseBody": []
    },
    {
      "RequestUri": "https://seanmcccanary.blob.core.windows.net/test-container-bcb33d82-2f05-6ef4-c82b-4d17fd74afcd/suffix    ",
      "RequestMethod": "PUT",
      "RequestHeaders": {
        "Authorization": "Sanitized",
        "Content-Length": "4",
        "traceparent": "00-018ea2be358db843944a16c5b6e8d333-e1b1d2e7f6c3b64b-00",
        "User-Agent": [
          "azsdk-net-Storage.Blobs/12.5.0-dev.20200402.1",
          "(.NET Core 4.6.28325.01; Microsoft Windows 10.0.18362 )"
        ],
        "x-ms-blob-type": "BlockBlob",
        "x-ms-client-request-id": "50abea97-6f22-4cdd-ed34-fcac25eeea3d",
        "x-ms-date": "Fri, 03 Apr 2020 00:01:47 GMT",
        "x-ms-return-client-request-id": "true",
        "x-ms-version": "2019-12-12"
      },
      "RequestBody": "ZGF0YQ==",
      "StatusCode": 201,
      "ResponseHeaders": {
        "Content-Length": "0",
        "Content-MD5": "jXd/OF09/siBXSD3SWAm3A==",
        "Date": "Fri, 03 Apr 2020 00:01:45 GMT",
        "ETag": "\u00220x8D7D7623351E417\u0022",
        "Last-Modified": "Fri, 03 Apr 2020 00:01:46 GMT",
        "Server": [
          "Windows-Azure-Blob/1.0",
          "Microsoft-HTTPAPI/2.0"
        ],
        "x-ms-client-request-id": "50abea97-6f22-4cdd-ed34-fcac25eeea3d",
        "x-ms-content-crc64": "gCf8jkNhru0=",
        "x-ms-request-id": "5d266345-701e-009a-724b-09d379000000",
        "x-ms-request-server-encrypted": "true",
        "x-ms-version": "2019-12-12"
      },
      "ResponseBody": []
    },
    {
      "RequestUri": "https://seanmcccanary.blob.core.windows.net/test-container-bcb33d82-2f05-6ef4-c82b-4d17fd74afcd?restype=container\u0026comp=list",
      "RequestMethod": "GET",
      "RequestHeaders": {
        "Authorization": "Sanitized",
        "User-Agent": [
          "azsdk-net-Storage.Blobs/12.5.0-dev.20200402.1",
          "(.NET Core 4.6.28325.01; Microsoft Windows 10.0.18362 )"
        ],
        "x-ms-client-request-id": "9a22c385-ce84-2412-454f-56e7a18b94a6",
        "x-ms-date": "Fri, 03 Apr 2020 00:01:47 GMT",
        "x-ms-return-client-request-id": "true",
        "x-ms-version": "2019-12-12"
      },
      "RequestBody": null,
      "StatusCode": 200,
      "ResponseHeaders": {
        "Content-Type": "application/xml",
        "Date": "Fri, 03 Apr 2020 00:01:45 GMT",
        "Server": [
          "Windows-Azure-Blob/1.0",
          "Microsoft-HTTPAPI/2.0"
        ],
        "Transfer-Encoding": "chunked",
        "x-ms-client-request-id": "9a22c385-ce84-2412-454f-56e7a18b94a6",
<<<<<<< HEAD
        "x-ms-request-id": "417efefd-601e-002f-7133-f39ff0000000",
=======
        "x-ms-request-id": "5d26635d-701e-009a-094b-09d379000000",
>>>>>>> 8d420312
        "x-ms-version": "2019-12-12"
      },
      "ResponseBody": "\uFEFF\u003C?xml version=\u00221.0\u0022 encoding=\u0022utf-8\u0022?\u003E\u003CEnumerationResults ServiceEndpoint=\u0022https://seanmcccanary.blob.core.windows.net/\u0022 ContainerName=\u0022test-container-bcb33d82-2f05-6ef4-c82b-4d17fd74afcd\u0022\u003E\u003CBlobs\u003E\u003CBlob\u003E\u003CName\u003Esuffix    \u003C/Name\u003E\u003CProperties\u003E\u003CCreation-Time\u003EFri, 03 Apr 2020 00:01:46 GMT\u003C/Creation-Time\u003E\u003CLast-Modified\u003EFri, 03 Apr 2020 00:01:46 GMT\u003C/Last-Modified\u003E\u003CEtag\u003E0x8D7D7623351E417\u003C/Etag\u003E\u003CContent-Length\u003E4\u003C/Content-Length\u003E\u003CContent-Type\u003Eapplication/octet-stream\u003C/Content-Type\u003E\u003CContent-Encoding /\u003E\u003CContent-Language /\u003E\u003CContent-CRC64 /\u003E\u003CContent-MD5\u003EjXd/OF09/siBXSD3SWAm3A==\u003C/Content-MD5\u003E\u003CCache-Control /\u003E\u003CContent-Disposition /\u003E\u003CBlobType\u003EBlockBlob\u003C/BlobType\u003E\u003CAccessTier\u003EHot\u003C/AccessTier\u003E\u003CAccessTierInferred\u003Etrue\u003C/AccessTierInferred\u003E\u003CLeaseStatus\u003Eunlocked\u003C/LeaseStatus\u003E\u003CLeaseState\u003Eavailable\u003C/LeaseState\u003E\u003CServerEncrypted\u003Etrue\u003C/ServerEncrypted\u003E\u003C/Properties\u003E\u003C/Blob\u003E\u003C/Blobs\u003E\u003CNextMarker /\u003E\u003C/EnumerationResults\u003E"
    },
    {
      "RequestUri": "https://seanmcccanary.blob.core.windows.net/test-container-bcb33d82-2f05-6ef4-c82b-4d17fd74afcd?restype=container",
      "RequestMethod": "DELETE",
      "RequestHeaders": {
        "Authorization": "Sanitized",
        "traceparent": "00-5365bd44e41ae54d84c58950eb762927-a6ff11c7fdd41b4c-00",
        "User-Agent": [
          "azsdk-net-Storage.Blobs/12.5.0-dev.20200402.1",
          "(.NET Core 4.6.28325.01; Microsoft Windows 10.0.18362 )"
        ],
        "x-ms-client-request-id": "62267431-50cb-11b8-5683-41fef85e2dea",
        "x-ms-date": "Fri, 03 Apr 2020 00:01:47 GMT",
        "x-ms-return-client-request-id": "true",
        "x-ms-version": "2019-12-12"
      },
      "RequestBody": null,
      "StatusCode": 202,
      "ResponseHeaders": {
        "Content-Length": "0",
        "Date": "Fri, 03 Apr 2020 00:01:45 GMT",
        "Server": [
          "Windows-Azure-Blob/1.0",
          "Microsoft-HTTPAPI/2.0"
        ],
        "x-ms-client-request-id": "62267431-50cb-11b8-5683-41fef85e2dea",
<<<<<<< HEAD
        "x-ms-request-id": "417efeff-601e-002f-7333-f39ff0000000",
=======
        "x-ms-request-id": "5d266370-701e-009a-1c4b-09d379000000",
>>>>>>> 8d420312
        "x-ms-version": "2019-12-12"
      },
      "ResponseBody": []
    },
    {
      "RequestUri": "https://seanmcccanary.blob.core.windows.net/test-container-13520404-da26-4877-31d9-f6a7f3896014?restype=container",
      "RequestMethod": "PUT",
      "RequestHeaders": {
        "Authorization": "Sanitized",
        "traceparent": "00-e2ee21d6df5774408c6635c45b14507c-8de602562da35d4b-00",
        "User-Agent": [
          "azsdk-net-Storage.Blobs/12.5.0-dev.20200402.1",
          "(.NET Core 4.6.28325.01; Microsoft Windows 10.0.18362 )"
        ],
        "x-ms-blob-public-access": "container",
        "x-ms-client-request-id": "bf84f0af-13de-5679-fdde-30f159111ecc",
        "x-ms-date": "Fri, 03 Apr 2020 00:01:47 GMT",
        "x-ms-return-client-request-id": "true",
        "x-ms-version": "2019-12-12"
      },
      "RequestBody": null,
      "StatusCode": 201,
      "ResponseHeaders": {
        "Content-Length": "0",
        "Date": "Fri, 03 Apr 2020 00:01:46 GMT",
        "ETag": "\u00220x8D7D76233A9DEE3\u0022",
        "Last-Modified": "Fri, 03 Apr 2020 00:01:46 GMT",
        "Server": [
          "Windows-Azure-Blob/1.0",
          "Microsoft-HTTPAPI/2.0"
        ],
        "x-ms-client-request-id": "bf84f0af-13de-5679-fdde-30f159111ecc",
<<<<<<< HEAD
        "x-ms-request-id": "0faf8e6a-d01e-0015-3a33-f38588000000",
=======
        "x-ms-request-id": "4b511444-501e-0024-444b-09bb00000000",
>>>>>>> 8d420312
        "x-ms-version": "2019-12-12"
      },
      "ResponseBody": []
    },
    {
      "RequestUri": "https://seanmcccanary.blob.core.windows.net/test-container-13520404-da26-4877-31d9-f6a7f3896014/    ",
      "RequestMethod": "PUT",
      "RequestHeaders": {
        "Authorization": "Sanitized",
        "Content-Length": "4",
        "traceparent": "00-c72ffe18ec0f934887246f4350be5d61-452a607c5ec14740-00",
        "User-Agent": [
          "azsdk-net-Storage.Blobs/12.5.0-dev.20200402.1",
          "(.NET Core 4.6.28325.01; Microsoft Windows 10.0.18362 )"
        ],
        "x-ms-blob-type": "BlockBlob",
        "x-ms-client-request-id": "02f7b189-a004-1436-3d5f-2f8601e9af47",
        "x-ms-date": "Fri, 03 Apr 2020 00:01:47 GMT",
        "x-ms-return-client-request-id": "true",
        "x-ms-version": "2019-12-12"
      },
      "RequestBody": "ZGF0YQ==",
      "StatusCode": 201,
      "ResponseHeaders": {
        "Content-Length": "0",
        "Content-MD5": "jXd/OF09/siBXSD3SWAm3A==",
        "Date": "Fri, 03 Apr 2020 00:01:46 GMT",
        "ETag": "\u00220x8D7D76233B7E44C\u0022",
        "Last-Modified": "Fri, 03 Apr 2020 00:01:47 GMT",
        "Server": [
          "Windows-Azure-Blob/1.0",
          "Microsoft-HTTPAPI/2.0"
        ],
        "x-ms-client-request-id": "02f7b189-a004-1436-3d5f-2f8601e9af47",
        "x-ms-content-crc64": "gCf8jkNhru0=",
        "x-ms-request-id": "4b511458-501e-0024-524b-09bb00000000",
        "x-ms-request-server-encrypted": "true",
        "x-ms-version": "2019-12-12"
      },
      "ResponseBody": []
    },
    {
      "RequestUri": "https://seanmcccanary.blob.core.windows.net/test-container-13520404-da26-4877-31d9-f6a7f3896014?restype=container\u0026comp=list",
      "RequestMethod": "GET",
      "RequestHeaders": {
        "Authorization": "Sanitized",
        "User-Agent": [
          "azsdk-net-Storage.Blobs/12.5.0-dev.20200402.1",
          "(.NET Core 4.6.28325.01; Microsoft Windows 10.0.18362 )"
        ],
        "x-ms-client-request-id": "a7679192-1b1a-83c8-f5c1-0348d100d13f",
        "x-ms-date": "Fri, 03 Apr 2020 00:01:48 GMT",
        "x-ms-return-client-request-id": "true",
        "x-ms-version": "2019-12-12"
      },
      "RequestBody": null,
      "StatusCode": 200,
      "ResponseHeaders": {
        "Content-Type": "application/xml",
        "Date": "Fri, 03 Apr 2020 00:01:46 GMT",
        "Server": [
          "Windows-Azure-Blob/1.0",
          "Microsoft-HTTPAPI/2.0"
        ],
        "Transfer-Encoding": "chunked",
        "x-ms-client-request-id": "a7679192-1b1a-83c8-f5c1-0348d100d13f",
<<<<<<< HEAD
        "x-ms-request-id": "0faf8e6e-d01e-0015-3c33-f38588000000",
=======
        "x-ms-request-id": "4b511462-501e-0024-584b-09bb00000000",
>>>>>>> 8d420312
        "x-ms-version": "2019-12-12"
      },
      "ResponseBody": "\uFEFF\u003C?xml version=\u00221.0\u0022 encoding=\u0022utf-8\u0022?\u003E\u003CEnumerationResults ServiceEndpoint=\u0022https://seanmcccanary.blob.core.windows.net/\u0022 ContainerName=\u0022test-container-13520404-da26-4877-31d9-f6a7f3896014\u0022\u003E\u003CBlobs\u003E\u003CBlob\u003E\u003CName\u003E    \u003C/Name\u003E\u003CProperties\u003E\u003CCreation-Time\u003EFri, 03 Apr 2020 00:01:47 GMT\u003C/Creation-Time\u003E\u003CLast-Modified\u003EFri, 03 Apr 2020 00:01:47 GMT\u003C/Last-Modified\u003E\u003CEtag\u003E0x8D7D76233B7E44C\u003C/Etag\u003E\u003CContent-Length\u003E4\u003C/Content-Length\u003E\u003CContent-Type\u003Eapplication/octet-stream\u003C/Content-Type\u003E\u003CContent-Encoding /\u003E\u003CContent-Language /\u003E\u003CContent-CRC64 /\u003E\u003CContent-MD5\u003EjXd/OF09/siBXSD3SWAm3A==\u003C/Content-MD5\u003E\u003CCache-Control /\u003E\u003CContent-Disposition /\u003E\u003CBlobType\u003EBlockBlob\u003C/BlobType\u003E\u003CAccessTier\u003EHot\u003C/AccessTier\u003E\u003CAccessTierInferred\u003Etrue\u003C/AccessTierInferred\u003E\u003CLeaseStatus\u003Eunlocked\u003C/LeaseStatus\u003E\u003CLeaseState\u003Eavailable\u003C/LeaseState\u003E\u003CServerEncrypted\u003Etrue\u003C/ServerEncrypted\u003E\u003C/Properties\u003E\u003C/Blob\u003E\u003C/Blobs\u003E\u003CNextMarker /\u003E\u003C/EnumerationResults\u003E"
    },
    {
      "RequestUri": "https://seanmcccanary.blob.core.windows.net/test-container-13520404-da26-4877-31d9-f6a7f3896014?restype=container",
      "RequestMethod": "DELETE",
      "RequestHeaders": {
        "Authorization": "Sanitized",
        "traceparent": "00-d18075bd27705044afe2d6c5119f5509-fe992914a774c142-00",
        "User-Agent": [
          "azsdk-net-Storage.Blobs/12.5.0-dev.20200402.1",
          "(.NET Core 4.6.28325.01; Microsoft Windows 10.0.18362 )"
        ],
        "x-ms-client-request-id": "6ff41d11-0781-dc2d-3ce4-d9fb0b53dc69",
        "x-ms-date": "Fri, 03 Apr 2020 00:01:48 GMT",
        "x-ms-return-client-request-id": "true",
        "x-ms-version": "2019-12-12"
      },
      "RequestBody": null,
      "StatusCode": 202,
      "ResponseHeaders": {
        "Content-Length": "0",
        "Date": "Fri, 03 Apr 2020 00:01:46 GMT",
        "Server": [
          "Windows-Azure-Blob/1.0",
          "Microsoft-HTTPAPI/2.0"
        ],
        "x-ms-client-request-id": "6ff41d11-0781-dc2d-3ce4-d9fb0b53dc69",
<<<<<<< HEAD
        "x-ms-request-id": "0faf8e6f-d01e-0015-3d33-f38588000000",
=======
        "x-ms-request-id": "4b511474-501e-0024-654b-09bb00000000",
>>>>>>> 8d420312
        "x-ms-version": "2019-12-12"
      },
      "ResponseBody": []
    }
  ],
  "Variables": {
    "RandomSeed": "1255743141",
    "Storage_TestConfigDefault": "ProductionTenant\nseanmcccanary\nU2FuaXRpemVk\nhttps://seanmcccanary.blob.core.windows.net\nhttps://seanmcccanary.file.core.windows.net\nhttps://seanmcccanary.queue.core.windows.net\nhttps://seanmcccanary.table.core.windows.net\n\n\n\n\nhttps://seanmcccanary-secondary.blob.core.windows.net\nhttps://seanmcccanary-secondary.file.core.windows.net\nhttps://seanmcccanary-secondary.queue.core.windows.net\nhttps://seanmcccanary-secondary.table.core.windows.net\n\nSanitized\n\n\nCloud\nBlobEndpoint=https://seanmcccanary.blob.core.windows.net/;QueueEndpoint=https://seanmcccanary.queue.core.windows.net/;FileEndpoint=https://seanmcccanary.file.core.windows.net/;BlobSecondaryEndpoint=https://seanmcccanary-secondary.blob.core.windows.net/;QueueSecondaryEndpoint=https://seanmcccanary-secondary.queue.core.windows.net/;FileSecondaryEndpoint=https://seanmcccanary-secondary.file.core.windows.net/;AccountName=seanmcccanary;AccountKey=Sanitized\nseanscope1"
  }
}<|MERGE_RESOLUTION|>--- conflicted
+++ resolved
@@ -28,11 +28,7 @@
           "Microsoft-HTTPAPI/2.0"
         ],
         "x-ms-client-request-id": "88674e60-c9a1-b130-6505-a98451ea90d4",
-<<<<<<< HEAD
-        "x-ms-request-id": "e0b9c519-301e-000d-6033-f35aef000000",
-=======
         "x-ms-request-id": "2944ef63-e01e-0098-7f4b-096dc1000000",
->>>>>>> 8d420312
         "x-ms-version": "2019-12-12"
       },
       "ResponseBody": []
@@ -99,11 +95,7 @@
         ],
         "Transfer-Encoding": "chunked",
         "x-ms-client-request-id": "96461008-d85c-2e49-72f2-9c8d6faf348f",
-<<<<<<< HEAD
-        "x-ms-request-id": "e0b9c52f-301e-000d-7233-f35aef000000",
-=======
         "x-ms-request-id": "2944ef97-e01e-0098-2b4b-096dc1000000",
->>>>>>> 8d420312
         "x-ms-version": "2019-12-12"
       },
       "ResponseBody": "\uFEFF\u003C?xml version=\u00221.0\u0022 encoding=\u0022utf-8\u0022?\u003E\u003CEnumerationResults ServiceEndpoint=\u0022https://seanmcccanary.blob.core.windows.net/\u0022 ContainerName=\u0022test-container-e6666cd6-0195-6bdc-7e78-f5ef06f2d43b\u0022\u003E\u003CBlobs\u003E\u003CBlob\u003E\u003CName\u003E    prefix\u003C/Name\u003E\u003CProperties\u003E\u003CCreation-Time\u003EFri, 03 Apr 2020 00:01:45 GMT\u003C/Creation-Time\u003E\u003CLast-Modified\u003EFri, 03 Apr 2020 00:01:45 GMT\u003C/Last-Modified\u003E\u003CEtag\u003E0x8D7D76232F33836\u003C/Etag\u003E\u003CContent-Length\u003E4\u003C/Content-Length\u003E\u003CContent-Type\u003Eapplication/octet-stream\u003C/Content-Type\u003E\u003CContent-Encoding /\u003E\u003CContent-Language /\u003E\u003CContent-CRC64 /\u003E\u003CContent-MD5\u003EjXd/OF09/siBXSD3SWAm3A==\u003C/Content-MD5\u003E\u003CCache-Control /\u003E\u003CContent-Disposition /\u003E\u003CBlobType\u003EBlockBlob\u003C/BlobType\u003E\u003CAccessTier\u003EHot\u003C/AccessTier\u003E\u003CAccessTierInferred\u003Etrue\u003C/AccessTierInferred\u003E\u003CLeaseStatus\u003Eunlocked\u003C/LeaseStatus\u003E\u003CLeaseState\u003Eavailable\u003C/LeaseState\u003E\u003CServerEncrypted\u003Etrue\u003C/ServerEncrypted\u003E\u003C/Properties\u003E\u003C/Blob\u003E\u003C/Blobs\u003E\u003CNextMarker /\u003E\u003C/EnumerationResults\u003E"
@@ -133,11 +125,7 @@
           "Microsoft-HTTPAPI/2.0"
         ],
         "x-ms-client-request-id": "6bb833c4-d2e6-1c47-a943-f05e86e5d92d",
-<<<<<<< HEAD
-        "x-ms-request-id": "e0b9c535-301e-000d-7833-f35aef000000",
-=======
         "x-ms-request-id": "2944efb0-e01e-0098-444b-096dc1000000",
->>>>>>> 8d420312
         "x-ms-version": "2019-12-12"
       },
       "ResponseBody": []
@@ -170,11 +158,7 @@
           "Microsoft-HTTPAPI/2.0"
         ],
         "x-ms-client-request-id": "4052ac6b-74f0-9454-3f4a-a2ba84301e34",
-<<<<<<< HEAD
-        "x-ms-request-id": "417efef7-601e-002f-6d33-f39ff0000000",
-=======
         "x-ms-request-id": "5d266338-701e-009a-674b-09d379000000",
->>>>>>> 8d420312
         "x-ms-version": "2019-12-12"
       },
       "ResponseBody": []
@@ -241,11 +225,7 @@
         ],
         "Transfer-Encoding": "chunked",
         "x-ms-client-request-id": "9a22c385-ce84-2412-454f-56e7a18b94a6",
-<<<<<<< HEAD
-        "x-ms-request-id": "417efefd-601e-002f-7133-f39ff0000000",
-=======
         "x-ms-request-id": "5d26635d-701e-009a-094b-09d379000000",
->>>>>>> 8d420312
         "x-ms-version": "2019-12-12"
       },
       "ResponseBody": "\uFEFF\u003C?xml version=\u00221.0\u0022 encoding=\u0022utf-8\u0022?\u003E\u003CEnumerationResults ServiceEndpoint=\u0022https://seanmcccanary.blob.core.windows.net/\u0022 ContainerName=\u0022test-container-bcb33d82-2f05-6ef4-c82b-4d17fd74afcd\u0022\u003E\u003CBlobs\u003E\u003CBlob\u003E\u003CName\u003Esuffix    \u003C/Name\u003E\u003CProperties\u003E\u003CCreation-Time\u003EFri, 03 Apr 2020 00:01:46 GMT\u003C/Creation-Time\u003E\u003CLast-Modified\u003EFri, 03 Apr 2020 00:01:46 GMT\u003C/Last-Modified\u003E\u003CEtag\u003E0x8D7D7623351E417\u003C/Etag\u003E\u003CContent-Length\u003E4\u003C/Content-Length\u003E\u003CContent-Type\u003Eapplication/octet-stream\u003C/Content-Type\u003E\u003CContent-Encoding /\u003E\u003CContent-Language /\u003E\u003CContent-CRC64 /\u003E\u003CContent-MD5\u003EjXd/OF09/siBXSD3SWAm3A==\u003C/Content-MD5\u003E\u003CCache-Control /\u003E\u003CContent-Disposition /\u003E\u003CBlobType\u003EBlockBlob\u003C/BlobType\u003E\u003CAccessTier\u003EHot\u003C/AccessTier\u003E\u003CAccessTierInferred\u003Etrue\u003C/AccessTierInferred\u003E\u003CLeaseStatus\u003Eunlocked\u003C/LeaseStatus\u003E\u003CLeaseState\u003Eavailable\u003C/LeaseState\u003E\u003CServerEncrypted\u003Etrue\u003C/ServerEncrypted\u003E\u003C/Properties\u003E\u003C/Blob\u003E\u003C/Blobs\u003E\u003CNextMarker /\u003E\u003C/EnumerationResults\u003E"
@@ -275,11 +255,7 @@
           "Microsoft-HTTPAPI/2.0"
         ],
         "x-ms-client-request-id": "62267431-50cb-11b8-5683-41fef85e2dea",
-<<<<<<< HEAD
-        "x-ms-request-id": "417efeff-601e-002f-7333-f39ff0000000",
-=======
         "x-ms-request-id": "5d266370-701e-009a-1c4b-09d379000000",
->>>>>>> 8d420312
         "x-ms-version": "2019-12-12"
       },
       "ResponseBody": []
@@ -312,11 +288,7 @@
           "Microsoft-HTTPAPI/2.0"
         ],
         "x-ms-client-request-id": "bf84f0af-13de-5679-fdde-30f159111ecc",
-<<<<<<< HEAD
-        "x-ms-request-id": "0faf8e6a-d01e-0015-3a33-f38588000000",
-=======
         "x-ms-request-id": "4b511444-501e-0024-444b-09bb00000000",
->>>>>>> 8d420312
         "x-ms-version": "2019-12-12"
       },
       "ResponseBody": []
@@ -383,11 +355,7 @@
         ],
         "Transfer-Encoding": "chunked",
         "x-ms-client-request-id": "a7679192-1b1a-83c8-f5c1-0348d100d13f",
-<<<<<<< HEAD
-        "x-ms-request-id": "0faf8e6e-d01e-0015-3c33-f38588000000",
-=======
         "x-ms-request-id": "4b511462-501e-0024-584b-09bb00000000",
->>>>>>> 8d420312
         "x-ms-version": "2019-12-12"
       },
       "ResponseBody": "\uFEFF\u003C?xml version=\u00221.0\u0022 encoding=\u0022utf-8\u0022?\u003E\u003CEnumerationResults ServiceEndpoint=\u0022https://seanmcccanary.blob.core.windows.net/\u0022 ContainerName=\u0022test-container-13520404-da26-4877-31d9-f6a7f3896014\u0022\u003E\u003CBlobs\u003E\u003CBlob\u003E\u003CName\u003E    \u003C/Name\u003E\u003CProperties\u003E\u003CCreation-Time\u003EFri, 03 Apr 2020 00:01:47 GMT\u003C/Creation-Time\u003E\u003CLast-Modified\u003EFri, 03 Apr 2020 00:01:47 GMT\u003C/Last-Modified\u003E\u003CEtag\u003E0x8D7D76233B7E44C\u003C/Etag\u003E\u003CContent-Length\u003E4\u003C/Content-Length\u003E\u003CContent-Type\u003Eapplication/octet-stream\u003C/Content-Type\u003E\u003CContent-Encoding /\u003E\u003CContent-Language /\u003E\u003CContent-CRC64 /\u003E\u003CContent-MD5\u003EjXd/OF09/siBXSD3SWAm3A==\u003C/Content-MD5\u003E\u003CCache-Control /\u003E\u003CContent-Disposition /\u003E\u003CBlobType\u003EBlockBlob\u003C/BlobType\u003E\u003CAccessTier\u003EHot\u003C/AccessTier\u003E\u003CAccessTierInferred\u003Etrue\u003C/AccessTierInferred\u003E\u003CLeaseStatus\u003Eunlocked\u003C/LeaseStatus\u003E\u003CLeaseState\u003Eavailable\u003C/LeaseState\u003E\u003CServerEncrypted\u003Etrue\u003C/ServerEncrypted\u003E\u003C/Properties\u003E\u003C/Blob\u003E\u003C/Blobs\u003E\u003CNextMarker /\u003E\u003C/EnumerationResults\u003E"
@@ -417,11 +385,7 @@
           "Microsoft-HTTPAPI/2.0"
         ],
         "x-ms-client-request-id": "6ff41d11-0781-dc2d-3ce4-d9fb0b53dc69",
-<<<<<<< HEAD
-        "x-ms-request-id": "0faf8e6f-d01e-0015-3d33-f38588000000",
-=======
         "x-ms-request-id": "4b511474-501e-0024-654b-09bb00000000",
->>>>>>> 8d420312
         "x-ms-version": "2019-12-12"
       },
       "ResponseBody": []
