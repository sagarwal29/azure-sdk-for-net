{
  "Entries": [
    {
      "RequestUri": "https://seanmcccanary.blob.core.windows.net/test-container-fa37b194-7db2-8811-5df6-907f10c7eccc?restype=container",
      "RequestMethod": "PUT",
      "RequestHeaders": {
        "Authorization": "Sanitized",
        "traceparent": "00-389a2ce821d7d64994252f8708bad949-8d33d31efd97d34d-00",
        "User-Agent": [
          "azsdk-net-Storage.Blobs/12.5.0-dev.20200402.1",
          "(.NET Core 4.6.28325.01; Microsoft Windows 10.0.18362 )"
        ],
        "x-ms-client-request-id": "9656e676-5bbf-b59d-b35b-87f5d8d03cc3",
        "x-ms-date": "Fri, 03 Apr 2020 00:01:30 GMT",
        "x-ms-return-client-request-id": "true",
        "x-ms-version": "2019-12-12"
      },
      "RequestBody": null,
      "StatusCode": 201,
      "ResponseHeaders": {
        "Content-Length": "0",
        "Date": "Fri, 03 Apr 2020 00:01:29 GMT",
        "ETag": "\u00220x8D7D762299E22ED\u0022",
        "Last-Modified": "Fri, 03 Apr 2020 00:01:30 GMT",
        "Server": [
          "Windows-Azure-Blob/1.0",
          "Microsoft-HTTPAPI/2.0"
        ],
        "x-ms-client-request-id": "9656e676-5bbf-b59d-b35b-87f5d8d03cc3",
<<<<<<< HEAD
        "x-ms-request-id": "db366ee9-d01e-0015-1ad7-af8588000000",
=======
        "x-ms-request-id": "0f01239a-901e-003b-6e4b-090804000000",
>>>>>>> 8d420312
        "x-ms-version": "2019-12-12"
      },
      "ResponseBody": []
    }
  ],
  "Variables": {
    "RandomSeed": "1888792070",
    "Storage_TestConfigDefault": "ProductionTenant\nseanmcccanary\nU2FuaXRpemVk\nhttps://seanmcccanary.blob.core.windows.net\nhttps://seanmcccanary.file.core.windows.net\nhttps://seanmcccanary.queue.core.windows.net\nhttps://seanmcccanary.table.core.windows.net\n\n\n\n\nhttps://seanmcccanary-secondary.blob.core.windows.net\nhttps://seanmcccanary-secondary.file.core.windows.net\nhttps://seanmcccanary-secondary.queue.core.windows.net\nhttps://seanmcccanary-secondary.table.core.windows.net\n\nSanitized\n\n\nCloud\nBlobEndpoint=https://seanmcccanary.blob.core.windows.net/;QueueEndpoint=https://seanmcccanary.queue.core.windows.net/;FileEndpoint=https://seanmcccanary.file.core.windows.net/;BlobSecondaryEndpoint=https://seanmcccanary-secondary.blob.core.windows.net/;QueueSecondaryEndpoint=https://seanmcccanary-secondary.queue.core.windows.net/;FileSecondaryEndpoint=https://seanmcccanary-secondary.file.core.windows.net/;AccountName=seanmcccanary;AccountKey=Sanitized\nseanscope1"
  }
}<|MERGE_RESOLUTION|>--- conflicted
+++ resolved
@@ -27,11 +27,7 @@
           "Microsoft-HTTPAPI/2.0"
         ],
         "x-ms-client-request-id": "9656e676-5bbf-b59d-b35b-87f5d8d03cc3",
-<<<<<<< HEAD
-        "x-ms-request-id": "db366ee9-d01e-0015-1ad7-af8588000000",
-=======
         "x-ms-request-id": "0f01239a-901e-003b-6e4b-090804000000",
->>>>>>> 8d420312
         "x-ms-version": "2019-12-12"
       },
       "ResponseBody": []
