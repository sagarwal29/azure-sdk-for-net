--- conflicted
+++ resolved
@@ -28,11 +28,7 @@
           "Microsoft-HTTPAPI/2.0"
         ],
         "x-ms-client-request-id": "ac49cb75-f69a-502f-1230-b2f4ef619d2f",
-<<<<<<< HEAD
-        "x-ms-request-id": "e9ade024-801e-0045-5147-099843000000",
-=======
         "x-ms-request-id": "25d1cccc-c01e-005f-2a46-9813ea000000",
->>>>>>> 365f255a
         "x-ms-version": "2020-02-10"
       },
       "ResponseBody": []
@@ -136,11 +132,7 @@
           "Microsoft-HTTPAPI/2.0"
         ],
         "x-ms-client-request-id": "2392789b-8e98-7041-c93a-8029d38f7d8b",
-<<<<<<< HEAD
-        "x-ms-request-id": "e9ade03e-801e-0045-6847-099843000000",
-=======
         "x-ms-request-id": "25d1cd2e-c01e-005f-7c46-9813ea000000",
->>>>>>> 365f255a
         "x-ms-version": "2020-02-10"
       },
       "ResponseBody": []
