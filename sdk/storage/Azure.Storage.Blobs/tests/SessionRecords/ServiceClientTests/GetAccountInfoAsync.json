--- conflicted
+++ resolved
@@ -27,13 +27,8 @@
         "x-ms-account-kind": "StorageV2",
         "x-ms-client-request-id": "590a1325-285b-e29a-16ec-a4488596979f",
         "x-ms-is-hns-enabled": "false",
-<<<<<<< HEAD
-        "x-ms-request-id": "c0f38128-a01e-0020-4033-f3e99c000000",
-        "x-ms-sku-name": "Standard_LRS",
-=======
         "x-ms-request-id": "51f53efb-b01e-004e-4b4c-096328000000",
         "x-ms-sku-name": "Standard_GRS",
->>>>>>> 8d420312
         "x-ms-version": "2019-12-12"
       },
       "ResponseBody": []
