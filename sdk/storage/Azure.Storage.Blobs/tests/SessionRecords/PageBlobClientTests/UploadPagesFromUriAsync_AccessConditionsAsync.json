{
  "Entries": [
    {
      "RequestUri": "https://seanmcccanary.blob.core.windows.net/test-container-d90d494a-a44a-b8bb-3e15-74442fba00dd?restype=container",
      "RequestMethod": "PUT",
      "RequestHeaders": {
        "Authorization": "Sanitized",
        "traceparent": "00-babb9e58d0b2bc4e86428564e4535a55-e21e26df188ea348-00",
        "User-Agent": [
          "azsdk-net-Storage.Blobs/12.5.0-dev.20200402.1",
          "(.NET Core 4.6.28325.01; Microsoft Windows 10.0.18362 )"
        ],
        "x-ms-blob-public-access": "container",
        "x-ms-client-request-id": "40bbdcc9-2534-45cf-80ec-5f3b49c16228",
        "x-ms-date": "Fri, 03 Apr 2020 00:09:17 GMT",
        "x-ms-return-client-request-id": "true",
        "x-ms-version": "2019-12-12"
      },
      "RequestBody": null,
      "StatusCode": 201,
      "ResponseHeaders": {
        "Content-Length": "0",
        "Date": "Fri, 03 Apr 2020 00:09:16 GMT",
        "ETag": "\u00220x8D7D76340166B13\u0022",
        "Last-Modified": "Fri, 03 Apr 2020 00:09:17 GMT",
        "Server": [
          "Windows-Azure-Blob/1.0",
          "Microsoft-HTTPAPI/2.0"
        ],
        "x-ms-client-request-id": "40bbdcc9-2534-45cf-80ec-5f3b49c16228",
<<<<<<< HEAD
        "x-ms-request-id": "b2d4573c-501e-0034-7334-f3a1f3000000",
=======
        "x-ms-request-id": "d0743b93-401e-004a-364c-09ee2f000000",
>>>>>>> 8d420312
        "x-ms-version": "2019-12-12"
      },
      "ResponseBody": []
    },
    {
      "RequestUri": "https://seanmcccanary.blob.core.windows.net/test-container-d90d494a-a44a-b8bb-3e15-74442fba00dd?restype=container\u0026comp=acl",
      "RequestMethod": "PUT",
      "RequestHeaders": {
        "Authorization": "Sanitized",
        "Content-Length": "21",
        "Content-Type": "application/xml",
        "traceparent": "00-ed7810332448f84ba0cc8f955f964aae-45b02cfcbd59b444-00",
        "User-Agent": [
          "azsdk-net-Storage.Blobs/12.5.0-dev.20200402.1",
          "(.NET Core 4.6.28325.01; Microsoft Windows 10.0.18362 )"
        ],
        "x-ms-blob-public-access": "container",
        "x-ms-client-request-id": "527b13c9-c0ff-4ca8-866a-86943911053a",
        "x-ms-date": "Fri, 03 Apr 2020 00:09:18 GMT",
        "x-ms-return-client-request-id": "true",
        "x-ms-version": "2019-12-12"
      },
      "RequestBody": "\u003CSignedIdentifiers /\u003E",
      "StatusCode": 200,
      "ResponseHeaders": {
        "Content-Length": "0",
        "Date": "Fri, 03 Apr 2020 00:09:16 GMT",
        "ETag": "\u00220x8D7D7634023AA22\u0022",
        "Last-Modified": "Fri, 03 Apr 2020 00:09:17 GMT",
        "Server": [
          "Windows-Azure-Blob/1.0",
          "Microsoft-HTTPAPI/2.0"
        ],
        "x-ms-client-request-id": "527b13c9-c0ff-4ca8-866a-86943911053a",
<<<<<<< HEAD
        "x-ms-request-id": "b2d45749-501e-0034-7e34-f3a1f3000000",
=======
        "x-ms-request-id": "d0743baf-401e-004a-4e4c-09ee2f000000",
>>>>>>> 8d420312
        "x-ms-version": "2019-12-12"
      },
      "ResponseBody": []
    },
    {
      "RequestUri": "https://seanmcccanary.blob.core.windows.net/test-container-d90d494a-a44a-b8bb-3e15-74442fba00dd/test-blob-e60eae0f-8e6c-6920-d46f-6dfd1c128cdf",
      "RequestMethod": "PUT",
      "RequestHeaders": {
        "Authorization": "Sanitized",
        "Content-Length": "0",
        "traceparent": "00-8b4bf5d8e2fde949956b3b56ef571e8c-63f76b87d00e4540-00",
        "User-Agent": [
          "azsdk-net-Storage.Blobs/12.5.0-dev.20200402.1",
          "(.NET Core 4.6.28325.01; Microsoft Windows 10.0.18362 )"
        ],
        "x-ms-blob-content-length": "1024",
        "x-ms-blob-type": "PageBlob",
        "x-ms-client-request-id": "ab876143-d9c9-7fcf-899a-f476474e3985",
        "x-ms-date": "Fri, 03 Apr 2020 00:09:18 GMT",
        "x-ms-return-client-request-id": "true",
        "x-ms-version": "2019-12-12"
      },
      "RequestBody": null,
      "StatusCode": 201,
      "ResponseHeaders": {
        "Content-Length": "0",
        "Date": "Fri, 03 Apr 2020 00:09:16 GMT",
        "ETag": "\u00220x8D7D763403129B8\u0022",
        "Last-Modified": "Fri, 03 Apr 2020 00:09:17 GMT",
        "Server": [
          "Windows-Azure-Blob/1.0",
          "Microsoft-HTTPAPI/2.0"
        ],
        "x-ms-client-request-id": "ab876143-d9c9-7fcf-899a-f476474e3985",
        "x-ms-request-id": "d0743bdb-401e-004a-754c-09ee2f000000",
        "x-ms-request-server-encrypted": "true",
        "x-ms-version": "2019-12-12"
      },
      "ResponseBody": []
    },
    {
      "RequestUri": "https://seanmcccanary.blob.core.windows.net/test-container-d90d494a-a44a-b8bb-3e15-74442fba00dd/test-blob-e60eae0f-8e6c-6920-d46f-6dfd1c128cdf?comp=page",
      "RequestMethod": "PUT",
      "RequestHeaders": {
        "Authorization": "Sanitized",
        "Content-Length": "1024",
        "traceparent": "00-2bccd3d30265d244adc56caccc3ad704-d9977a4f1848894e-00",
        "User-Agent": [
          "azsdk-net-Storage.Blobs/12.5.0-dev.20200402.1",
          "(.NET Core 4.6.28325.01; Microsoft Windows 10.0.18362 )"
        ],
        "x-ms-client-request-id": "bab91f59-e18b-7015-c192-dd4269367e4f",
        "x-ms-date": "Fri, 03 Apr 2020 00:09:18 GMT",
        "x-ms-page-write": "update",
        "x-ms-range": "bytes=0-1023",
        "x-ms-return-client-request-id": "true",
        "x-ms-version": "2019-12-12"
      },
      "RequestBody": "OrCXqiWzKnkkCUN1SCF55t43cTVGDyjIV6MQy8kjd\u002Bu5onQbA2MCFekCLvV8MgRl8aC2Ap/P9CqIzlOCo1\u002BvAJJXvKatXuN7NVtMQ\u002BEySySfq9oobXRL6a5JkzQPgHKJUi1jJHVduJK9Os1EgrBJVYIu4veFh5MdDNP4Y8uua7TowvG0zyavQfNHazKnB2b9AD2x4Z17BMqZRRiiZVTHDs4YW8C\u002BlIVbf6EEPhtgdgRs\u002BmON/YoXbb0mGooODNuff11kjqumP2u4VWL8dsavOM8TNmvwOhFEAe4Cl3n7TXLFZb6\u002B/OdYxrv31acoG/b3d\u002BK6\u002BtZwrkVLH429pKfyvAjvNxEH8DzounCv\u002BWRqHOX3CiCXQFOcVLd5c9xZmyEUBRifOOPl74al0j9mwLTg4QOnxpmGWnu0U\u002BJajn1fjh9Om/NMyuMCEhuZ8W4UNZQCmJHZsdSIjauc6uQBimEJRkMfGCXAlBYfpbR97WgNoB1OV/XrhdxLxQ5Ir\u002BD\u002BAIe6kKoq9R1vQQR7ugsfC6BCj0rHszJrHcFn1FIWeOQ2IKUtw1y94qv/3xbxcMvRK7ptBiCVN01UT3PpwyHLWMkgRZlm8kdDhayfx9Mceqz1laiYqXLDoOhY2XTp0x\u002BKNIdM0CsxajhyKoFz9W95N9TG8y14M69XXKSwDhnTWbGNFZJM0KmAxCtvJX7wT6t43qGfIt/xEQHY9HSHgVwfn9DP5t/cLGcrRS8CCA0wZgz5Ny93NDbRmwSRdNs1\u002BULOUIatIGnLm7I6dNyw7wj0p45njkksp2qa/kvbS7eL9UzsM7iHg0WjLZt9Pb9ZIaz7nc1Nzmv5oagbEyIe71D6rn6Qw7xQbCRIw2Ctr2mrQN2e4K7qPifh85EQa28jhT5Lgo9AyV3vqzCoBAoKTPI\u002BcNNEfw6iD29Xr88qQAG0JT4hYizaanZ/rjV9Qjoc1qef0fuc3wYvqXMg6RqOxWov89/M6enFZAZcxNDZJM01Otkoi24GGEU48rm5uoBc8enKTk5aUO292mz0QBo1VoSl6q5AZTr7KNuZk/YwC6qF/9PmDtV\u002B2urra7ECEdcrApw0E8/SG4uvziVywL32jM7Cb0FHTkevJg/EVfqI\u002BRcDbpBa/Pfas\u002BNHN0CvCxot9d7iP6KW47RVhey/DsaRJtQOb1IsnI/W6LtdABcG/xv1ll8bprp1bYrcBXcKGqQctRBroZzHAFlODFfmOOOcToXRyXdmdYAamAHHT5YYy80WQEoGm11\u002BLpUGzJpijzSnP7bxOVEttUCQUQmaALHCNkCKz/eYlrMoU5vhYKjmtwnNIA/gJ5J76YsKdUpU4y7kRJZZ2L88DqkDyOW1S1WXqpn/zd\u002Bh4g==",
      "StatusCode": 201,
      "ResponseHeaders": {
        "Content-Length": "0",
        "Content-MD5": "FRxU4CwbkB6gAxe79l4v\u002Bg==",
        "Date": "Fri, 03 Apr 2020 00:09:16 GMT",
        "ETag": "\u00220x8D7D763403F0EF5\u0022",
        "Last-Modified": "Fri, 03 Apr 2020 00:09:17 GMT",
        "Server": [
          "Windows-Azure-Blob/1.0",
          "Microsoft-HTTPAPI/2.0"
        ],
        "x-ms-blob-sequence-number": "0",
        "x-ms-client-request-id": "bab91f59-e18b-7015-c192-dd4269367e4f",
        "x-ms-request-id": "d0743bf5-401e-004a-0a4c-09ee2f000000",
        "x-ms-request-server-encrypted": "true",
        "x-ms-version": "2019-12-12"
      },
      "ResponseBody": []
    },
    {
      "RequestUri": "https://seanmcccanary.blob.core.windows.net/test-container-d90d494a-a44a-b8bb-3e15-74442fba00dd/test-blob-f6aeedfc-d99f-0881-5cd6-a98190986334",
      "RequestMethod": "PUT",
      "RequestHeaders": {
        "Authorization": "Sanitized",
        "Content-Length": "0",
        "traceparent": "00-faec772b43637a43b433817cacb1353a-a36d0fab0668c34d-00",
        "User-Agent": [
          "azsdk-net-Storage.Blobs/12.5.0-dev.20200402.1",
          "(.NET Core 4.6.28325.01; Microsoft Windows 10.0.18362 )"
        ],
        "x-ms-blob-content-length": "1024",
        "x-ms-blob-type": "PageBlob",
        "x-ms-client-request-id": "2e3af9c9-c1a5-7fdf-9db1-5eb53793e028",
        "x-ms-date": "Fri, 03 Apr 2020 00:09:18 GMT",
        "x-ms-return-client-request-id": "true",
        "x-ms-version": "2019-12-12"
      },
      "RequestBody": null,
      "StatusCode": 201,
      "ResponseHeaders": {
        "Content-Length": "0",
        "Date": "Fri, 03 Apr 2020 00:09:16 GMT",
        "ETag": "\u00220x8D7D763404C7EE5\u0022",
        "Last-Modified": "Fri, 03 Apr 2020 00:09:17 GMT",
        "Server": [
          "Windows-Azure-Blob/1.0",
          "Microsoft-HTTPAPI/2.0"
        ],
        "x-ms-client-request-id": "2e3af9c9-c1a5-7fdf-9db1-5eb53793e028",
        "x-ms-request-id": "d0743c29-401e-004a-344c-09ee2f000000",
        "x-ms-request-server-encrypted": "true",
        "x-ms-version": "2019-12-12"
      },
      "ResponseBody": []
    },
    {
      "RequestUri": "https://seanmcccanary.blob.core.windows.net/test-container-d90d494a-a44a-b8bb-3e15-74442fba00dd/test-blob-f6aeedfc-d99f-0881-5cd6-a98190986334?comp=page",
      "RequestMethod": "PUT",
      "RequestHeaders": {
        "Authorization": "Sanitized",
        "Content-Length": "0",
        "traceparent": "00-948169908f8ab64aa8ffd78e7d988e3a-97bd9178842f6d49-00",
        "User-Agent": [
          "azsdk-net-Storage.Blobs/12.5.0-dev.20200402.1",
          "(.NET Core 4.6.28325.01; Microsoft Windows 10.0.18362 )"
        ],
        "x-ms-client-request-id": "97b8de8e-345d-1f8e-959c-8ae220440411",
        "x-ms-copy-source": "https://seanmcccanary.blob.core.windows.net/test-container-d90d494a-a44a-b8bb-3e15-74442fba00dd/test-blob-e60eae0f-8e6c-6920-d46f-6dfd1c128cdf",
        "x-ms-date": "Fri, 03 Apr 2020 00:09:18 GMT",
        "x-ms-page-write": "update",
        "x-ms-range": "bytes=0-1023",
        "x-ms-return-client-request-id": "true",
        "x-ms-source-range": "bytes=0-1023",
        "x-ms-version": "2019-12-12"
      },
      "RequestBody": null,
      "StatusCode": 201,
      "ResponseHeaders": {
        "Content-Length": "0",
        "Content-MD5": "FRxU4CwbkB6gAxe79l4v\u002Bg==",
        "Date": "Fri, 03 Apr 2020 00:09:17 GMT",
        "ETag": "\u00220x8D7D763405E5C77\u0022",
        "Last-Modified": "Fri, 03 Apr 2020 00:09:17 GMT",
        "Server": [
          "Windows-Azure-Blob/1.0",
          "Microsoft-HTTPAPI/2.0"
        ],
        "x-ms-blob-sequence-number": "0",
        "x-ms-client-request-id": "97b8de8e-345d-1f8e-959c-8ae220440411",
        "x-ms-request-id": "d0743c4e-401e-004a-534c-09ee2f000000",
        "x-ms-request-server-encrypted": "true",
        "x-ms-version": "2019-12-12"
      },
      "ResponseBody": []
    },
    {
      "RequestUri": "https://seanmcccanary.blob.core.windows.net/test-container-d90d494a-a44a-b8bb-3e15-74442fba00dd?restype=container",
      "RequestMethod": "DELETE",
      "RequestHeaders": {
        "Authorization": "Sanitized",
        "traceparent": "00-96853fec2833b545aa16c12a6da6d810-5f861245bee67b40-00",
        "User-Agent": [
          "azsdk-net-Storage.Blobs/12.5.0-dev.20200402.1",
          "(.NET Core 4.6.28325.01; Microsoft Windows 10.0.18362 )"
        ],
        "x-ms-client-request-id": "5826c507-49da-fbcb-1940-5f7dcbd75dae",
        "x-ms-date": "Fri, 03 Apr 2020 00:09:18 GMT",
        "x-ms-return-client-request-id": "true",
        "x-ms-version": "2019-12-12"
      },
      "RequestBody": null,
      "StatusCode": 202,
      "ResponseHeaders": {
        "Content-Length": "0",
        "Date": "Fri, 03 Apr 2020 00:09:17 GMT",
        "Server": [
          "Windows-Azure-Blob/1.0",
          "Microsoft-HTTPAPI/2.0"
        ],
        "x-ms-client-request-id": "5826c507-49da-fbcb-1940-5f7dcbd75dae",
<<<<<<< HEAD
        "x-ms-request-id": "b2d45782-501e-0034-3434-f3a1f3000000",
=======
        "x-ms-request-id": "d0743c7b-401e-004a-7a4c-09ee2f000000",
>>>>>>> 8d420312
        "x-ms-version": "2019-12-12"
      },
      "ResponseBody": []
    },
    {
      "RequestUri": "https://seanmcccanary.blob.core.windows.net/test-container-0cf73f6d-f43c-3c36-2d45-57a0f85baf10?restype=container",
      "RequestMethod": "PUT",
      "RequestHeaders": {
        "Authorization": "Sanitized",
        "traceparent": "00-59231517b1fa534db175f1db4d205b2f-9a50254e271e794f-00",
        "User-Agent": [
          "azsdk-net-Storage.Blobs/12.5.0-dev.20200402.1",
          "(.NET Core 4.6.28325.01; Microsoft Windows 10.0.18362 )"
        ],
        "x-ms-blob-public-access": "container",
        "x-ms-client-request-id": "30c58c60-138d-131a-8fea-2a95f12a02bd",
        "x-ms-date": "Fri, 03 Apr 2020 00:09:18 GMT",
        "x-ms-return-client-request-id": "true",
        "x-ms-version": "2019-12-12"
      },
      "RequestBody": null,
      "StatusCode": 201,
      "ResponseHeaders": {
        "Content-Length": "0",
        "Date": "Fri, 03 Apr 2020 00:09:17 GMT",
        "ETag": "\u00220x8D7D763409F2BCF\u0022",
        "Last-Modified": "Fri, 03 Apr 2020 00:09:18 GMT",
        "Server": [
          "Windows-Azure-Blob/1.0",
          "Microsoft-HTTPAPI/2.0"
        ],
        "x-ms-client-request-id": "30c58c60-138d-131a-8fea-2a95f12a02bd",
<<<<<<< HEAD
        "x-ms-request-id": "8de90019-a01e-0042-0d34-f32bbb000000",
=======
        "x-ms-request-id": "bcacb559-501e-001b-394c-0973a3000000",
>>>>>>> 8d420312
        "x-ms-version": "2019-12-12"
      },
      "ResponseBody": []
    },
    {
      "RequestUri": "https://seanmcccanary.blob.core.windows.net/test-container-0cf73f6d-f43c-3c36-2d45-57a0f85baf10?restype=container\u0026comp=acl",
      "RequestMethod": "PUT",
      "RequestHeaders": {
        "Authorization": "Sanitized",
        "Content-Length": "21",
        "Content-Type": "application/xml",
        "traceparent": "00-c6b5f28d47fe1e469d0b4d0bb051c4a3-834fc638cfd78342-00",
        "User-Agent": [
          "azsdk-net-Storage.Blobs/12.5.0-dev.20200402.1",
          "(.NET Core 4.6.28325.01; Microsoft Windows 10.0.18362 )"
        ],
        "x-ms-blob-public-access": "container",
        "x-ms-client-request-id": "6c40ef9d-7f96-6782-19c8-cb3381a1295b",
        "x-ms-date": "Fri, 03 Apr 2020 00:09:19 GMT",
        "x-ms-return-client-request-id": "true",
        "x-ms-version": "2019-12-12"
      },
      "RequestBody": "\u003CSignedIdentifiers /\u003E",
      "StatusCode": 200,
      "ResponseHeaders": {
        "Content-Length": "0",
        "Date": "Fri, 03 Apr 2020 00:09:18 GMT",
        "ETag": "\u00220x8D7D76340ACA224\u0022",
        "Last-Modified": "Fri, 03 Apr 2020 00:09:18 GMT",
        "Server": [
          "Windows-Azure-Blob/1.0",
          "Microsoft-HTTPAPI/2.0"
        ],
        "x-ms-client-request-id": "6c40ef9d-7f96-6782-19c8-cb3381a1295b",
<<<<<<< HEAD
        "x-ms-request-id": "8de9001f-a01e-0042-1134-f32bbb000000",
=======
        "x-ms-request-id": "bcacb57a-501e-001b-534c-0973a3000000",
>>>>>>> 8d420312
        "x-ms-version": "2019-12-12"
      },
      "ResponseBody": []
    },
    {
      "RequestUri": "https://seanmcccanary.blob.core.windows.net/test-container-0cf73f6d-f43c-3c36-2d45-57a0f85baf10/test-blob-c2651e4a-2cbc-b0e7-e7c8-b2bcdde98b85",
      "RequestMethod": "PUT",
      "RequestHeaders": {
        "Authorization": "Sanitized",
        "Content-Length": "0",
        "traceparent": "00-f920cbba724e8145a6845e6e9b77fc16-8878f3c69450a641-00",
        "User-Agent": [
          "azsdk-net-Storage.Blobs/12.5.0-dev.20200402.1",
          "(.NET Core 4.6.28325.01; Microsoft Windows 10.0.18362 )"
        ],
        "x-ms-blob-content-length": "1024",
        "x-ms-blob-type": "PageBlob",
        "x-ms-client-request-id": "966b2d0f-344a-0c91-2dee-239752460675",
        "x-ms-date": "Fri, 03 Apr 2020 00:09:19 GMT",
        "x-ms-return-client-request-id": "true",
        "x-ms-version": "2019-12-12"
      },
      "RequestBody": null,
      "StatusCode": 201,
      "ResponseHeaders": {
        "Content-Length": "0",
        "Date": "Fri, 03 Apr 2020 00:09:18 GMT",
        "ETag": "\u00220x8D7D76340B9AC7D\u0022",
        "Last-Modified": "Fri, 03 Apr 2020 00:09:18 GMT",
        "Server": [
          "Windows-Azure-Blob/1.0",
          "Microsoft-HTTPAPI/2.0"
        ],
        "x-ms-client-request-id": "966b2d0f-344a-0c91-2dee-239752460675",
        "x-ms-request-id": "bcacb594-501e-001b-694c-0973a3000000",
        "x-ms-request-server-encrypted": "true",
        "x-ms-version": "2019-12-12"
      },
      "ResponseBody": []
    },
    {
      "RequestUri": "https://seanmcccanary.blob.core.windows.net/test-container-0cf73f6d-f43c-3c36-2d45-57a0f85baf10/test-blob-c2651e4a-2cbc-b0e7-e7c8-b2bcdde98b85?comp=page",
      "RequestMethod": "PUT",
      "RequestHeaders": {
        "Authorization": "Sanitized",
        "Content-Length": "1024",
        "traceparent": "00-98120d9e14aaf54f8d2cf2cb47134ca1-474ad3292fb69042-00",
        "User-Agent": [
          "azsdk-net-Storage.Blobs/12.5.0-dev.20200402.1",
          "(.NET Core 4.6.28325.01; Microsoft Windows 10.0.18362 )"
        ],
        "x-ms-client-request-id": "afade1dc-f57d-ae3b-1272-8c22f9033108",
        "x-ms-date": "Fri, 03 Apr 2020 00:09:19 GMT",
        "x-ms-page-write": "update",
        "x-ms-range": "bytes=0-1023",
        "x-ms-return-client-request-id": "true",
        "x-ms-version": "2019-12-12"
      },
      "RequestBody": "DN6QpDERa137Ayexje27eqEw\u002BAHqlicSzJl9MzZdQGezKiF5g6TIi4PicJJX0dosDVCRUKkncXa3ftiYkzcnnsPA/mPMQfb9aGx9ByWUuvq/UCbly\u002B\u002B9i7mqwQXLMPdLu9LPl9N3YMtZk\u002Bg8qWlQI8Pd2EMRQdLUAnKpIYDxMTh0MUxSxSInSPBbjDcGgOFPWp5B7le0OnoA\u002BpVhzT9KaGGvyHgd/V6hto9StbSazYGQWsbir0Pgv/bRUsqNxnuwECPVV7hpMlxAoDfHYYXFZS0T0HJ4aLgdzgiBS6uTE/AUoqSRxHbJJyhqoQ8MGV1xC\u002BydevUIN6drt4iv5\u002BaxrIxGs7/gNKC2SqlKDsepEbWrEEC\u002B9Zn6DGr8JgzuGT9BufWCxWaekNdL5zBMvSngwabSBNem8rbzS6ZU5A6UyDBqCFXRJktPDH9pcg5prk5BG2RmGxVnm8Y\u002Bjnm/SazItx7/4bTTDppagvdYPH\u002Boip1YE8iqLa0aAmyOk5jSkMPToLvwacyZbg3JC5gdD15HlgPcZzXkHopx5N9HRHsCiPI0hJzEtyHQvqW74SEU/fMOR/2U9SmN7oIxf4TtUimRxoOl6YrCg97iDKmQKT1oXOfrOf19bpLJppUZkzid4mx8KRqebxNpS8Qfsul//cVFyCKcAhgrFFjx3EP0qO\u002BlRCk9FP8iyu3Tgu45XbyoSajP1MoWAOBTUBTCrZLQdKLUem2/QunGIv41yIAp8racSJKaJNQlj0RJ6cPqYBxaAw1LZeNO6Qa/CbHL4ThfKl5eJWUANVDOruspdlkl28Lh2sVz3o3STV\u002BM2xoiWq0L6b9ljDq3Ws29fLb4JXKsmS7v6QZy7EvRi9gGc1o1rFM9HYyawE6HKoD3tWHW2ifs30HrM3Gnmf1zlABhseZzh9BiugjmEtngZ7\u002BGezbq\u002BrCxGZQZSXjilYSPJytNJXiZhC6Qcx8fBs1nC8uxIR3GiZlQsJhSWT1XgCWEV\u002BqukkFG7fcIWYeQkhPGsj6tMHRmyJ2S/XXgRyrwOPP6mq/iuXmJajQmvi8Svx6Ei6f/qk\u002BwHY5MG5TMZqbMGCCTlvdk5PnFI8ZAPwptfz5XW7uD8I6kSn0glZ3kvQSOWqUPfignIKeuOoaJb92E3ptWdQvqSCeS70x6Q05b4GbBsuVkXgEVLzoU1bUHG9qfnLYBjkf5oxF\u002BfI7crd1YUlofx734H4CaQEXQ1XJxi9Ry2qeXWVIfyA7T5uJyOYJdvINb51Mcp3w2Z04CKM6fDPG6atI1wPgIAP6uJDmdJwbCchnvFaOAVTMqYfIEHJ9ANNnwuM\u002BwJ/uKU\u002BZUboJCmD9HP7a0r/ZNORWfC18FA\u002BNfbvBfrW43Eg==",
      "StatusCode": 201,
      "ResponseHeaders": {
        "Content-Length": "0",
        "Content-MD5": "5r7iFh/oHKZUJzCsad4Ehg==",
        "Date": "Fri, 03 Apr 2020 00:09:18 GMT",
        "ETag": "\u00220x8D7D76340C6CE47\u0022",
        "Last-Modified": "Fri, 03 Apr 2020 00:09:18 GMT",
        "Server": [
          "Windows-Azure-Blob/1.0",
          "Microsoft-HTTPAPI/2.0"
        ],
        "x-ms-blob-sequence-number": "0",
        "x-ms-client-request-id": "afade1dc-f57d-ae3b-1272-8c22f9033108",
        "x-ms-request-id": "bcacb5af-501e-001b-804c-0973a3000000",
        "x-ms-request-server-encrypted": "true",
        "x-ms-version": "2019-12-12"
      },
      "ResponseBody": []
    },
    {
      "RequestUri": "https://seanmcccanary.blob.core.windows.net/test-container-0cf73f6d-f43c-3c36-2d45-57a0f85baf10/test-blob-271d7ffc-e166-91e1-2c3d-1369c2d7d646",
      "RequestMethod": "PUT",
      "RequestHeaders": {
        "Authorization": "Sanitized",
        "Content-Length": "0",
        "traceparent": "00-20f238170483824492a847d1da3a87bf-4f6a37100b79c247-00",
        "User-Agent": [
          "azsdk-net-Storage.Blobs/12.5.0-dev.20200402.1",
          "(.NET Core 4.6.28325.01; Microsoft Windows 10.0.18362 )"
        ],
        "x-ms-blob-content-length": "1024",
        "x-ms-blob-type": "PageBlob",
        "x-ms-client-request-id": "b6bd69ae-f6c9-fb9e-ff1c-833fe1d1ec3a",
        "x-ms-date": "Fri, 03 Apr 2020 00:09:19 GMT",
        "x-ms-return-client-request-id": "true",
        "x-ms-version": "2019-12-12"
      },
      "RequestBody": null,
      "StatusCode": 201,
      "ResponseHeaders": {
        "Content-Length": "0",
        "Date": "Fri, 03 Apr 2020 00:09:18 GMT",
        "ETag": "\u00220x8D7D76340D41723\u0022",
        "Last-Modified": "Fri, 03 Apr 2020 00:09:18 GMT",
        "Server": [
          "Windows-Azure-Blob/1.0",
          "Microsoft-HTTPAPI/2.0"
        ],
        "x-ms-client-request-id": "b6bd69ae-f6c9-fb9e-ff1c-833fe1d1ec3a",
        "x-ms-request-id": "bcacb5d0-501e-001b-1b4c-0973a3000000",
        "x-ms-request-server-encrypted": "true",
        "x-ms-version": "2019-12-12"
      },
      "ResponseBody": []
    },
    {
      "RequestUri": "https://seanmcccanary.blob.core.windows.net/test-container-0cf73f6d-f43c-3c36-2d45-57a0f85baf10/test-blob-271d7ffc-e166-91e1-2c3d-1369c2d7d646?comp=page",
      "RequestMethod": "PUT",
      "RequestHeaders": {
        "Authorization": "Sanitized",
        "Content-Length": "0",
        "If-Modified-Since": "Thu, 02 Apr 2020 00:09:17 GMT",
        "traceparent": "00-2099b9cd014f7b4db59d0e9f8b6a3248-8d7fc6c05e8c4849-00",
        "User-Agent": [
          "azsdk-net-Storage.Blobs/12.5.0-dev.20200402.1",
          "(.NET Core 4.6.28325.01; Microsoft Windows 10.0.18362 )"
        ],
        "x-ms-client-request-id": "59bb9408-201a-da7d-80bf-717cd3b80b5e",
        "x-ms-copy-source": "https://seanmcccanary.blob.core.windows.net/test-container-0cf73f6d-f43c-3c36-2d45-57a0f85baf10/test-blob-c2651e4a-2cbc-b0e7-e7c8-b2bcdde98b85",
        "x-ms-date": "Fri, 03 Apr 2020 00:09:19 GMT",
        "x-ms-page-write": "update",
        "x-ms-range": "bytes=0-1023",
        "x-ms-return-client-request-id": "true",
        "x-ms-source-range": "bytes=0-1023",
        "x-ms-version": "2019-12-12"
      },
      "RequestBody": null,
      "StatusCode": 201,
      "ResponseHeaders": {
        "Content-Length": "0",
        "Content-MD5": "5r7iFh/oHKZUJzCsad4Ehg==",
        "Date": "Fri, 03 Apr 2020 00:09:18 GMT",
        "ETag": "\u00220x8D7D76340F204DE\u0022",
        "Last-Modified": "Fri, 03 Apr 2020 00:09:18 GMT",
        "Server": [
          "Windows-Azure-Blob/1.0",
          "Microsoft-HTTPAPI/2.0"
        ],
        "x-ms-blob-sequence-number": "0",
        "x-ms-client-request-id": "59bb9408-201a-da7d-80bf-717cd3b80b5e",
        "x-ms-request-id": "bcacb5f0-501e-001b-364c-0973a3000000",
        "x-ms-request-server-encrypted": "true",
        "x-ms-version": "2019-12-12"
      },
      "ResponseBody": []
    },
    {
      "RequestUri": "https://seanmcccanary.blob.core.windows.net/test-container-0cf73f6d-f43c-3c36-2d45-57a0f85baf10?restype=container",
      "RequestMethod": "DELETE",
      "RequestHeaders": {
        "Authorization": "Sanitized",
        "traceparent": "00-fb6b41f36211ab4593cd150af97b65c0-44e558e6f452a840-00",
        "User-Agent": [
          "azsdk-net-Storage.Blobs/12.5.0-dev.20200402.1",
          "(.NET Core 4.6.28325.01; Microsoft Windows 10.0.18362 )"
        ],
        "x-ms-client-request-id": "4c36367d-9215-7c1f-c777-5a894ff3d2ce",
        "x-ms-date": "Fri, 03 Apr 2020 00:09:19 GMT",
        "x-ms-return-client-request-id": "true",
        "x-ms-version": "2019-12-12"
      },
      "RequestBody": null,
      "StatusCode": 202,
      "ResponseHeaders": {
        "Content-Length": "0",
        "Date": "Fri, 03 Apr 2020 00:09:18 GMT",
        "Server": [
          "Windows-Azure-Blob/1.0",
          "Microsoft-HTTPAPI/2.0"
        ],
        "x-ms-client-request-id": "4c36367d-9215-7c1f-c777-5a894ff3d2ce",
<<<<<<< HEAD
        "x-ms-request-id": "8de90038-a01e-0042-2734-f32bbb000000",
=======
        "x-ms-request-id": "bcacb63f-501e-001b-7d4c-0973a3000000",
>>>>>>> 8d420312
        "x-ms-version": "2019-12-12"
      },
      "ResponseBody": []
    },
    {
      "RequestUri": "https://seanmcccanary.blob.core.windows.net/test-container-2cb79924-f285-afc0-5ecd-5f03f0e4db7b?restype=container",
      "RequestMethod": "PUT",
      "RequestHeaders": {
        "Authorization": "Sanitized",
        "traceparent": "00-65d3926ee768834f82961731c8f6c897-0af5593a6b931d44-00",
        "User-Agent": [
          "azsdk-net-Storage.Blobs/12.5.0-dev.20200402.1",
          "(.NET Core 4.6.28325.01; Microsoft Windows 10.0.18362 )"
        ],
        "x-ms-blob-public-access": "container",
        "x-ms-client-request-id": "65746144-e44e-8a15-7687-ee48321c8be3",
        "x-ms-date": "Fri, 03 Apr 2020 00:09:19 GMT",
        "x-ms-return-client-request-id": "true",
        "x-ms-version": "2019-12-12"
      },
      "RequestBody": null,
      "StatusCode": 201,
      "ResponseHeaders": {
        "Content-Length": "0",
        "Date": "Fri, 03 Apr 2020 00:09:18 GMT",
        "ETag": "\u00220x8D7D76341342F37\u0022",
        "Last-Modified": "Fri, 03 Apr 2020 00:09:19 GMT",
        "Server": [
          "Windows-Azure-Blob/1.0",
          "Microsoft-HTTPAPI/2.0"
        ],
        "x-ms-client-request-id": "65746144-e44e-8a15-7687-ee48321c8be3",
<<<<<<< HEAD
        "x-ms-request-id": "fcb26222-001e-0039-2c34-f36927000000",
=======
        "x-ms-request-id": "4bc60711-401e-0028-344c-092c08000000",
>>>>>>> 8d420312
        "x-ms-version": "2019-12-12"
      },
      "ResponseBody": []
    },
    {
      "RequestUri": "https://seanmcccanary.blob.core.windows.net/test-container-2cb79924-f285-afc0-5ecd-5f03f0e4db7b?restype=container\u0026comp=acl",
      "RequestMethod": "PUT",
      "RequestHeaders": {
        "Authorization": "Sanitized",
        "Content-Length": "21",
        "Content-Type": "application/xml",
        "traceparent": "00-1a5f1b325b5050449ca5b83ba331c1ad-e0098c9aa02aec4a-00",
        "User-Agent": [
          "azsdk-net-Storage.Blobs/12.5.0-dev.20200402.1",
          "(.NET Core 4.6.28325.01; Microsoft Windows 10.0.18362 )"
        ],
        "x-ms-blob-public-access": "container",
        "x-ms-client-request-id": "8fbe5a2f-7670-c92d-c174-26fad0001b80",
        "x-ms-date": "Fri, 03 Apr 2020 00:09:20 GMT",
        "x-ms-return-client-request-id": "true",
        "x-ms-version": "2019-12-12"
      },
      "RequestBody": "\u003CSignedIdentifiers /\u003E",
      "StatusCode": 200,
      "ResponseHeaders": {
        "Content-Length": "0",
        "Date": "Fri, 03 Apr 2020 00:09:18 GMT",
        "ETag": "\u00220x8D7D7634141350D\u0022",
        "Last-Modified": "Fri, 03 Apr 2020 00:09:19 GMT",
        "Server": [
          "Windows-Azure-Blob/1.0",
          "Microsoft-HTTPAPI/2.0"
        ],
        "x-ms-client-request-id": "8fbe5a2f-7670-c92d-c174-26fad0001b80",
<<<<<<< HEAD
        "x-ms-request-id": "fcb26224-001e-0039-2d34-f36927000000",
=======
        "x-ms-request-id": "4bc6072d-401e-0028-4a4c-092c08000000",
>>>>>>> 8d420312
        "x-ms-version": "2019-12-12"
      },
      "ResponseBody": []
    },
    {
      "RequestUri": "https://seanmcccanary.blob.core.windows.net/test-container-2cb79924-f285-afc0-5ecd-5f03f0e4db7b/test-blob-03d5bfb6-8f9e-c1ca-c4b8-56885a1bf9bc",
      "RequestMethod": "PUT",
      "RequestHeaders": {
        "Authorization": "Sanitized",
        "Content-Length": "0",
        "traceparent": "00-7a6a157900b1d643aecc8aeb310e441b-549aa40794d7bd48-00",
        "User-Agent": [
          "azsdk-net-Storage.Blobs/12.5.0-dev.20200402.1",
          "(.NET Core 4.6.28325.01; Microsoft Windows 10.0.18362 )"
        ],
        "x-ms-blob-content-length": "1024",
        "x-ms-blob-type": "PageBlob",
        "x-ms-client-request-id": "00d714a5-13a2-cc26-76e2-a5638df62ca0",
        "x-ms-date": "Fri, 03 Apr 2020 00:09:20 GMT",
        "x-ms-return-client-request-id": "true",
        "x-ms-version": "2019-12-12"
      },
      "RequestBody": null,
      "StatusCode": 201,
      "ResponseHeaders": {
        "Content-Length": "0",
        "Date": "Fri, 03 Apr 2020 00:09:18 GMT",
        "ETag": "\u00220x8D7D763414EB4B3\u0022",
        "Last-Modified": "Fri, 03 Apr 2020 00:09:19 GMT",
        "Server": [
          "Windows-Azure-Blob/1.0",
          "Microsoft-HTTPAPI/2.0"
        ],
        "x-ms-client-request-id": "00d714a5-13a2-cc26-76e2-a5638df62ca0",
        "x-ms-request-id": "4bc6074c-401e-0028-654c-092c08000000",
        "x-ms-request-server-encrypted": "true",
        "x-ms-version": "2019-12-12"
      },
      "ResponseBody": []
    },
    {
      "RequestUri": "https://seanmcccanary.blob.core.windows.net/test-container-2cb79924-f285-afc0-5ecd-5f03f0e4db7b/test-blob-03d5bfb6-8f9e-c1ca-c4b8-56885a1bf9bc?comp=page",
      "RequestMethod": "PUT",
      "RequestHeaders": {
        "Authorization": "Sanitized",
        "Content-Length": "1024",
        "traceparent": "00-359466793a5fdf41b140dc42749f5986-528c26c6b11b874f-00",
        "User-Agent": [
          "azsdk-net-Storage.Blobs/12.5.0-dev.20200402.1",
          "(.NET Core 4.6.28325.01; Microsoft Windows 10.0.18362 )"
        ],
        "x-ms-client-request-id": "45e36245-f944-e71a-01fc-d41def1d9670",
        "x-ms-date": "Fri, 03 Apr 2020 00:09:20 GMT",
        "x-ms-page-write": "update",
        "x-ms-range": "bytes=0-1023",
        "x-ms-return-client-request-id": "true",
        "x-ms-version": "2019-12-12"
      },
      "RequestBody": "2AF6INIkEQ8VDhTmVfR8zNg8GNhd\u002B3IkshC3gA5RlE9MDkgNL47fCkmvemFhRnTN\u002BFoilOdDItyOVm7BbZAAw3nEmUerbp1JXA6ProEQwmuc6oezLwBoCetrftggHp24r7fona0tIYm92DfZs3RbfZMDJIIJTJR5XJBbQO/EKT5w1//KKCW\u002Bb8n99lbIjlV2DwFFHPkarmIibkAc0eCZ\u002Ba/5aNt1kVRuRbW5C1Y9sc475TDufwxEVSicp7rloZ7oZPymziV5AX6s1tdEYaMM5b1y4Oywq3qjtRKz2emaiKMX0KdZluKoweOxQag1APSFj8H8c8CyOLiCAxkSxiiVEk4zLJH8sk7ayR8I/mnSbbQeLkknnRXiZZfu15LJlvu7HC9aAdNiiNxzIqmhqTlPr5Vk85jebXQ4UMf5Dtu8ETMkTOI5eGzhvKVstHtsQbtdnif9ZKJi3a\u002B7IbAMaHoBtxB2fFxXFjcpgzfycbj5yw8LnG\u002Bzvq2RwW8yfla71FMra/1q9sReBYjw0\u002BFqcGv3wVahAMwKTvhj5bvtJZfhba7kxgW6jtVLrJbnw\u002BvLJlEDO7wAGtOGIR0FBxAJceDwDmUyhqllPTKAVlQ1IooMl75p6era4VPbXaXotIfEQTq297SFmaConf6JgMR/UP\u002BS\u002BW9Sn4j1FS0SVygDfYiruxQZfyvVh/4dwUvsUWGPWwylVrsXcqKywOGHckJ3pCB13sSvZtHUvHFxNN49CcTMg/scXSbNlEhyZ79JThS7phwqd3Kc3/Q70ZlJpT3EdbYduu9GW0b5p0l7Pf8Sim5dto7BEpJRL6MH4YyNhO4LrfIILJMldErVMc8oIKL1KUcr7O\u002BvAmIjy4tMP3q6bCNbcI8NCV7aOEFD6\u002BDDKA8BEbhEYpj/W6uP5GAI2TXQG8WszbAS5x/pULSubBaCYKJ7Si3BdgmLXBXkfiT90l4MctAbFltf7imYWxHjUO\u002BUDIS\u002BjI4HD6W7IXGaLmn77H5VovlGZkpHHFsEKRr4pwslT3GgPkXQBGMrX/XqxMDAnG\u002BTjq71TqY6dm8yA\u002BWKw3lldd74W604hJ2VGgZUXVibQ4yrZBlcMAHLZcjWngF9oJx7hE/ix0HBWgkRXzOf5RkWl79Z3l5gCEXdLfXlYuabGHlq2NkJuXtL6gkPS9DNK4CvvwdBJMI9G3sKBJpL3PgidUe5NQ0/Dd1DDvRVUb10DwF1NqPfWfO3LL1d/7Th/w0R7NWIFPZzb7Ep/hbN6Mm9lfWZ1aZUQxtUAQhP4g4pYg7mQ2To7PsKAsfxtlvd6kPzoGq\u002BRypnvKm5MxLuI42j/5sI5qVk1aj6j9PfYo3AdxfFW0Gjahvkf4a7LrjoHN45Tg==",
      "StatusCode": 201,
      "ResponseHeaders": {
        "Content-Length": "0",
        "Content-MD5": "Q7rB3BUCJ6YOzkmoN1hp4Q==",
        "Date": "Fri, 03 Apr 2020 00:09:18 GMT",
        "ETag": "\u00220x8D7D763415BAF62\u0022",
        "Last-Modified": "Fri, 03 Apr 2020 00:09:19 GMT",
        "Server": [
          "Windows-Azure-Blob/1.0",
          "Microsoft-HTTPAPI/2.0"
        ],
        "x-ms-blob-sequence-number": "0",
        "x-ms-client-request-id": "45e36245-f944-e71a-01fc-d41def1d9670",
        "x-ms-request-id": "4bc60771-401e-0028-024c-092c08000000",
        "x-ms-request-server-encrypted": "true",
        "x-ms-version": "2019-12-12"
      },
      "ResponseBody": []
    },
    {
      "RequestUri": "https://seanmcccanary.blob.core.windows.net/test-container-2cb79924-f285-afc0-5ecd-5f03f0e4db7b/test-blob-f37308f2-7f24-b6dd-c5b6-c1f077a7e653",
      "RequestMethod": "PUT",
      "RequestHeaders": {
        "Authorization": "Sanitized",
        "Content-Length": "0",
        "traceparent": "00-c87fa3ab616c7646bb6e04ce98058a72-f8694c469a874c46-00",
        "User-Agent": [
          "azsdk-net-Storage.Blobs/12.5.0-dev.20200402.1",
          "(.NET Core 4.6.28325.01; Microsoft Windows 10.0.18362 )"
        ],
        "x-ms-blob-content-length": "1024",
        "x-ms-blob-type": "PageBlob",
        "x-ms-client-request-id": "dd8d2c1a-deb0-c58f-842c-808d3729705a",
        "x-ms-date": "Fri, 03 Apr 2020 00:09:20 GMT",
        "x-ms-return-client-request-id": "true",
        "x-ms-version": "2019-12-12"
      },
      "RequestBody": null,
      "StatusCode": 201,
      "ResponseHeaders": {
        "Content-Length": "0",
        "Date": "Fri, 03 Apr 2020 00:09:18 GMT",
        "ETag": "\u00220x8D7D76341691F55\u0022",
        "Last-Modified": "Fri, 03 Apr 2020 00:09:19 GMT",
        "Server": [
          "Windows-Azure-Blob/1.0",
          "Microsoft-HTTPAPI/2.0"
        ],
        "x-ms-client-request-id": "dd8d2c1a-deb0-c58f-842c-808d3729705a",
        "x-ms-request-id": "4bc60798-401e-0028-244c-092c08000000",
        "x-ms-request-server-encrypted": "true",
        "x-ms-version": "2019-12-12"
      },
      "ResponseBody": []
    },
    {
      "RequestUri": "https://seanmcccanary.blob.core.windows.net/test-container-2cb79924-f285-afc0-5ecd-5f03f0e4db7b/test-blob-f37308f2-7f24-b6dd-c5b6-c1f077a7e653?comp=page",
      "RequestMethod": "PUT",
      "RequestHeaders": {
        "Authorization": "Sanitized",
        "Content-Length": "0",
        "If-Unmodified-Since": "Sat, 04 Apr 2020 00:09:17 GMT",
        "traceparent": "00-7b4047fecbf9f24888a537c60d8f18be-804cc215d7a5744e-00",
        "User-Agent": [
          "azsdk-net-Storage.Blobs/12.5.0-dev.20200402.1",
          "(.NET Core 4.6.28325.01; Microsoft Windows 10.0.18362 )"
        ],
        "x-ms-client-request-id": "4ad5a085-0919-31a3-6358-a6e666cd03b7",
        "x-ms-copy-source": "https://seanmcccanary.blob.core.windows.net/test-container-2cb79924-f285-afc0-5ecd-5f03f0e4db7b/test-blob-03d5bfb6-8f9e-c1ca-c4b8-56885a1bf9bc",
        "x-ms-date": "Fri, 03 Apr 2020 00:09:20 GMT",
        "x-ms-page-write": "update",
        "x-ms-range": "bytes=0-1023",
        "x-ms-return-client-request-id": "true",
        "x-ms-source-range": "bytes=0-1023",
        "x-ms-version": "2019-12-12"
      },
      "RequestBody": null,
      "StatusCode": 201,
      "ResponseHeaders": {
        "Content-Length": "0",
        "Content-MD5": "Q7rB3BUCJ6YOzkmoN1hp4Q==",
        "Date": "Fri, 03 Apr 2020 00:09:19 GMT",
        "ETag": "\u00220x8D7D76341827851\u0022",
        "Last-Modified": "Fri, 03 Apr 2020 00:09:19 GMT",
        "Server": [
          "Windows-Azure-Blob/1.0",
          "Microsoft-HTTPAPI/2.0"
        ],
        "x-ms-blob-sequence-number": "0",
        "x-ms-client-request-id": "4ad5a085-0919-31a3-6358-a6e666cd03b7",
        "x-ms-request-id": "4bc607b4-401e-0028-3e4c-092c08000000",
        "x-ms-request-server-encrypted": "true",
        "x-ms-version": "2019-12-12"
      },
      "ResponseBody": []
    },
    {
      "RequestUri": "https://seanmcccanary.blob.core.windows.net/test-container-2cb79924-f285-afc0-5ecd-5f03f0e4db7b?restype=container",
      "RequestMethod": "DELETE",
      "RequestHeaders": {
        "Authorization": "Sanitized",
        "traceparent": "00-14398563c2064a479c87219457f01e6d-a50904220dd6fa4b-00",
        "User-Agent": [
          "azsdk-net-Storage.Blobs/12.5.0-dev.20200402.1",
          "(.NET Core 4.6.28325.01; Microsoft Windows 10.0.18362 )"
        ],
        "x-ms-client-request-id": "9608ec90-2554-0c41-dddb-98a7c576a4df",
        "x-ms-date": "Fri, 03 Apr 2020 00:09:20 GMT",
        "x-ms-return-client-request-id": "true",
        "x-ms-version": "2019-12-12"
      },
      "RequestBody": null,
      "StatusCode": 202,
      "ResponseHeaders": {
        "Content-Length": "0",
        "Date": "Fri, 03 Apr 2020 00:09:19 GMT",
        "Server": [
          "Windows-Azure-Blob/1.0",
          "Microsoft-HTTPAPI/2.0"
        ],
        "x-ms-client-request-id": "9608ec90-2554-0c41-dddb-98a7c576a4df",
<<<<<<< HEAD
        "x-ms-request-id": "fcb26233-001e-0039-3634-f36927000000",
=======
        "x-ms-request-id": "4bc607e5-401e-0028-654c-092c08000000",
>>>>>>> 8d420312
        "x-ms-version": "2019-12-12"
      },
      "ResponseBody": []
    },
    {
      "RequestUri": "https://seanmcccanary.blob.core.windows.net/test-container-f7885a34-03bf-506f-7f26-7b97d82b65f2?restype=container",
      "RequestMethod": "PUT",
      "RequestHeaders": {
        "Authorization": "Sanitized",
        "traceparent": "00-2be4d5dac7879f4691dbbd8b4bb98e94-63f064cabcf72244-00",
        "User-Agent": [
          "azsdk-net-Storage.Blobs/12.5.0-dev.20200402.1",
          "(.NET Core 4.6.28325.01; Microsoft Windows 10.0.18362 )"
        ],
        "x-ms-blob-public-access": "container",
        "x-ms-client-request-id": "714350de-40e7-8d02-7db7-172da9a933b2",
        "x-ms-date": "Fri, 03 Apr 2020 00:09:20 GMT",
        "x-ms-return-client-request-id": "true",
        "x-ms-version": "2019-12-12"
      },
      "RequestBody": null,
      "StatusCode": 201,
      "ResponseHeaders": {
        "Content-Length": "0",
        "Date": "Fri, 03 Apr 2020 00:09:19 GMT",
        "ETag": "\u00220x8D7D76341C4D121\u0022",
        "Last-Modified": "Fri, 03 Apr 2020 00:09:20 GMT",
        "Server": [
          "Windows-Azure-Blob/1.0",
          "Microsoft-HTTPAPI/2.0"
        ],
        "x-ms-client-request-id": "714350de-40e7-8d02-7db7-172da9a933b2",
<<<<<<< HEAD
        "x-ms-request-id": "959e8ae0-b01e-003c-4a34-f3bbfc000000",
=======
        "x-ms-request-id": "0c5070b0-a01e-0020-2b4c-093607000000",
>>>>>>> 8d420312
        "x-ms-version": "2019-12-12"
      },
      "ResponseBody": []
    },
    {
      "RequestUri": "https://seanmcccanary.blob.core.windows.net/test-container-f7885a34-03bf-506f-7f26-7b97d82b65f2?restype=container\u0026comp=acl",
      "RequestMethod": "PUT",
      "RequestHeaders": {
        "Authorization": "Sanitized",
        "Content-Length": "21",
        "Content-Type": "application/xml",
        "traceparent": "00-63b2bed1693ef649b59f01eac393b7ff-0da43beeae8c4944-00",
        "User-Agent": [
          "azsdk-net-Storage.Blobs/12.5.0-dev.20200402.1",
          "(.NET Core 4.6.28325.01; Microsoft Windows 10.0.18362 )"
        ],
        "x-ms-blob-public-access": "container",
        "x-ms-client-request-id": "87b8233c-f3e7-e00b-e2c8-fd0d5635c5ab",
        "x-ms-date": "Fri, 03 Apr 2020 00:09:21 GMT",
        "x-ms-return-client-request-id": "true",
        "x-ms-version": "2019-12-12"
      },
      "RequestBody": "\u003CSignedIdentifiers /\u003E",
      "StatusCode": 200,
      "ResponseHeaders": {
        "Content-Length": "0",
        "Date": "Fri, 03 Apr 2020 00:09:19 GMT",
        "ETag": "\u00220x8D7D76341D1F6AF\u0022",
        "Last-Modified": "Fri, 03 Apr 2020 00:09:20 GMT",
        "Server": [
          "Windows-Azure-Blob/1.0",
          "Microsoft-HTTPAPI/2.0"
        ],
        "x-ms-client-request-id": "87b8233c-f3e7-e00b-e2c8-fd0d5635c5ab",
<<<<<<< HEAD
        "x-ms-request-id": "959e8ae3-b01e-003c-4b34-f3bbfc000000",
=======
        "x-ms-request-id": "0c5070e9-a01e-0020-5d4c-093607000000",
>>>>>>> 8d420312
        "x-ms-version": "2019-12-12"
      },
      "ResponseBody": []
    },
    {
      "RequestUri": "https://seanmcccanary.blob.core.windows.net/test-container-f7885a34-03bf-506f-7f26-7b97d82b65f2/test-blob-8620ad05-7b03-d3f1-c7f9-e12ce77cb111",
      "RequestMethod": "PUT",
      "RequestHeaders": {
        "Authorization": "Sanitized",
        "Content-Length": "0",
        "traceparent": "00-b168ae0458823049a97e4fa1c9784740-3a860fb3d558bc4e-00",
        "User-Agent": [
          "azsdk-net-Storage.Blobs/12.5.0-dev.20200402.1",
          "(.NET Core 4.6.28325.01; Microsoft Windows 10.0.18362 )"
        ],
        "x-ms-blob-content-length": "1024",
        "x-ms-blob-type": "PageBlob",
        "x-ms-client-request-id": "08ee31c2-f092-ad14-e20b-7052c2a116d9",
        "x-ms-date": "Fri, 03 Apr 2020 00:09:21 GMT",
        "x-ms-return-client-request-id": "true",
        "x-ms-version": "2019-12-12"
      },
      "RequestBody": null,
      "StatusCode": 201,
      "ResponseHeaders": {
        "Content-Length": "0",
        "Date": "Fri, 03 Apr 2020 00:09:20 GMT",
        "ETag": "\u00220x8D7D76341DF9D75\u0022",
        "Last-Modified": "Fri, 03 Apr 2020 00:09:20 GMT",
        "Server": [
          "Windows-Azure-Blob/1.0",
          "Microsoft-HTTPAPI/2.0"
        ],
        "x-ms-client-request-id": "08ee31c2-f092-ad14-e20b-7052c2a116d9",
        "x-ms-request-id": "0c507128-a01e-0020-174c-093607000000",
        "x-ms-request-server-encrypted": "true",
        "x-ms-version": "2019-12-12"
      },
      "ResponseBody": []
    },
    {
      "RequestUri": "https://seanmcccanary.blob.core.windows.net/test-container-f7885a34-03bf-506f-7f26-7b97d82b65f2/test-blob-8620ad05-7b03-d3f1-c7f9-e12ce77cb111?comp=page",
      "RequestMethod": "PUT",
      "RequestHeaders": {
        "Authorization": "Sanitized",
        "Content-Length": "1024",
        "traceparent": "00-7a4e067a22bffa4e88a90a22de9fc56b-2f62f9c22a2f5242-00",
        "User-Agent": [
          "azsdk-net-Storage.Blobs/12.5.0-dev.20200402.1",
          "(.NET Core 4.6.28325.01; Microsoft Windows 10.0.18362 )"
        ],
        "x-ms-client-request-id": "b66915ca-a98d-087e-afac-3c334665d1f8",
        "x-ms-date": "Fri, 03 Apr 2020 00:09:21 GMT",
        "x-ms-page-write": "update",
        "x-ms-range": "bytes=0-1023",
        "x-ms-return-client-request-id": "true",
        "x-ms-version": "2019-12-12"
      },
      "RequestBody": "wwnT9fMJN7Q2fXrOnzpFVwIR8IXxrMqCmqb\u002BWCwMcMFT9QM9Ur8RM\u002BwEUWp4PEGng6ULREVAuhc\u002BUFpNC96HKgy5e6k2BwVCAL2Y7FpgCl5lVtWHACx8Ezrs/gFlxCgNfCZev8CXcXugyUSIp8683kb857UJACrgPWhuSggD3TuUim80AkudzeRZ5jfn82tsLyC7adxzBHz8fYFYKSZynOwI8xxeh9z7XhrQsBny\u002BEn8ARroR3NeIYbzOITJRaO\u002B5kpK3wBPDqdDwArCo1NiCYU4WycLilR4qtKVa09XMhl2EsnPqBlJrPNypIdpnH0zkC//kOl7slv10jUtuqNY7I7xS5GJk2Fs7q80mObNDw1UYtofWKEv\u002Bl9u2dXkHPJQGrj5d1DsqfzOkqI6Rxl1J8Mn2FfIOJPtwVExG7mLh9K85H4t1Je9aLndUcb\u002B9bNG\u002BLISvEObiOElDLX\u002Bu41DQgrPfWOaR1MraXCe6ufN7sye6iMHecqOIVydCMjivqwsmg67LndPrLBe5lPT/J35Vx3pYNFqO8k/QVwH/T6LSavDck/ZEr9UTj5yqJJ3uiS\u002Bo7Cq\u002BV3awV5Ee\u002B0bSK5y052nD4pNIEVelBKT95M2yIY4SFmN4FBN6bDxlJbROQWPANX1z6uZcINqTGRLR8rLDrNm4v9V5PJMWibaXIuvjFsMA/e9QPjbntjWI5TsAaHlJYbja1YGOhziqXWEvxT3u78JP0PSDc26ikQnfsFdYFiF9DYFyyEEBsnb2peDV97D32fV4sJdEhe4KOAS3rtahEgc/8ve8fCdBDl69zM1NzNlZJ9ZiH2WJ\u002BEeTaJB8icNgFZPZlcT5e12N92J4xvkgvGsrHocAPzKhtjpv6ROXBIRbHfc5tHbUX6x41CgDEPFOcqxlUWt8H9ZhOB/KSVJKNvLd3ekB5sg0Fv7ax2rKnmVI4bZnMbNZHv3g2LwWydYZ7p11JXLITEukcTqsYVirlln6gafcIsU/hP8rIQ5L3QzogNjNlXkyQJUqgsC4rL1ldQIiXEhufcuYNaBz3Ws9WJPtw6B/ngEgiEDS8WAEhtgBhewMKUDEekMNNV\u002BYvqMp7WpsyujdJZbAwZPHW0xrk27Ichd/MS8S6UldMqihSAnd6MQ1l/vvJKAVCyetPN72oaIwkExLqvw7GeFfv/MuX7mKKbKIdfuzGQ23aeXHpexqZpEGsPf9Uj4H\u002Br3aT6StJuuuItNsbmumfbc\u002BlEDWc3Q1NRlh566BjJe0QHs9mImoykM6GYLZPjglYHMAvv29MYcJ5VpLSz89LFY7uC3waKUtlco93BnxG/chPId7gQ3aNw70M/MvHX8D/S1s3YYKdPeN0yjzf1VtWMmjak63g==",
      "StatusCode": 201,
      "ResponseHeaders": {
        "Content-Length": "0",
        "Content-MD5": "GEclTiP6C/aHfJR\u002BwwN89g==",
        "Date": "Fri, 03 Apr 2020 00:09:20 GMT",
        "ETag": "\u00220x8D7D76341EC9823\u0022",
        "Last-Modified": "Fri, 03 Apr 2020 00:09:20 GMT",
        "Server": [
          "Windows-Azure-Blob/1.0",
          "Microsoft-HTTPAPI/2.0"
        ],
        "x-ms-blob-sequence-number": "0",
        "x-ms-client-request-id": "b66915ca-a98d-087e-afac-3c334665d1f8",
        "x-ms-request-id": "0c507157-a01e-0020-424c-093607000000",
        "x-ms-request-server-encrypted": "true",
        "x-ms-version": "2019-12-12"
      },
      "ResponseBody": []
    },
    {
      "RequestUri": "https://seanmcccanary.blob.core.windows.net/test-container-f7885a34-03bf-506f-7f26-7b97d82b65f2/test-blob-1a180bc8-6578-a77c-91a0-120504f0170c",
      "RequestMethod": "PUT",
      "RequestHeaders": {
        "Authorization": "Sanitized",
        "Content-Length": "0",
        "traceparent": "00-bb1c7994875e9249b0f92daf61ef7459-01155aea7259d947-00",
        "User-Agent": [
          "azsdk-net-Storage.Blobs/12.5.0-dev.20200402.1",
          "(.NET Core 4.6.28325.01; Microsoft Windows 10.0.18362 )"
        ],
        "x-ms-blob-content-length": "1024",
        "x-ms-blob-type": "PageBlob",
        "x-ms-client-request-id": "8a5bf3bb-4cbd-65a8-99c2-24ec977903be",
        "x-ms-date": "Fri, 03 Apr 2020 00:09:21 GMT",
        "x-ms-return-client-request-id": "true",
        "x-ms-version": "2019-12-12"
      },
      "RequestBody": null,
      "StatusCode": 201,
      "ResponseHeaders": {
        "Content-Length": "0",
        "Date": "Fri, 03 Apr 2020 00:09:20 GMT",
        "ETag": "\u00220x8D7D76341F9B9E9\u0022",
        "Last-Modified": "Fri, 03 Apr 2020 00:09:20 GMT",
        "Server": [
          "Windows-Azure-Blob/1.0",
          "Microsoft-HTTPAPI/2.0"
        ],
        "x-ms-client-request-id": "8a5bf3bb-4cbd-65a8-99c2-24ec977903be",
        "x-ms-request-id": "0c507188-a01e-0020-6d4c-093607000000",
        "x-ms-request-server-encrypted": "true",
        "x-ms-version": "2019-12-12"
      },
      "ResponseBody": []
    },
    {
      "RequestUri": "https://seanmcccanary.blob.core.windows.net/test-container-f7885a34-03bf-506f-7f26-7b97d82b65f2/test-blob-1a180bc8-6578-a77c-91a0-120504f0170c",
      "RequestMethod": "HEAD",
      "RequestHeaders": {
        "Authorization": "Sanitized",
        "traceparent": "00-40ed394321bb44468df9b1ec988c5dd1-4bed930a48a33546-00",
        "User-Agent": [
          "azsdk-net-Storage.Blobs/12.5.0-dev.20200402.1",
          "(.NET Core 4.6.28325.01; Microsoft Windows 10.0.18362 )"
        ],
        "x-ms-client-request-id": "104a8298-8d94-584f-a622-12753b5fc25a",
        "x-ms-date": "Fri, 03 Apr 2020 00:09:21 GMT",
        "x-ms-return-client-request-id": "true",
        "x-ms-version": "2019-12-12"
      },
      "RequestBody": null,
      "StatusCode": 200,
      "ResponseHeaders": {
        "Accept-Ranges": "bytes",
        "Content-Length": "1024",
        "Content-Type": "application/octet-stream",
        "Date": "Fri, 03 Apr 2020 00:09:20 GMT",
        "ETag": "\u00220x8D7D76341F9B9E9\u0022",
        "Last-Modified": "Fri, 03 Apr 2020 00:09:20 GMT",
        "Server": [
          "Windows-Azure-Blob/1.0",
          "Microsoft-HTTPAPI/2.0"
        ],
        "x-ms-blob-sequence-number": "0",
        "x-ms-blob-type": "PageBlob",
        "x-ms-client-request-id": "104a8298-8d94-584f-a622-12753b5fc25a",
        "x-ms-creation-time": "Fri, 03 Apr 2020 00:09:20 GMT",
        "x-ms-lease-state": "available",
        "x-ms-lease-status": "unlocked",
        "x-ms-request-id": "0c5071c3-a01e-0020-214c-093607000000",
        "x-ms-server-encrypted": "true",
        "x-ms-version": "2019-12-12"
      },
      "ResponseBody": []
    },
    {
      "RequestUri": "https://seanmcccanary.blob.core.windows.net/test-container-f7885a34-03bf-506f-7f26-7b97d82b65f2/test-blob-1a180bc8-6578-a77c-91a0-120504f0170c?comp=page",
      "RequestMethod": "PUT",
      "RequestHeaders": {
        "Authorization": "Sanitized",
        "Content-Length": "0",
        "If-Match": "\u00220x8D7D76341F9B9E9\u0022",
        "traceparent": "00-15a001b6d6fba34a925079659c2cf4bf-3207b755db7e1744-00",
        "User-Agent": [
          "azsdk-net-Storage.Blobs/12.5.0-dev.20200402.1",
          "(.NET Core 4.6.28325.01; Microsoft Windows 10.0.18362 )"
        ],
        "x-ms-client-request-id": "1454fefa-f22e-0629-e136-51ba134a2c5f",
        "x-ms-copy-source": "https://seanmcccanary.blob.core.windows.net/test-container-f7885a34-03bf-506f-7f26-7b97d82b65f2/test-blob-8620ad05-7b03-d3f1-c7f9-e12ce77cb111",
        "x-ms-date": "Fri, 03 Apr 2020 00:09:21 GMT",
        "x-ms-page-write": "update",
        "x-ms-range": "bytes=0-1023",
        "x-ms-return-client-request-id": "true",
        "x-ms-source-range": "bytes=0-1023",
        "x-ms-version": "2019-12-12"
      },
      "RequestBody": null,
      "StatusCode": 201,
      "ResponseHeaders": {
        "Content-Length": "0",
        "Content-MD5": "GEclTiP6C/aHfJR\u002BwwN89g==",
        "Date": "Fri, 03 Apr 2020 00:09:20 GMT",
        "ETag": "\u00220x8D7D7634217CEB6\u0022",
        "Last-Modified": "Fri, 03 Apr 2020 00:09:20 GMT",
        "Server": [
          "Windows-Azure-Blob/1.0",
          "Microsoft-HTTPAPI/2.0"
        ],
        "x-ms-blob-sequence-number": "0",
        "x-ms-client-request-id": "1454fefa-f22e-0629-e136-51ba134a2c5f",
        "x-ms-request-id": "0c5071ff-a01e-0020-564c-093607000000",
        "x-ms-request-server-encrypted": "true",
        "x-ms-version": "2019-12-12"
      },
      "ResponseBody": []
    },
    {
      "RequestUri": "https://seanmcccanary.blob.core.windows.net/test-container-f7885a34-03bf-506f-7f26-7b97d82b65f2?restype=container",
      "RequestMethod": "DELETE",
      "RequestHeaders": {
        "Authorization": "Sanitized",
        "traceparent": "00-9c8dfa1d1899a14684c15029eda90e6b-bf9bfafcc877a748-00",
        "User-Agent": [
          "azsdk-net-Storage.Blobs/12.5.0-dev.20200402.1",
          "(.NET Core 4.6.28325.01; Microsoft Windows 10.0.18362 )"
        ],
        "x-ms-client-request-id": "3d7b5108-ad0b-2e2b-3207-cca6bef781e8",
        "x-ms-date": "Fri, 03 Apr 2020 00:09:21 GMT",
        "x-ms-return-client-request-id": "true",
        "x-ms-version": "2019-12-12"
      },
      "RequestBody": null,
      "StatusCode": 202,
      "ResponseHeaders": {
        "Content-Length": "0",
        "Date": "Fri, 03 Apr 2020 00:09:20 GMT",
        "Server": [
          "Windows-Azure-Blob/1.0",
          "Microsoft-HTTPAPI/2.0"
        ],
        "x-ms-client-request-id": "3d7b5108-ad0b-2e2b-3207-cca6bef781e8",
<<<<<<< HEAD
        "x-ms-request-id": "959e8aef-b01e-003c-5534-f3bbfc000000",
=======
        "x-ms-request-id": "0c507241-a01e-0020-164c-093607000000",
>>>>>>> 8d420312
        "x-ms-version": "2019-12-12"
      },
      "ResponseBody": []
    },
    {
      "RequestUri": "https://seanmcccanary.blob.core.windows.net/test-container-17006bc7-2a22-dff7-b4cc-457915884490?restype=container",
      "RequestMethod": "PUT",
      "RequestHeaders": {
        "Authorization": "Sanitized",
        "traceparent": "00-68c538dad30374498ff58859534b1376-b7a6926e4457984e-00",
        "User-Agent": [
          "azsdk-net-Storage.Blobs/12.5.0-dev.20200402.1",
          "(.NET Core 4.6.28325.01; Microsoft Windows 10.0.18362 )"
        ],
        "x-ms-blob-public-access": "container",
        "x-ms-client-request-id": "56d9f433-3b50-dd2f-5a9b-883e68b119a9",
        "x-ms-date": "Fri, 03 Apr 2020 00:09:21 GMT",
        "x-ms-return-client-request-id": "true",
        "x-ms-version": "2019-12-12"
      },
      "RequestBody": null,
      "StatusCode": 201,
      "ResponseHeaders": {
        "Content-Length": "0",
        "Date": "Fri, 03 Apr 2020 00:09:20 GMT",
        "ETag": "\u00220x8D7D763425717A4\u0022",
        "Last-Modified": "Fri, 03 Apr 2020 00:09:21 GMT",
        "Server": [
          "Windows-Azure-Blob/1.0",
          "Microsoft-HTTPAPI/2.0"
        ],
        "x-ms-client-request-id": "56d9f433-3b50-dd2f-5a9b-883e68b119a9",
<<<<<<< HEAD
        "x-ms-request-id": "6ed2acf2-401e-0038-0534-f336fb000000",
=======
        "x-ms-request-id": "2ecc6428-801e-008e-6f4c-099b16000000",
>>>>>>> 8d420312
        "x-ms-version": "2019-12-12"
      },
      "ResponseBody": []
    },
    {
      "RequestUri": "https://seanmcccanary.blob.core.windows.net/test-container-17006bc7-2a22-dff7-b4cc-457915884490?restype=container\u0026comp=acl",
      "RequestMethod": "PUT",
      "RequestHeaders": {
        "Authorization": "Sanitized",
        "Content-Length": "21",
        "Content-Type": "application/xml",
        "traceparent": "00-228f30cf5e46a948be0cebac2115f479-2a9509f991df3d40-00",
        "User-Agent": [
          "azsdk-net-Storage.Blobs/12.5.0-dev.20200402.1",
          "(.NET Core 4.6.28325.01; Microsoft Windows 10.0.18362 )"
        ],
        "x-ms-blob-public-access": "container",
        "x-ms-client-request-id": "20466d03-edae-a640-d0d4-68336514e710",
        "x-ms-date": "Fri, 03 Apr 2020 00:09:22 GMT",
        "x-ms-return-client-request-id": "true",
        "x-ms-version": "2019-12-12"
      },
      "RequestBody": "\u003CSignedIdentifiers /\u003E",
      "StatusCode": 200,
      "ResponseHeaders": {
        "Content-Length": "0",
        "Date": "Fri, 03 Apr 2020 00:09:21 GMT",
        "ETag": "\u00220x8D7D763426AA939\u0022",
        "Last-Modified": "Fri, 03 Apr 2020 00:09:21 GMT",
        "Server": [
          "Windows-Azure-Blob/1.0",
          "Microsoft-HTTPAPI/2.0"
        ],
        "x-ms-client-request-id": "20466d03-edae-a640-d0d4-68336514e710",
<<<<<<< HEAD
        "x-ms-request-id": "6ed2acf5-401e-0038-0634-f336fb000000",
=======
        "x-ms-request-id": "2ecc643a-801e-008e-7b4c-099b16000000",
>>>>>>> 8d420312
        "x-ms-version": "2019-12-12"
      },
      "ResponseBody": []
    },
    {
      "RequestUri": "https://seanmcccanary.blob.core.windows.net/test-container-17006bc7-2a22-dff7-b4cc-457915884490/test-blob-8e284907-91c5-e9b1-12b9-f3a468373bbd",
      "RequestMethod": "PUT",
      "RequestHeaders": {
        "Authorization": "Sanitized",
        "Content-Length": "0",
        "traceparent": "00-7cc88afd19c8bd469addb26148509251-410aa059e918804d-00",
        "User-Agent": [
          "azsdk-net-Storage.Blobs/12.5.0-dev.20200402.1",
          "(.NET Core 4.6.28325.01; Microsoft Windows 10.0.18362 )"
        ],
        "x-ms-blob-content-length": "1024",
        "x-ms-blob-type": "PageBlob",
        "x-ms-client-request-id": "9397cc71-9826-7344-f20e-46604c18d625",
        "x-ms-date": "Fri, 03 Apr 2020 00:09:22 GMT",
        "x-ms-return-client-request-id": "true",
        "x-ms-version": "2019-12-12"
      },
      "RequestBody": null,
      "StatusCode": 201,
      "ResponseHeaders": {
        "Content-Length": "0",
        "Date": "Fri, 03 Apr 2020 00:09:21 GMT",
        "ETag": "\u00220x8D7D76342789DF9\u0022",
        "Last-Modified": "Fri, 03 Apr 2020 00:09:21 GMT",
        "Server": [
          "Windows-Azure-Blob/1.0",
          "Microsoft-HTTPAPI/2.0"
        ],
        "x-ms-client-request-id": "9397cc71-9826-7344-f20e-46604c18d625",
        "x-ms-request-id": "2ecc6450-801e-008e-0a4c-099b16000000",
        "x-ms-request-server-encrypted": "true",
        "x-ms-version": "2019-12-12"
      },
      "ResponseBody": []
    },
    {
      "RequestUri": "https://seanmcccanary.blob.core.windows.net/test-container-17006bc7-2a22-dff7-b4cc-457915884490/test-blob-8e284907-91c5-e9b1-12b9-f3a468373bbd?comp=page",
      "RequestMethod": "PUT",
      "RequestHeaders": {
        "Authorization": "Sanitized",
        "Content-Length": "1024",
        "traceparent": "00-53f498c6179abe4a88f3da7642217f1c-299a15281ff00345-00",
        "User-Agent": [
          "azsdk-net-Storage.Blobs/12.5.0-dev.20200402.1",
          "(.NET Core 4.6.28325.01; Microsoft Windows 10.0.18362 )"
        ],
        "x-ms-client-request-id": "9c32329e-a89f-8c96-ee44-8b96fbf5a887",
        "x-ms-date": "Fri, 03 Apr 2020 00:09:22 GMT",
        "x-ms-page-write": "update",
        "x-ms-range": "bytes=0-1023",
        "x-ms-return-client-request-id": "true",
        "x-ms-version": "2019-12-12"
      },
      "RequestBody": "6hP\u002BEd8KknTaAT6e5Q9vJQp3O/pr\u002BPvV/B3ucVbmcwLJRTRaNX8y\u002BNvRRq2vocHAZEMo7tnspPIYKRXCGyEd9I471J/bFe\u002BKREMfmbJNJlpbLQwTvYQp3aBCQgxqcNy6tFEfc8wh5U9TnqmVzQtAygO6Zu4UCTcJEff\u002BmdLjINRmZORgLrKOOki9wB/alA\u002BVAXgIrwrupqoaFWHUIkx8cH3VL2km35tQLCulV0kYLn3naZda2nHKd746RhlRuRj8QU\u002BhBWSmbiLduILeSE5hAebj7bi1IZYMC7eq7JmC/3MTqRb5dykZQft1fSHu6y5v2EQybcxfRx\u002B5lPqt\u002B4GIWrkPy584Z4q8yqu9P6R0Hh\u002BIOxNUT5Gms2L3QOIva0V57CJo3iCPNnG6dqIgogd6RHXaJMBtNAsnaRg8QSanjF5mQ1OCDED/\u002BASimtjuhRBbfPtsVUeEDLcWQHUHU/VKEulEul\u002Bz\u002BDg12yu8y5oyOeMI4cUrOzcX4Teca8zK96UPV4fvqsuwqIPDNnobyEAc4waR/3EvH9exLNgoF41sauOFrXQSQ48XVzhBZwS9/Bn2f4fFOfg03zewPn7ziJH2VsyWlRvMCqB3eqc47rfT8y\u002B\u002BMZcFpzHqUc08YgUQJM\u002BnSxE3J2b\u002BKnXmTb5R\u002B/F/3EpONFb58K\u002Baq0RNj6ebZ1bXkaKmm8zJwAciH1lzmVbcvIa6wu94rlthnXsisJrOSuZoeWlO2UF9hHNP19BVJxLtcdMh4KRmXuJHRP1Rpg9tVNRzCh/sjeNEPT17KdeKDHZoND/HrGlBARqGB5RDK91j4YL84RzyAOPv3KNm6zQLvDiH6HLQpqdqMQgFZYVPARFfF0hUjipZdjRb19DG2xble0pcu0JrkzvbkbAT7ZpeoNuRB9Psty4NLXI9dM7WpFbyH\u002Bo680XP84MMePx6RYmZ/Tf1NdRD\u002BcMcTo7QLh9sBOxZIc2vI6yVwhNP3z4xk\u002BfopHaX4W\u002BCryYnHqW3/sVkn3QQICS76dqKX3LA8xmF6rqm54mo1SN913KniAQH3sRN6j/KIXPDLbqcDIH8wbsMojPqERY7vMpRkkmyE2HVgoGucwnZu8lG4rrPC8mhgBW3m\u002BbRHcytES51eI4qERlZx4r/TU6xMudqoy5bbLABrxIz\u002Bnh7BGW1AWHaZEI6HNGhdUQ/ojLHBWj/ZnmeUaV9dMl89hag3sMkSkzt1s6kMIdduvZswg3fbPUQfJ7sF6\u002B8XfB5vSa7AJeBGlfl2S6aWjXyQJauEbK7nIogkGIlODOdMHneK3Jhobpe6qe1\u002BZLHdSFo\u002BdYYDUs9vSGbmnA1XOEkSKm0vC7DkZ7cTyYKBaP3WRpAvD5dhCMtoG1RxQ==",
      "StatusCode": 201,
      "ResponseHeaders": {
        "Content-Length": "0",
        "Content-MD5": "QaGmT0Zyrd9iUFQCT\u002BU9IA==",
        "Date": "Fri, 03 Apr 2020 00:09:21 GMT",
        "ETag": "\u00220x8D7D76342854A70\u0022",
        "Last-Modified": "Fri, 03 Apr 2020 00:09:21 GMT",
        "Server": [
          "Windows-Azure-Blob/1.0",
          "Microsoft-HTTPAPI/2.0"
        ],
        "x-ms-blob-sequence-number": "0",
        "x-ms-client-request-id": "9c32329e-a89f-8c96-ee44-8b96fbf5a887",
        "x-ms-request-id": "2ecc6460-801e-008e-174c-099b16000000",
        "x-ms-request-server-encrypted": "true",
        "x-ms-version": "2019-12-12"
      },
      "ResponseBody": []
    },
    {
      "RequestUri": "https://seanmcccanary.blob.core.windows.net/test-container-17006bc7-2a22-dff7-b4cc-457915884490/test-blob-207ba1cc-ae7e-9e0a-abd1-9ff3a922a805",
      "RequestMethod": "PUT",
      "RequestHeaders": {
        "Authorization": "Sanitized",
        "Content-Length": "0",
        "traceparent": "00-abdc3cd3b9560748973d9b9860b9c5aa-1bc4aed1331bba49-00",
        "User-Agent": [
          "azsdk-net-Storage.Blobs/12.5.0-dev.20200402.1",
          "(.NET Core 4.6.28325.01; Microsoft Windows 10.0.18362 )"
        ],
        "x-ms-blob-content-length": "1024",
        "x-ms-blob-type": "PageBlob",
        "x-ms-client-request-id": "2956678a-4371-ef0d-2794-f0cd09a3e2cc",
        "x-ms-date": "Fri, 03 Apr 2020 00:09:22 GMT",
        "x-ms-return-client-request-id": "true",
        "x-ms-version": "2019-12-12"
      },
      "RequestBody": null,
      "StatusCode": 201,
      "ResponseHeaders": {
        "Content-Length": "0",
        "Date": "Fri, 03 Apr 2020 00:09:21 GMT",
        "ETag": "\u00220x8D7D76342926C2C\u0022",
        "Last-Modified": "Fri, 03 Apr 2020 00:09:21 GMT",
        "Server": [
          "Windows-Azure-Blob/1.0",
          "Microsoft-HTTPAPI/2.0"
        ],
        "x-ms-client-request-id": "2956678a-4371-ef0d-2794-f0cd09a3e2cc",
        "x-ms-request-id": "2ecc6472-801e-008e-264c-099b16000000",
        "x-ms-request-server-encrypted": "true",
        "x-ms-version": "2019-12-12"
      },
      "ResponseBody": []
    },
    {
      "RequestUri": "https://seanmcccanary.blob.core.windows.net/test-container-17006bc7-2a22-dff7-b4cc-457915884490/test-blob-207ba1cc-ae7e-9e0a-abd1-9ff3a922a805?comp=page",
      "RequestMethod": "PUT",
      "RequestHeaders": {
        "Authorization": "Sanitized",
        "Content-Length": "0",
        "If-None-Match": "\u0022garbage\u0022",
        "traceparent": "00-4f8b30783838e847a0ab7faf4e13dc8b-e0b1c9e260483247-00",
        "User-Agent": [
          "azsdk-net-Storage.Blobs/12.5.0-dev.20200402.1",
          "(.NET Core 4.6.28325.01; Microsoft Windows 10.0.18362 )"
        ],
        "x-ms-client-request-id": "4269a007-7fcb-6793-add2-f25049b8962b",
        "x-ms-copy-source": "https://seanmcccanary.blob.core.windows.net/test-container-17006bc7-2a22-dff7-b4cc-457915884490/test-blob-8e284907-91c5-e9b1-12b9-f3a468373bbd",
        "x-ms-date": "Fri, 03 Apr 2020 00:09:22 GMT",
        "x-ms-page-write": "update",
        "x-ms-range": "bytes=0-1023",
        "x-ms-return-client-request-id": "true",
        "x-ms-source-range": "bytes=0-1023",
        "x-ms-version": "2019-12-12"
      },
      "RequestBody": null,
      "StatusCode": 201,
      "ResponseHeaders": {
        "Content-Length": "0",
        "Content-MD5": "QaGmT0Zyrd9iUFQCT\u002BU9IA==",
        "Date": "Fri, 03 Apr 2020 00:09:21 GMT",
        "ETag": "\u00220x8D7D76342A84210\u0022",
        "Last-Modified": "Fri, 03 Apr 2020 00:09:21 GMT",
        "Server": [
          "Windows-Azure-Blob/1.0",
          "Microsoft-HTTPAPI/2.0"
        ],
        "x-ms-blob-sequence-number": "0",
        "x-ms-client-request-id": "4269a007-7fcb-6793-add2-f25049b8962b",
        "x-ms-request-id": "2ecc648c-801e-008e-384c-099b16000000",
        "x-ms-request-server-encrypted": "true",
        "x-ms-version": "2019-12-12"
      },
      "ResponseBody": []
    },
    {
      "RequestUri": "https://seanmcccanary.blob.core.windows.net/test-container-17006bc7-2a22-dff7-b4cc-457915884490?restype=container",
      "RequestMethod": "DELETE",
      "RequestHeaders": {
        "Authorization": "Sanitized",
        "traceparent": "00-1d8a8e3c87203c4dbf302556cc9ce34d-6a85040ef46f6a4e-00",
        "User-Agent": [
          "azsdk-net-Storage.Blobs/12.5.0-dev.20200402.1",
          "(.NET Core 4.6.28325.01; Microsoft Windows 10.0.18362 )"
        ],
        "x-ms-client-request-id": "69c6d03e-a03a-1c00-f384-935f9b524862",
        "x-ms-date": "Fri, 03 Apr 2020 00:09:22 GMT",
        "x-ms-return-client-request-id": "true",
        "x-ms-version": "2019-12-12"
      },
      "RequestBody": null,
      "StatusCode": 202,
      "ResponseHeaders": {
        "Content-Length": "0",
        "Date": "Fri, 03 Apr 2020 00:09:21 GMT",
        "Server": [
          "Windows-Azure-Blob/1.0",
          "Microsoft-HTTPAPI/2.0"
        ],
        "x-ms-client-request-id": "69c6d03e-a03a-1c00-f384-935f9b524862",
<<<<<<< HEAD
        "x-ms-request-id": "6ed2acfd-401e-0038-0d34-f336fb000000",
=======
        "x-ms-request-id": "2ecc64a9-801e-008e-504c-099b16000000",
>>>>>>> 8d420312
        "x-ms-version": "2019-12-12"
      },
      "ResponseBody": []
    },
    {
      "RequestUri": "https://seanmcccanary.blob.core.windows.net/test-container-7c692644-94c2-7d81-d46d-7e0770fc75a2?restype=container",
      "RequestMethod": "PUT",
      "RequestHeaders": {
        "Authorization": "Sanitized",
        "traceparent": "00-2eea8e2f5f01b942bef00b527b9d277b-64272b8f31b7dd47-00",
        "User-Agent": [
          "azsdk-net-Storage.Blobs/12.5.0-dev.20200402.1",
          "(.NET Core 4.6.28325.01; Microsoft Windows 10.0.18362 )"
        ],
        "x-ms-blob-public-access": "container",
        "x-ms-client-request-id": "cb52ab7c-43a1-a9cc-4f48-94cd21f9abf6",
        "x-ms-date": "Fri, 03 Apr 2020 00:09:22 GMT",
        "x-ms-return-client-request-id": "true",
        "x-ms-version": "2019-12-12"
      },
      "RequestBody": null,
      "StatusCode": 201,
      "ResponseHeaders": {
        "Content-Length": "0",
        "Date": "Fri, 03 Apr 2020 00:09:21 GMT",
        "ETag": "\u00220x8D7D76342E67CB2\u0022",
        "Last-Modified": "Fri, 03 Apr 2020 00:09:22 GMT",
        "Server": [
          "Windows-Azure-Blob/1.0",
          "Microsoft-HTTPAPI/2.0"
        ],
        "x-ms-client-request-id": "cb52ab7c-43a1-a9cc-4f48-94cd21f9abf6",
<<<<<<< HEAD
        "x-ms-request-id": "33ba2829-201e-002e-7234-f3c02c000000",
=======
        "x-ms-request-id": "9c606f75-f01e-0094-074c-09fac9000000",
>>>>>>> 8d420312
        "x-ms-version": "2019-12-12"
      },
      "ResponseBody": []
    },
    {
      "RequestUri": "https://seanmcccanary.blob.core.windows.net/test-container-7c692644-94c2-7d81-d46d-7e0770fc75a2?restype=container\u0026comp=acl",
      "RequestMethod": "PUT",
      "RequestHeaders": {
        "Authorization": "Sanitized",
        "Content-Length": "21",
        "Content-Type": "application/xml",
        "traceparent": "00-c4195fe73a2b7f429c28826e73be0889-e3db450724bc2e48-00",
        "User-Agent": [
          "azsdk-net-Storage.Blobs/12.5.0-dev.20200402.1",
          "(.NET Core 4.6.28325.01; Microsoft Windows 10.0.18362 )"
        ],
        "x-ms-blob-public-access": "container",
        "x-ms-client-request-id": "c48b0b0c-a9aa-cf00-9668-29a99824d7b9",
        "x-ms-date": "Fri, 03 Apr 2020 00:09:22 GMT",
        "x-ms-return-client-request-id": "true",
        "x-ms-version": "2019-12-12"
      },
      "RequestBody": "\u003CSignedIdentifiers /\u003E",
      "StatusCode": 200,
      "ResponseHeaders": {
        "Content-Length": "0",
        "Date": "Fri, 03 Apr 2020 00:09:21 GMT",
        "ETag": "\u00220x8D7D76342F2B6BC\u0022",
        "Last-Modified": "Fri, 03 Apr 2020 00:09:22 GMT",
        "Server": [
          "Windows-Azure-Blob/1.0",
          "Microsoft-HTTPAPI/2.0"
        ],
        "x-ms-client-request-id": "c48b0b0c-a9aa-cf00-9668-29a99824d7b9",
<<<<<<< HEAD
        "x-ms-request-id": "33ba282c-201e-002e-7334-f3c02c000000",
=======
        "x-ms-request-id": "9c606fa8-f01e-0094-364c-09fac9000000",
>>>>>>> 8d420312
        "x-ms-version": "2019-12-12"
      },
      "ResponseBody": []
    },
    {
      "RequestUri": "https://seanmcccanary.blob.core.windows.net/test-container-7c692644-94c2-7d81-d46d-7e0770fc75a2/test-blob-350704a2-dc29-3404-321a-b2a777eaf0fb",
      "RequestMethod": "PUT",
      "RequestHeaders": {
        "Authorization": "Sanitized",
        "Content-Length": "0",
        "traceparent": "00-a5c638a22d609845907816140519cff9-9b77aa7250073d4a-00",
        "User-Agent": [
          "azsdk-net-Storage.Blobs/12.5.0-dev.20200402.1",
          "(.NET Core 4.6.28325.01; Microsoft Windows 10.0.18362 )"
        ],
        "x-ms-blob-content-length": "1024",
        "x-ms-blob-type": "PageBlob",
        "x-ms-client-request-id": "4d3c7eb7-c3b6-1007-30e8-64a21c9924ad",
        "x-ms-date": "Fri, 03 Apr 2020 00:09:23 GMT",
        "x-ms-return-client-request-id": "true",
        "x-ms-version": "2019-12-12"
      },
      "RequestBody": null,
      "StatusCode": 201,
      "ResponseHeaders": {
        "Content-Length": "0",
        "Date": "Fri, 03 Apr 2020 00:09:21 GMT",
        "ETag": "\u00220x8D7D76342FF2461\u0022",
        "Last-Modified": "Fri, 03 Apr 2020 00:09:22 GMT",
        "Server": [
          "Windows-Azure-Blob/1.0",
          "Microsoft-HTTPAPI/2.0"
        ],
        "x-ms-client-request-id": "4d3c7eb7-c3b6-1007-30e8-64a21c9924ad",
        "x-ms-request-id": "9c606fbf-f01e-0094-484c-09fac9000000",
        "x-ms-request-server-encrypted": "true",
        "x-ms-version": "2019-12-12"
      },
      "ResponseBody": []
    },
    {
      "RequestUri": "https://seanmcccanary.blob.core.windows.net/test-container-7c692644-94c2-7d81-d46d-7e0770fc75a2/test-blob-350704a2-dc29-3404-321a-b2a777eaf0fb?comp=page",
      "RequestMethod": "PUT",
      "RequestHeaders": {
        "Authorization": "Sanitized",
        "Content-Length": "1024",
        "traceparent": "00-59d4952a8cec2d4abc31146d7a006a41-981363437f512944-00",
        "User-Agent": [
          "azsdk-net-Storage.Blobs/12.5.0-dev.20200402.1",
          "(.NET Core 4.6.28325.01; Microsoft Windows 10.0.18362 )"
        ],
        "x-ms-client-request-id": "f8f03bcc-a2ad-e745-8e2b-de3e13d7f0b7",
        "x-ms-date": "Fri, 03 Apr 2020 00:09:23 GMT",
        "x-ms-page-write": "update",
        "x-ms-range": "bytes=0-1023",
        "x-ms-return-client-request-id": "true",
        "x-ms-version": "2019-12-12"
      },
      "RequestBody": "DtcLBh8nMa06O5cxeMXj6MIswBZu5ktm73yh2KXHfhCYEPjuW39J5dneiW8Sz1bRhUDmbGPBSyiLpBeihVkHc7yGmWjM9I1C49o8kF3cVCAm0FNk4RGs18XQYrZopl\u002BA1hayizXuBZCzpImJhLvKr1D2fLUGo5Gr2cGi\u002B5HX2Tx7vLlGKsjqN8vCsT2II1MKBbNlciqpeTKEB7J0TAn/28pMDcgBhISHC0TqRPJUIrVul/XdcWcS0UKGwSMWduvBw9VyPBWKCYEv3WblvzVAMOT8BrQTIWliOjyFesJhcZVZKIEc4eag4450rpMALBENRpE\u002BGXA2rqFrDwHYBY\u002B/zmzQi5azJE7\u002BXCIln3LWYQ0rdzQwIlclI3rfsNHkx97/tOAnMKF7WiJDQL1NEA8ula3zrY1aj6sVq2gc1HN8GZVEJuqSrjFsrx0S7OGZ1xJqsBsj8BlQpCU0EoU4XoWuxyYoCeolnOZ8h/1wSKLJe9NWsSNXWCh784HEXZysM1GXYyW7cc4nRRQ0p2kb31uCa5ax4q1iV279rBZoYD9Kz1Os2eV9DgoFLmsPI7C/YBQlQvIF\u002BlGjNAy2vcS3vuXU6tcVbgZ2BFyMrLNBUzS\u002BPkwCQx1NRNUCCKTZx1FFTW\u002BFOjjYqvENrz6VeU2dYuHY\u002BH94tXvIh6YCEmVhnTwKRl9Euxj75ZNa9JPft8uHZabDAc/SzZf0vbKS1peMqxIBizLuWabI3BPrHcHn6NDbe62\u002BnpttOHjIT/5laA78zkiB3SyYmQwA\u002BiS85rDVDNTit1rpzQ12k1K5JgmnYnME7095ZgujQuGhvqN3sFHI8kMpg7GzEgE6C0nZ3nMDWJiwuPdhXKbJP3R5SA9p/\u002BIA8TTFft/CUN1NPlvByWNunWULxvhaZ5WdYEM8Osnx0Qtm2e0/Pdq47mcaEx5LCHUQCqqqXTnqpYmeKB6bhRUTXG1PWvB2L2CKUteQQFN3UlfOKzAeR3PSfDNjoBW8HWhSBrex\u002B66FmtpKHwthWWU1JtXGzVrk9BT5fN28Eo9KzTVvPjmcxlapSZFW1CdocSPOLXk/9lAObhKjt37QyIdK/1LV8RsrmWB/HYPIjR/skQu67uQVCtflYdAn\u002BQ/X2IEJC9TVkn8IopQZwNjMReDytiVzFtqiNfV68JBLBJ9Rp0UCv4JLFv\u002BLsUtQ\u002B0r/GBvvNELpZMGmZtbfWqHvvJ71yBiSyYZep6Am52SPUjmqe9d0W89cZ0OEW1ira7tdnPWsWzMybE6VkY2iwnxcFxScNd/KemHOmGDVDm4tsjvkyUtv4vcFeA\u002BI38lCuqTGKEREDzbckyGT3cLTXV3gZ99Svvkx7DQdlr3PQZuXi967DuYp6Q==",
      "StatusCode": 201,
      "ResponseHeaders": {
        "Content-Length": "0",
        "Content-MD5": "YC0A9G4vKhhs7TOlKsDlEg==",
        "Date": "Fri, 03 Apr 2020 00:09:21 GMT",
        "ETag": "\u00220x8D7D763430B3484\u0022",
        "Last-Modified": "Fri, 03 Apr 2020 00:09:22 GMT",
        "Server": [
          "Windows-Azure-Blob/1.0",
          "Microsoft-HTTPAPI/2.0"
        ],
        "x-ms-blob-sequence-number": "0",
        "x-ms-client-request-id": "f8f03bcc-a2ad-e745-8e2b-de3e13d7f0b7",
        "x-ms-request-id": "9c606fdd-f01e-0094-5f4c-09fac9000000",
        "x-ms-request-server-encrypted": "true",
        "x-ms-version": "2019-12-12"
      },
      "ResponseBody": []
    },
    {
      "RequestUri": "https://seanmcccanary.blob.core.windows.net/test-container-7c692644-94c2-7d81-d46d-7e0770fc75a2/test-blob-01b64d61-d607-9ccc-bc11-c2bbdf632f7d",
      "RequestMethod": "PUT",
      "RequestHeaders": {
        "Authorization": "Sanitized",
        "Content-Length": "0",
        "traceparent": "00-491c6823bedb2f4ca0f75746567062cb-66a11721b88fcb47-00",
        "User-Agent": [
          "azsdk-net-Storage.Blobs/12.5.0-dev.20200402.1",
          "(.NET Core 4.6.28325.01; Microsoft Windows 10.0.18362 )"
        ],
        "x-ms-blob-content-length": "1024",
        "x-ms-blob-type": "PageBlob",
        "x-ms-client-request-id": "92412c0a-4efb-f513-6f54-3c9be089072b",
        "x-ms-date": "Fri, 03 Apr 2020 00:09:23 GMT",
        "x-ms-return-client-request-id": "true",
        "x-ms-version": "2019-12-12"
      },
      "RequestBody": null,
      "StatusCode": 201,
      "ResponseHeaders": {
        "Content-Length": "0",
        "Date": "Fri, 03 Apr 2020 00:09:21 GMT",
        "ETag": "\u00220x8D7D7634317B9ED\u0022",
        "Last-Modified": "Fri, 03 Apr 2020 00:09:22 GMT",
        "Server": [
          "Windows-Azure-Blob/1.0",
          "Microsoft-HTTPAPI/2.0"
        ],
        "x-ms-client-request-id": "92412c0a-4efb-f513-6f54-3c9be089072b",
        "x-ms-request-id": "9c606ff3-f01e-0094-724c-09fac9000000",
        "x-ms-request-server-encrypted": "true",
        "x-ms-version": "2019-12-12"
      },
      "ResponseBody": []
    },
    {
      "RequestUri": "https://seanmcccanary.blob.core.windows.net/test-container-7c692644-94c2-7d81-d46d-7e0770fc75a2/test-blob-01b64d61-d607-9ccc-bc11-c2bbdf632f7d?comp=lease",
      "RequestMethod": "PUT",
      "RequestHeaders": {
        "Authorization": "Sanitized",
        "traceparent": "00-4df06d7ae2d476498106fcf4d00acd48-9340050a1d851c48-00",
        "User-Agent": [
          "azsdk-net-Storage.Blobs/12.5.0-dev.20200402.1",
          "(.NET Core 4.6.28325.01; Microsoft Windows 10.0.18362 )"
        ],
        "x-ms-client-request-id": "da83be21-4cdd-fbb2-1e0b-453de9350922",
        "x-ms-date": "Fri, 03 Apr 2020 00:09:23 GMT",
        "x-ms-lease-action": "acquire",
        "x-ms-lease-duration": "-1",
        "x-ms-proposed-lease-id": "caa660fc-0f01-360e-4dbe-64deec4c6038",
        "x-ms-return-client-request-id": "true",
        "x-ms-version": "2019-12-12"
      },
      "RequestBody": null,
      "StatusCode": 201,
      "ResponseHeaders": {
        "Content-Length": "0",
        "Date": "Fri, 03 Apr 2020 00:09:21 GMT",
        "ETag": "\u00220x8D7D7634317B9ED\u0022",
        "Last-Modified": "Fri, 03 Apr 2020 00:09:22 GMT",
        "Server": [
          "Windows-Azure-Blob/1.0",
          "Microsoft-HTTPAPI/2.0"
        ],
        "x-ms-client-request-id": "da83be21-4cdd-fbb2-1e0b-453de9350922",
        "x-ms-lease-id": "caa660fc-0f01-360e-4dbe-64deec4c6038",
<<<<<<< HEAD
        "x-ms-request-id": "33ba2833-201e-002e-7834-f3c02c000000",
=======
        "x-ms-request-id": "9c607025-f01e-0094-184c-09fac9000000",
>>>>>>> 8d420312
        "x-ms-version": "2019-12-12"
      },
      "ResponseBody": []
    },
    {
      "RequestUri": "https://seanmcccanary.blob.core.windows.net/test-container-7c692644-94c2-7d81-d46d-7e0770fc75a2/test-blob-01b64d61-d607-9ccc-bc11-c2bbdf632f7d?comp=page",
      "RequestMethod": "PUT",
      "RequestHeaders": {
        "Authorization": "Sanitized",
        "Content-Length": "0",
        "traceparent": "00-afbe851c36457244a6947d35d083540d-5dd2ad7b7c7a1a49-00",
        "User-Agent": [
          "azsdk-net-Storage.Blobs/12.5.0-dev.20200402.1",
          "(.NET Core 4.6.28325.01; Microsoft Windows 10.0.18362 )"
        ],
        "x-ms-client-request-id": "2dbc51a6-85c9-ae5b-5cb6-941657446001",
        "x-ms-copy-source": "https://seanmcccanary.blob.core.windows.net/test-container-7c692644-94c2-7d81-d46d-7e0770fc75a2/test-blob-350704a2-dc29-3404-321a-b2a777eaf0fb",
        "x-ms-date": "Fri, 03 Apr 2020 00:09:23 GMT",
        "x-ms-lease-id": "caa660fc-0f01-360e-4dbe-64deec4c6038",
        "x-ms-page-write": "update",
        "x-ms-range": "bytes=0-1023",
        "x-ms-return-client-request-id": "true",
        "x-ms-source-range": "bytes=0-1023",
        "x-ms-version": "2019-12-12"
      },
      "RequestBody": null,
      "StatusCode": 201,
      "ResponseHeaders": {
        "Content-Length": "0",
        "Content-MD5": "YC0A9G4vKhhs7TOlKsDlEg==",
        "Date": "Fri, 03 Apr 2020 00:09:21 GMT",
        "ETag": "\u00220x8D7D7634334BD19\u0022",
        "Last-Modified": "Fri, 03 Apr 2020 00:09:22 GMT",
        "Server": [
          "Windows-Azure-Blob/1.0",
          "Microsoft-HTTPAPI/2.0"
        ],
        "x-ms-blob-sequence-number": "0",
        "x-ms-client-request-id": "2dbc51a6-85c9-ae5b-5cb6-941657446001",
        "x-ms-request-id": "9c60704e-f01e-0094-3b4c-09fac9000000",
        "x-ms-request-server-encrypted": "true",
        "x-ms-version": "2019-12-12"
      },
      "ResponseBody": []
    },
    {
      "RequestUri": "https://seanmcccanary.blob.core.windows.net/test-container-7c692644-94c2-7d81-d46d-7e0770fc75a2?restype=container",
      "RequestMethod": "DELETE",
      "RequestHeaders": {
        "Authorization": "Sanitized",
        "traceparent": "00-39505c2244b3144ebbbe42d680b6c203-da7a8496edb1664b-00",
        "User-Agent": [
          "azsdk-net-Storage.Blobs/12.5.0-dev.20200402.1",
          "(.NET Core 4.6.28325.01; Microsoft Windows 10.0.18362 )"
        ],
        "x-ms-client-request-id": "98965cc4-db78-6e58-a8f1-7421c0f3089a",
        "x-ms-date": "Fri, 03 Apr 2020 00:09:23 GMT",
        "x-ms-return-client-request-id": "true",
        "x-ms-version": "2019-12-12"
      },
      "RequestBody": null,
      "StatusCode": 202,
      "ResponseHeaders": {
        "Content-Length": "0",
        "Date": "Fri, 03 Apr 2020 00:09:22 GMT",
        "Server": [
          "Windows-Azure-Blob/1.0",
          "Microsoft-HTTPAPI/2.0"
        ],
        "x-ms-client-request-id": "98965cc4-db78-6e58-a8f1-7421c0f3089a",
<<<<<<< HEAD
        "x-ms-request-id": "33ba2839-201e-002e-7e34-f3c02c000000",
=======
        "x-ms-request-id": "9c607076-f01e-0094-5a4c-09fac9000000",
>>>>>>> 8d420312
        "x-ms-version": "2019-12-12"
      },
      "ResponseBody": []
    },
    {
      "RequestUri": "https://seanmcccanary.blob.core.windows.net/test-container-4e4a92fb-5b58-5f24-16ef-78a689daf6cb?restype=container",
      "RequestMethod": "PUT",
      "RequestHeaders": {
        "Authorization": "Sanitized",
        "traceparent": "00-a04cfe768760b34f87a3bb3e37181362-a53d39970586e144-00",
        "User-Agent": [
          "azsdk-net-Storage.Blobs/12.5.0-dev.20200402.1",
          "(.NET Core 4.6.28325.01; Microsoft Windows 10.0.18362 )"
        ],
        "x-ms-blob-public-access": "container",
        "x-ms-client-request-id": "2585611a-0f47-690b-3837-828863b2e4cd",
        "x-ms-date": "Fri, 03 Apr 2020 00:09:23 GMT",
        "x-ms-return-client-request-id": "true",
        "x-ms-version": "2019-12-12"
      },
      "RequestBody": null,
      "StatusCode": 201,
      "ResponseHeaders": {
        "Content-Length": "0",
        "Date": "Fri, 03 Apr 2020 00:09:22 GMT",
        "ETag": "\u00220x8D7D763437482BC\u0022",
        "Last-Modified": "Fri, 03 Apr 2020 00:09:22 GMT",
        "Server": [
          "Windows-Azure-Blob/1.0",
          "Microsoft-HTTPAPI/2.0"
        ],
        "x-ms-client-request-id": "2585611a-0f47-690b-3837-828863b2e4cd",
<<<<<<< HEAD
        "x-ms-request-id": "69f89f63-701e-0033-1f34-f3cd90000000",
=======
        "x-ms-request-id": "c095fa10-101e-0078-734c-09ee58000000",
>>>>>>> 8d420312
        "x-ms-version": "2019-12-12"
      },
      "ResponseBody": []
    },
    {
      "RequestUri": "https://seanmcccanary.blob.core.windows.net/test-container-4e4a92fb-5b58-5f24-16ef-78a689daf6cb?restype=container\u0026comp=acl",
      "RequestMethod": "PUT",
      "RequestHeaders": {
        "Authorization": "Sanitized",
        "Content-Length": "21",
        "Content-Type": "application/xml",
        "traceparent": "00-06c1ebb79149b94db6b8ba7194d14dea-fe7cac9c166f7a45-00",
        "User-Agent": [
          "azsdk-net-Storage.Blobs/12.5.0-dev.20200402.1",
          "(.NET Core 4.6.28325.01; Microsoft Windows 10.0.18362 )"
        ],
        "x-ms-blob-public-access": "container",
        "x-ms-client-request-id": "278bb7e4-d054-4883-24e8-c17646ff9743",
        "x-ms-date": "Fri, 03 Apr 2020 00:09:23 GMT",
        "x-ms-return-client-request-id": "true",
        "x-ms-version": "2019-12-12"
      },
      "RequestBody": "\u003CSignedIdentifiers /\u003E",
      "StatusCode": 200,
      "ResponseHeaders": {
        "Content-Length": "0",
        "Date": "Fri, 03 Apr 2020 00:09:22 GMT",
        "ETag": "\u00220x8D7D76343815516\u0022",
        "Last-Modified": "Fri, 03 Apr 2020 00:09:23 GMT",
        "Server": [
          "Windows-Azure-Blob/1.0",
          "Microsoft-HTTPAPI/2.0"
        ],
        "x-ms-client-request-id": "278bb7e4-d054-4883-24e8-c17646ff9743",
<<<<<<< HEAD
        "x-ms-request-id": "69f89f66-701e-0033-2034-f3cd90000000",
=======
        "x-ms-request-id": "c095fa36-101e-0078-114c-09ee58000000",
>>>>>>> 8d420312
        "x-ms-version": "2019-12-12"
      },
      "ResponseBody": []
    },
    {
      "RequestUri": "https://seanmcccanary.blob.core.windows.net/test-container-4e4a92fb-5b58-5f24-16ef-78a689daf6cb/test-blob-a5efd931-bec9-22e6-85de-a2552a403373",
      "RequestMethod": "PUT",
      "RequestHeaders": {
        "Authorization": "Sanitized",
        "Content-Length": "0",
        "traceparent": "00-e3bf1d93e0b490499b4992994980d6b5-452e996f09c8fa43-00",
        "User-Agent": [
          "azsdk-net-Storage.Blobs/12.5.0-dev.20200402.1",
          "(.NET Core 4.6.28325.01; Microsoft Windows 10.0.18362 )"
        ],
        "x-ms-blob-content-length": "1024",
        "x-ms-blob-type": "PageBlob",
        "x-ms-client-request-id": "93c8317d-d175-9777-a786-1ff0203959ef",
        "x-ms-date": "Fri, 03 Apr 2020 00:09:23 GMT",
        "x-ms-return-client-request-id": "true",
        "x-ms-version": "2019-12-12"
      },
      "RequestBody": null,
      "StatusCode": 201,
      "ResponseHeaders": {
        "Content-Length": "0",
        "Date": "Fri, 03 Apr 2020 00:09:22 GMT",
        "ETag": "\u00220x8D7D763438E863B\u0022",
        "Last-Modified": "Fri, 03 Apr 2020 00:09:23 GMT",
        "Server": [
          "Windows-Azure-Blob/1.0",
          "Microsoft-HTTPAPI/2.0"
        ],
        "x-ms-client-request-id": "93c8317d-d175-9777-a786-1ff0203959ef",
        "x-ms-request-id": "c095fa5c-101e-0078-354c-09ee58000000",
        "x-ms-request-server-encrypted": "true",
        "x-ms-version": "2019-12-12"
      },
      "ResponseBody": []
    },
    {
      "RequestUri": "https://seanmcccanary.blob.core.windows.net/test-container-4e4a92fb-5b58-5f24-16ef-78a689daf6cb/test-blob-a5efd931-bec9-22e6-85de-a2552a403373?comp=page",
      "RequestMethod": "PUT",
      "RequestHeaders": {
        "Authorization": "Sanitized",
        "Content-Length": "1024",
        "traceparent": "00-dad079ef06a9234ea832789238951d45-c2b53a39e5eec944-00",
        "User-Agent": [
          "azsdk-net-Storage.Blobs/12.5.0-dev.20200402.1",
          "(.NET Core 4.6.28325.01; Microsoft Windows 10.0.18362 )"
        ],
        "x-ms-client-request-id": "f8d7b54f-9f77-c6fe-8b4c-f5c1aac5046e",
        "x-ms-date": "Fri, 03 Apr 2020 00:09:24 GMT",
        "x-ms-page-write": "update",
        "x-ms-range": "bytes=0-1023",
        "x-ms-return-client-request-id": "true",
        "x-ms-version": "2019-12-12"
      },
      "RequestBody": "DXXXKU96Hwx1Uhv3t6VR56qFpKsmvHkqJYFtuUx27Qu3FFiheWOtaZd\u002BsgK1jJB\u002Bl9rLwVrrHFH8rQPODWbA/2QPP6NMr21H1zoUqAp2dZnw7iFxqiywzPcHpcxf31wxvrKdpUztMudsg\u002Bkf13RGhThq3R5ETlQ4X3OrRQqh6Pfd4\u002BlX2c9NA7w5BSZCkPWDwB\u002BU9AI97G9dZEbYQezdy5vyQvOK7qxoHdpiC0kt9s5\u002BKITrDPP1n/d6\u002BXSIdMHPXDmLUE4B\u002BdFyK9cn2\u002BEmMG54Whln8r6o/KL8EPQ336gZkq4PoqZ/fS\u002ByeOAbzcQVU8kGEBqnZ2l641OsBOjdO0suDkgyFo3I\u002BN3qtXrdjC/d5r0rMc\u002BOcSpFlb9S03hG1TyV7b574zw7Phc9vLLvnFYkzh0rsQp8n5wd7YHOdSVkpN89SJ9wYgOA7/K3UbV4VfhoLQRaGiMyGU0iXfa7bcjy2BjTsVO3tGwaq8IXxE7npZeIZUcgCom7Cy9RTgQMxYEpxXmdpaSlsXmYP29hG1T\u002BOrheMgiA0c6OF6YkZmZnDuVA7f7VSgDz47TOiMoaWvDaUhNMrZJ5qfOqDo79gEsSMDGJIC1WKfC4a09TskkDdLy2SRNTG2BTx0QKKjtx9WJpu1eYkDrChCkik0JDJfaqp5rRRzc3vxTRNljoS/61Rnbs6vbxauOB88TqMIcdD6FNYIOgoK0qMftCx1rh2TkqbU3LVjr/uDy2UFNzTY\u002BMsya3mup7FabIwbn7rqOJoBqKv8I6UrhmTqhH6VBat\u002BNsthMzKj5Pr1inApWBBAmZLa856I7NUmFtUExCNCtWbgrWj/iPVnbbOxBqk08j5UmerbygIc5VnmOyxtnyDHstUZSKqnUQCdc5Xax\u002BYr8RSWsCo4ZutU07gfCU3JCc6S6VPUG7mTrUjaPlZsMh1zykoHxu72n0vptGTymFfCxGnHN\u002B6CV9VrAwLhXiiU\u002BJGaq08DsTLvrFoH\u002BmdEkRTxF2nspPo\u002B4WJkrLPsFTEjRMvDV/0IvxM255uEim1uFmHt4Ea\u002BuEOnW8nsnxSPA5co5KWrcUkn6GhWtb1eulb1BpZB/iTqZJx4K/wzLBAOp9QEW6XHwpUoxgfuV/KGSKFi55h\u002BPRViPnAZM0Vc9LxIWA3pWm6xPUQBKSgtDAyZ4eNawESHgGrOoh0lvo9Py9FLlf/0rO5CobpUfRPtRSJjf0Fh8iR3sNeTGrhBi460sV1W4XYcpTT1GB6KMxNW4Vzqwj9N7dmsw\u002BUoUZI18SY7r7u2lmO8VtoMbOoF7Y20PDlbVslPZtODqh2Q5EOizxb4XoNXkEr5LmtlMYDvptZXdBVo6ppc7DjoMvxGK3KGaa3A==",
      "StatusCode": 201,
      "ResponseHeaders": {
        "Content-Length": "0",
        "Content-MD5": "DDlBRTwJwYmWHdagFoqbmQ==",
        "Date": "Fri, 03 Apr 2020 00:09:22 GMT",
        "ETag": "\u00220x8D7D763439B59D2\u0022",
        "Last-Modified": "Fri, 03 Apr 2020 00:09:23 GMT",
        "Server": [
          "Windows-Azure-Blob/1.0",
          "Microsoft-HTTPAPI/2.0"
        ],
        "x-ms-blob-sequence-number": "0",
        "x-ms-client-request-id": "f8d7b54f-9f77-c6fe-8b4c-f5c1aac5046e",
        "x-ms-request-id": "c095fa7f-101e-0078-4f4c-09ee58000000",
        "x-ms-request-server-encrypted": "true",
        "x-ms-version": "2019-12-12"
      },
      "ResponseBody": []
    },
    {
      "RequestUri": "https://seanmcccanary.blob.core.windows.net/test-container-4e4a92fb-5b58-5f24-16ef-78a689daf6cb/test-blob-4059e69d-680f-816b-9c62-70aad3a4aeab",
      "RequestMethod": "PUT",
      "RequestHeaders": {
        "Authorization": "Sanitized",
        "Content-Length": "0",
        "traceparent": "00-8b4320b9bb215a42a7f7e494762c2df4-25c0068a86f5684d-00",
        "User-Agent": [
          "azsdk-net-Storage.Blobs/12.5.0-dev.20200402.1",
          "(.NET Core 4.6.28325.01; Microsoft Windows 10.0.18362 )"
        ],
        "x-ms-blob-content-length": "1024",
        "x-ms-blob-type": "PageBlob",
        "x-ms-client-request-id": "03358fc6-b1a2-e646-4a55-5c142f53f3e7",
        "x-ms-date": "Fri, 03 Apr 2020 00:09:24 GMT",
        "x-ms-return-client-request-id": "true",
        "x-ms-version": "2019-12-12"
      },
      "RequestBody": null,
      "StatusCode": 201,
      "ResponseHeaders": {
        "Content-Length": "0",
        "Date": "Fri, 03 Apr 2020 00:09:22 GMT",
        "ETag": "\u00220x8D7D76343A85485\u0022",
        "Last-Modified": "Fri, 03 Apr 2020 00:09:23 GMT",
        "Server": [
          "Windows-Azure-Blob/1.0",
          "Microsoft-HTTPAPI/2.0"
        ],
        "x-ms-client-request-id": "03358fc6-b1a2-e646-4a55-5c142f53f3e7",
        "x-ms-request-id": "c095fa97-101e-0078-614c-09ee58000000",
        "x-ms-request-server-encrypted": "true",
        "x-ms-version": "2019-12-12"
      },
      "ResponseBody": []
    },
    {
      "RequestUri": "https://seanmcccanary.blob.core.windows.net/test-container-4e4a92fb-5b58-5f24-16ef-78a689daf6cb/test-blob-4059e69d-680f-816b-9c62-70aad3a4aeab?comp=page",
      "RequestMethod": "PUT",
      "RequestHeaders": {
        "Authorization": "Sanitized",
        "Content-Length": "0",
        "traceparent": "00-6206d2c6f7c1b448911bf2eb9634dbbc-02e7b7bda8ad484d-00",
        "User-Agent": [
          "azsdk-net-Storage.Blobs/12.5.0-dev.20200402.1",
          "(.NET Core 4.6.28325.01; Microsoft Windows 10.0.18362 )"
        ],
        "x-ms-client-request-id": "43e412a6-aa6e-e209-82ba-200c0463c19d",
        "x-ms-copy-source": "https://seanmcccanary.blob.core.windows.net/test-container-4e4a92fb-5b58-5f24-16ef-78a689daf6cb/test-blob-a5efd931-bec9-22e6-85de-a2552a403373",
        "x-ms-date": "Fri, 03 Apr 2020 00:09:24 GMT",
        "x-ms-if-sequence-number-lt": "5",
        "x-ms-page-write": "update",
        "x-ms-range": "bytes=0-1023",
        "x-ms-return-client-request-id": "true",
        "x-ms-source-range": "bytes=0-1023",
        "x-ms-version": "2019-12-12"
      },
      "RequestBody": null,
      "StatusCode": 201,
      "ResponseHeaders": {
        "Content-Length": "0",
        "Content-MD5": "DDlBRTwJwYmWHdagFoqbmQ==",
        "Date": "Fri, 03 Apr 2020 00:09:22 GMT",
        "ETag": "\u00220x8D7D76343BEC6D2\u0022",
        "Last-Modified": "Fri, 03 Apr 2020 00:09:23 GMT",
        "Server": [
          "Windows-Azure-Blob/1.0",
          "Microsoft-HTTPAPI/2.0"
        ],
        "x-ms-blob-sequence-number": "0",
        "x-ms-client-request-id": "43e412a6-aa6e-e209-82ba-200c0463c19d",
        "x-ms-request-id": "c095faa5-101e-0078-6c4c-09ee58000000",
        "x-ms-request-server-encrypted": "true",
        "x-ms-version": "2019-12-12"
      },
      "ResponseBody": []
    },
    {
      "RequestUri": "https://seanmcccanary.blob.core.windows.net/test-container-4e4a92fb-5b58-5f24-16ef-78a689daf6cb?restype=container",
      "RequestMethod": "DELETE",
      "RequestHeaders": {
        "Authorization": "Sanitized",
        "traceparent": "00-c5e4402cfa497f45a0c805013925fd76-e35b7e213b93ac41-00",
        "User-Agent": [
          "azsdk-net-Storage.Blobs/12.5.0-dev.20200402.1",
          "(.NET Core 4.6.28325.01; Microsoft Windows 10.0.18362 )"
        ],
        "x-ms-client-request-id": "1c6e93da-af6f-f378-404b-5f6a78ff380a",
        "x-ms-date": "Fri, 03 Apr 2020 00:09:24 GMT",
        "x-ms-return-client-request-id": "true",
        "x-ms-version": "2019-12-12"
      },
      "RequestBody": null,
      "StatusCode": 202,
      "ResponseHeaders": {
        "Content-Length": "0",
        "Date": "Fri, 03 Apr 2020 00:09:22 GMT",
        "Server": [
          "Windows-Azure-Blob/1.0",
          "Microsoft-HTTPAPI/2.0"
        ],
        "x-ms-client-request-id": "1c6e93da-af6f-f378-404b-5f6a78ff380a",
<<<<<<< HEAD
        "x-ms-request-id": "69f89f6d-701e-0033-2734-f3cd90000000",
=======
        "x-ms-request-id": "c095fad6-101e-0078-104c-09ee58000000",
>>>>>>> 8d420312
        "x-ms-version": "2019-12-12"
      },
      "ResponseBody": []
    },
    {
      "RequestUri": "https://seanmcccanary.blob.core.windows.net/test-container-1d4fb2a6-be9f-cc21-d8b6-bf7515ce80f1?restype=container",
      "RequestMethod": "PUT",
      "RequestHeaders": {
        "Authorization": "Sanitized",
        "traceparent": "00-4d338dbe8e09f745a60c10903f13b23e-ff99816293462343-00",
        "User-Agent": [
          "azsdk-net-Storage.Blobs/12.5.0-dev.20200402.1",
          "(.NET Core 4.6.28325.01; Microsoft Windows 10.0.18362 )"
        ],
        "x-ms-blob-public-access": "container",
        "x-ms-client-request-id": "af938ac0-fa41-1b75-72a1-44b8f003de71",
        "x-ms-date": "Fri, 03 Apr 2020 00:09:24 GMT",
        "x-ms-return-client-request-id": "true",
        "x-ms-version": "2019-12-12"
      },
      "RequestBody": null,
      "StatusCode": 201,
      "ResponseHeaders": {
        "Content-Length": "0",
        "Date": "Fri, 03 Apr 2020 00:09:23 GMT",
        "ETag": "\u00220x8D7D76343FDCB8E\u0022",
        "Last-Modified": "Fri, 03 Apr 2020 00:09:23 GMT",
        "Server": [
          "Windows-Azure-Blob/1.0",
          "Microsoft-HTTPAPI/2.0"
        ],
        "x-ms-client-request-id": "af938ac0-fa41-1b75-72a1-44b8f003de71",
<<<<<<< HEAD
        "x-ms-request-id": "d521c2a7-301e-0022-4334-f35724000000",
=======
        "x-ms-request-id": "3ae32a9a-501e-0034-644c-097e68000000",
>>>>>>> 8d420312
        "x-ms-version": "2019-12-12"
      },
      "ResponseBody": []
    },
    {
      "RequestUri": "https://seanmcccanary.blob.core.windows.net/test-container-1d4fb2a6-be9f-cc21-d8b6-bf7515ce80f1?restype=container\u0026comp=acl",
      "RequestMethod": "PUT",
      "RequestHeaders": {
        "Authorization": "Sanitized",
        "Content-Length": "21",
        "Content-Type": "application/xml",
        "traceparent": "00-16dbefc85885ab41bf1b7dc81d984643-ea5588836e972b40-00",
        "User-Agent": [
          "azsdk-net-Storage.Blobs/12.5.0-dev.20200402.1",
          "(.NET Core 4.6.28325.01; Microsoft Windows 10.0.18362 )"
        ],
        "x-ms-blob-public-access": "container",
        "x-ms-client-request-id": "8ab43b01-d03b-a8b0-9716-fd536075c635",
        "x-ms-date": "Fri, 03 Apr 2020 00:09:24 GMT",
        "x-ms-return-client-request-id": "true",
        "x-ms-version": "2019-12-12"
      },
      "RequestBody": "\u003CSignedIdentifiers /\u003E",
      "StatusCode": 200,
      "ResponseHeaders": {
        "Content-Length": "0",
        "Date": "Fri, 03 Apr 2020 00:09:23 GMT",
        "ETag": "\u00220x8D7D763440A260A\u0022",
        "Last-Modified": "Fri, 03 Apr 2020 00:09:23 GMT",
        "Server": [
          "Windows-Azure-Blob/1.0",
          "Microsoft-HTTPAPI/2.0"
        ],
        "x-ms-client-request-id": "8ab43b01-d03b-a8b0-9716-fd536075c635",
<<<<<<< HEAD
        "x-ms-request-id": "d521c2ab-301e-0022-4434-f35724000000",
=======
        "x-ms-request-id": "3ae32ac1-501e-0034-044c-097e68000000",
>>>>>>> 8d420312
        "x-ms-version": "2019-12-12"
      },
      "ResponseBody": []
    },
    {
      "RequestUri": "https://seanmcccanary.blob.core.windows.net/test-container-1d4fb2a6-be9f-cc21-d8b6-bf7515ce80f1/test-blob-434208bb-2c35-7d62-1cc7-dab20926ff59",
      "RequestMethod": "PUT",
      "RequestHeaders": {
        "Authorization": "Sanitized",
        "Content-Length": "0",
        "traceparent": "00-a22d643f9a247047af794e84e9271118-31a80b9ce114ae4d-00",
        "User-Agent": [
          "azsdk-net-Storage.Blobs/12.5.0-dev.20200402.1",
          "(.NET Core 4.6.28325.01; Microsoft Windows 10.0.18362 )"
        ],
        "x-ms-blob-content-length": "1024",
        "x-ms-blob-type": "PageBlob",
        "x-ms-client-request-id": "505f3ff5-70e0-71c3-43d8-e787ada1f675",
        "x-ms-date": "Fri, 03 Apr 2020 00:09:24 GMT",
        "x-ms-return-client-request-id": "true",
        "x-ms-version": "2019-12-12"
      },
      "RequestBody": null,
      "StatusCode": 201,
      "ResponseHeaders": {
        "Content-Length": "0",
        "Date": "Fri, 03 Apr 2020 00:09:23 GMT",
        "ETag": "\u00220x8D7D7634416BAD6\u0022",
        "Last-Modified": "Fri, 03 Apr 2020 00:09:24 GMT",
        "Server": [
          "Windows-Azure-Blob/1.0",
          "Microsoft-HTTPAPI/2.0"
        ],
        "x-ms-client-request-id": "505f3ff5-70e0-71c3-43d8-e787ada1f675",
        "x-ms-request-id": "3ae32ad5-501e-0034-174c-097e68000000",
        "x-ms-request-server-encrypted": "true",
        "x-ms-version": "2019-12-12"
      },
      "ResponseBody": []
    },
    {
      "RequestUri": "https://seanmcccanary.blob.core.windows.net/test-container-1d4fb2a6-be9f-cc21-d8b6-bf7515ce80f1/test-blob-434208bb-2c35-7d62-1cc7-dab20926ff59?comp=page",
      "RequestMethod": "PUT",
      "RequestHeaders": {
        "Authorization": "Sanitized",
        "Content-Length": "1024",
        "traceparent": "00-753cd2f5d38cbd4293932afe8871ff91-0c3277014f634343-00",
        "User-Agent": [
          "azsdk-net-Storage.Blobs/12.5.0-dev.20200402.1",
          "(.NET Core 4.6.28325.01; Microsoft Windows 10.0.18362 )"
        ],
        "x-ms-client-request-id": "c9bcf97e-aec6-8d78-9489-a8981e5e1fa5",
        "x-ms-date": "Fri, 03 Apr 2020 00:09:24 GMT",
        "x-ms-page-write": "update",
        "x-ms-range": "bytes=0-1023",
        "x-ms-return-client-request-id": "true",
        "x-ms-version": "2019-12-12"
      },
      "RequestBody": "xAqQDAhJtvh0kiuoFnnYrU47trVPUzb6vR/UtsrCoQ7SrTc4NEYAuIS7FqilB5EePlAEJb8R5nHTlk7odAAusfAd1mhBn3gIOv0wkzyNVbWNtnh5vXxOwMfGZZ33F0ODjWW4iDAo3J7X/OrC4FI0RUGZWr6ItPN0zhahezraECK5rAbX1cyEZdnZocCRjOB0kR9cXryE\u002B9hxQ7kahmBj/OzHCDNMXXB0FPXlrhMy40I1LOkbfrJlNbEuZZITat54dqTUyYOsKDSu50rHn03FPmB35Fp3SH46YdOCHffeYaoWbDhuXhm\u002BiQO1bJZonpVkaSYxm4WEAS0mmmewKQs90IagsDIUVuBGuVtWwdvn0sM9HrTQrMUkkWsKR8OxDV/4eJwQx\u002B1iTxJG6\u002BIqLj9RP8ikcgtWbCPAex/HCg8clKv7XUk/1grV286hisHj\u002BmMruAj7DZpTogt4UEzOm0UDKVY2LtD2EWi9zpc9tOJi3YC7nFEGIIcQqLs\u002Bx4a9B0CJnmBrrMySNKagPj4DFu0oFnLMEv7z/AjOJoYVuErhAMdXsxaC9jG0KWeqZuJJDZHOFbET8fRBlqFXnIVGfHxcvj13q2LXph9BGOmWSJYmhRj0R6KYzQ/TFR10K1mrbazrTqik0mEu92\u002BS0tkKq00LMRdtUTXZw/Auo5VFYnrFlqo9qvrugbO2xVAzBvs1yGrPaPpCPhx3EYq3di7M6ZT0zDsuzQBTHa9ktovlprz0\u002BNsrdfmAg1iNxplvNguF6tu7Pjq/BvpqfEtK3YeQkWvNwn1SoXSac0njoQdn4\u002Bek38uwKWeCNPLhwfiuNqXQ/TQtonONMklnIcrx3GXyApljpv684GgDS46LceB86z2jEqPTOUF0FqyCSAidkViM7r5fS5CmFB3LKlblAsFp6zWNTcnCH8hX749SOpdgZrk1/oIhHKCt/P6FBw/qjhPrGF3SD0OOyc71B1sAVNmFasScrwM\u002BR86U31DKPBe5bWB7ZyE5jVZ2pjW0KxVFrKgk/5xLTd8QrNGPPi/yxI23PJr6hO24TNxtJgjOihy4TzOopTx6bh\u002BBa7pQqk8ng\u002BKn/O97Sie7bLPA3SfWQSK01u/8SR5QPc57eRkyaKGNRqImJo0sPQQL7TmIupD3qiqYm9NgKjrDV78hANEOiAMSMpeFrxqUiJnq8VzlyII9g87ums3NLBtoY8/OCz0y/GQ1dof5cvoPAxM6djnd3o4843wDH\u002B42RAZ7HExKxnxbuPT4r1H7QxDT35a6k7biioVAkSfAL9x1/zGAfVatxD2W3r1E5S48QaBsL0BYfLFQmZHHCTVUm4gYgrAgesW6JRpYI7T4naVWBE\u002BHVACcHIOAMOTE5g==",
      "StatusCode": 201,
      "ResponseHeaders": {
        "Content-Length": "0",
        "Content-MD5": "qGQ8fDt4UIskM5cJ75UodQ==",
        "Date": "Fri, 03 Apr 2020 00:09:23 GMT",
        "ETag": "\u00220x8D7D7634422F215\u0022",
        "Last-Modified": "Fri, 03 Apr 2020 00:09:24 GMT",
        "Server": [
          "Windows-Azure-Blob/1.0",
          "Microsoft-HTTPAPI/2.0"
        ],
        "x-ms-blob-sequence-number": "0",
        "x-ms-client-request-id": "c9bcf97e-aec6-8d78-9489-a8981e5e1fa5",
        "x-ms-request-id": "3ae32b01-501e-0034-3b4c-097e68000000",
        "x-ms-request-server-encrypted": "true",
        "x-ms-version": "2019-12-12"
      },
      "ResponseBody": []
    },
    {
      "RequestUri": "https://seanmcccanary.blob.core.windows.net/test-container-1d4fb2a6-be9f-cc21-d8b6-bf7515ce80f1/test-blob-03480691-711c-1df7-caaa-2e6b7316c147",
      "RequestMethod": "PUT",
      "RequestHeaders": {
        "Authorization": "Sanitized",
        "Content-Length": "0",
        "traceparent": "00-3cc5b60156373c4abea463f12bb3e752-e10f5e4c4a11864b-00",
        "User-Agent": [
          "azsdk-net-Storage.Blobs/12.5.0-dev.20200402.1",
          "(.NET Core 4.6.28325.01; Microsoft Windows 10.0.18362 )"
        ],
        "x-ms-blob-content-length": "1024",
        "x-ms-blob-type": "PageBlob",
        "x-ms-client-request-id": "a91a5756-4db3-0c60-019e-ff1c800d197d",
        "x-ms-date": "Fri, 03 Apr 2020 00:09:25 GMT",
        "x-ms-return-client-request-id": "true",
        "x-ms-version": "2019-12-12"
      },
      "RequestBody": null,
      "StatusCode": 201,
      "ResponseHeaders": {
        "Content-Length": "0",
        "Date": "Fri, 03 Apr 2020 00:09:23 GMT",
        "ETag": "\u00220x8D7D763442F7779\u0022",
        "Last-Modified": "Fri, 03 Apr 2020 00:09:24 GMT",
        "Server": [
          "Windows-Azure-Blob/1.0",
          "Microsoft-HTTPAPI/2.0"
        ],
        "x-ms-client-request-id": "a91a5756-4db3-0c60-019e-ff1c800d197d",
        "x-ms-request-id": "3ae32b25-501e-0034-584c-097e68000000",
        "x-ms-request-server-encrypted": "true",
        "x-ms-version": "2019-12-12"
      },
      "ResponseBody": []
    },
    {
      "RequestUri": "https://seanmcccanary.blob.core.windows.net/test-container-1d4fb2a6-be9f-cc21-d8b6-bf7515ce80f1/test-blob-03480691-711c-1df7-caaa-2e6b7316c147?comp=page",
      "RequestMethod": "PUT",
      "RequestHeaders": {
        "Authorization": "Sanitized",
        "Content-Length": "0",
        "traceparent": "00-a82038b00700574aa88167802666fbc1-599d2ea05c19d24c-00",
        "User-Agent": [
          "azsdk-net-Storage.Blobs/12.5.0-dev.20200402.1",
          "(.NET Core 4.6.28325.01; Microsoft Windows 10.0.18362 )"
        ],
        "x-ms-client-request-id": "1b146a13-17fc-3b93-09fc-b2462d92eda4",
        "x-ms-copy-source": "https://seanmcccanary.blob.core.windows.net/test-container-1d4fb2a6-be9f-cc21-d8b6-bf7515ce80f1/test-blob-434208bb-2c35-7d62-1cc7-dab20926ff59",
        "x-ms-date": "Fri, 03 Apr 2020 00:09:25 GMT",
        "x-ms-if-sequence-number-le": "3",
        "x-ms-page-write": "update",
        "x-ms-range": "bytes=0-1023",
        "x-ms-return-client-request-id": "true",
        "x-ms-source-range": "bytes=0-1023",
        "x-ms-version": "2019-12-12"
      },
      "RequestBody": null,
      "StatusCode": 201,
      "ResponseHeaders": {
        "Content-Length": "0",
        "Content-MD5": "qGQ8fDt4UIskM5cJ75UodQ==",
        "Date": "Fri, 03 Apr 2020 00:09:24 GMT",
        "ETag": "\u00220x8D7D76344412DF5\u0022",
        "Last-Modified": "Fri, 03 Apr 2020 00:09:24 GMT",
        "Server": [
          "Windows-Azure-Blob/1.0",
          "Microsoft-HTTPAPI/2.0"
        ],
        "x-ms-blob-sequence-number": "0",
        "x-ms-client-request-id": "1b146a13-17fc-3b93-09fc-b2462d92eda4",
        "x-ms-request-id": "3ae32b3c-501e-0034-6c4c-097e68000000",
        "x-ms-request-server-encrypted": "true",
        "x-ms-version": "2019-12-12"
      },
      "ResponseBody": []
    },
    {
      "RequestUri": "https://seanmcccanary.blob.core.windows.net/test-container-1d4fb2a6-be9f-cc21-d8b6-bf7515ce80f1?restype=container",
      "RequestMethod": "DELETE",
      "RequestHeaders": {
        "Authorization": "Sanitized",
        "traceparent": "00-8429e88bfcee9f43a98c34bd22319782-1e0d748ae595ed40-00",
        "User-Agent": [
          "azsdk-net-Storage.Blobs/12.5.0-dev.20200402.1",
          "(.NET Core 4.6.28325.01; Microsoft Windows 10.0.18362 )"
        ],
        "x-ms-client-request-id": "150811b2-fef8-b181-cdd4-ab58b77838c4",
        "x-ms-date": "Fri, 03 Apr 2020 00:09:25 GMT",
        "x-ms-return-client-request-id": "true",
        "x-ms-version": "2019-12-12"
      },
      "RequestBody": null,
      "StatusCode": 202,
      "ResponseHeaders": {
        "Content-Length": "0",
        "Date": "Fri, 03 Apr 2020 00:09:24 GMT",
        "Server": [
          "Windows-Azure-Blob/1.0",
          "Microsoft-HTTPAPI/2.0"
        ],
        "x-ms-client-request-id": "150811b2-fef8-b181-cdd4-ab58b77838c4",
<<<<<<< HEAD
        "x-ms-request-id": "d521c2b6-301e-0022-4b34-f35724000000",
=======
        "x-ms-request-id": "3ae32b74-501e-0034-1c4c-097e68000000",
>>>>>>> 8d420312
        "x-ms-version": "2019-12-12"
      },
      "ResponseBody": []
    },
    {
      "RequestUri": "https://seanmcccanary.blob.core.windows.net/test-container-664bacec-1d00-3220-fc28-8346c4b93fcf?restype=container",
      "RequestMethod": "PUT",
      "RequestHeaders": {
        "Authorization": "Sanitized",
        "traceparent": "00-2de31bbad601d64b934734a28edeb476-9cafd24091d8a648-00",
        "User-Agent": [
          "azsdk-net-Storage.Blobs/12.5.0-dev.20200402.1",
          "(.NET Core 4.6.28325.01; Microsoft Windows 10.0.18362 )"
        ],
        "x-ms-blob-public-access": "container",
        "x-ms-client-request-id": "4eed8e7d-79ee-946a-f1d6-19cf7a3aed13",
        "x-ms-date": "Fri, 03 Apr 2020 00:09:25 GMT",
        "x-ms-return-client-request-id": "true",
        "x-ms-version": "2019-12-12"
      },
      "RequestBody": null,
      "StatusCode": 201,
      "ResponseHeaders": {
        "Content-Length": "0",
        "Date": "Fri, 03 Apr 2020 00:09:24 GMT",
        "ETag": "\u00220x8D7D7634484005A\u0022",
        "Last-Modified": "Fri, 03 Apr 2020 00:09:24 GMT",
        "Server": [
          "Windows-Azure-Blob/1.0",
          "Microsoft-HTTPAPI/2.0"
        ],
        "x-ms-client-request-id": "4eed8e7d-79ee-946a-f1d6-19cf7a3aed13",
<<<<<<< HEAD
        "x-ms-request-id": "b9ea59e1-001e-0016-4c34-f364ec000000",
=======
        "x-ms-request-id": "6b879309-901e-0092-7d4c-09c976000000",
>>>>>>> 8d420312
        "x-ms-version": "2019-12-12"
      },
      "ResponseBody": []
    },
    {
      "RequestUri": "https://seanmcccanary.blob.core.windows.net/test-container-664bacec-1d00-3220-fc28-8346c4b93fcf?restype=container\u0026comp=acl",
      "RequestMethod": "PUT",
      "RequestHeaders": {
        "Authorization": "Sanitized",
        "Content-Length": "21",
        "Content-Type": "application/xml",
        "traceparent": "00-c4aeb2f569d2df49bf96af5b0dd48168-ca71237e4f74ec47-00",
        "User-Agent": [
          "azsdk-net-Storage.Blobs/12.5.0-dev.20200402.1",
          "(.NET Core 4.6.28325.01; Microsoft Windows 10.0.18362 )"
        ],
        "x-ms-blob-public-access": "container",
        "x-ms-client-request-id": "36c963f4-f0cb-a3e1-dd00-29b3bedc630a",
        "x-ms-date": "Fri, 03 Apr 2020 00:09:25 GMT",
        "x-ms-return-client-request-id": "true",
        "x-ms-version": "2019-12-12"
      },
      "RequestBody": "\u003CSignedIdentifiers /\u003E",
      "StatusCode": 200,
      "ResponseHeaders": {
        "Content-Length": "0",
        "Date": "Fri, 03 Apr 2020 00:09:24 GMT",
        "ETag": "\u00220x8D7D7634490FAC9\u0022",
        "Last-Modified": "Fri, 03 Apr 2020 00:09:24 GMT",
        "Server": [
          "Windows-Azure-Blob/1.0",
          "Microsoft-HTTPAPI/2.0"
        ],
        "x-ms-client-request-id": "36c963f4-f0cb-a3e1-dd00-29b3bedc630a",
<<<<<<< HEAD
        "x-ms-request-id": "b9ea59e4-001e-0016-4d34-f364ec000000",
=======
        "x-ms-request-id": "6b879322-901e-0092-114c-09c976000000",
>>>>>>> 8d420312
        "x-ms-version": "2019-12-12"
      },
      "ResponseBody": []
    },
    {
      "RequestUri": "https://seanmcccanary.blob.core.windows.net/test-container-664bacec-1d00-3220-fc28-8346c4b93fcf/test-blob-df0db386-68f7-f83d-cba5-310d19a6c01a",
      "RequestMethod": "PUT",
      "RequestHeaders": {
        "Authorization": "Sanitized",
        "Content-Length": "0",
        "traceparent": "00-224dc83636d7494c83f4760dfdcdbd30-c20b811003bfb446-00",
        "User-Agent": [
          "azsdk-net-Storage.Blobs/12.5.0-dev.20200402.1",
          "(.NET Core 4.6.28325.01; Microsoft Windows 10.0.18362 )"
        ],
        "x-ms-blob-content-length": "1024",
        "x-ms-blob-type": "PageBlob",
        "x-ms-client-request-id": "8bd3683c-d2a0-bd73-5fd7-4890f7d71b4d",
        "x-ms-date": "Fri, 03 Apr 2020 00:09:25 GMT",
        "x-ms-return-client-request-id": "true",
        "x-ms-version": "2019-12-12"
      },
      "RequestBody": null,
      "StatusCode": 201,
      "ResponseHeaders": {
        "Content-Length": "0",
        "Date": "Fri, 03 Apr 2020 00:09:24 GMT",
        "ETag": "\u00220x8D7D763449F1688\u0022",
        "Last-Modified": "Fri, 03 Apr 2020 00:09:24 GMT",
        "Server": [
          "Windows-Azure-Blob/1.0",
          "Microsoft-HTTPAPI/2.0"
        ],
        "x-ms-client-request-id": "8bd3683c-d2a0-bd73-5fd7-4890f7d71b4d",
        "x-ms-request-id": "6b87934f-901e-0092-364c-09c976000000",
        "x-ms-request-server-encrypted": "true",
        "x-ms-version": "2019-12-12"
      },
      "ResponseBody": []
    },
    {
      "RequestUri": "https://seanmcccanary.blob.core.windows.net/test-container-664bacec-1d00-3220-fc28-8346c4b93fcf/test-blob-df0db386-68f7-f83d-cba5-310d19a6c01a?comp=page",
      "RequestMethod": "PUT",
      "RequestHeaders": {
        "Authorization": "Sanitized",
        "Content-Length": "1024",
        "traceparent": "00-3d751490a74c294eb90faeb4e1641e2e-ae446f0408707b4f-00",
        "User-Agent": [
          "azsdk-net-Storage.Blobs/12.5.0-dev.20200402.1",
          "(.NET Core 4.6.28325.01; Microsoft Windows 10.0.18362 )"
        ],
        "x-ms-client-request-id": "b1d1ddf9-35d2-0279-bd33-f942eca4acf1",
        "x-ms-date": "Fri, 03 Apr 2020 00:09:25 GMT",
        "x-ms-page-write": "update",
        "x-ms-range": "bytes=0-1023",
        "x-ms-return-client-request-id": "true",
        "x-ms-version": "2019-12-12"
      },
      "RequestBody": "\u002BO5jWdnDPGBT2U6AV1B5ydky2xdwt0ek\u002BpmT4/KGVCMKFiItxaMNMCdp4vKiYEuMh2DajAFLmkGmvl9AMFhtzIQqdkAuSwQ1JKrvB9RVAZlNBlySrMgivnzhhwZEzf/P\u002BxZteOoLXjtcpWdWXJJsUL3F8yr72yC8CLjDTMT98VerIAu\u002B6ImvQacgNQdhy2LqdDdIftrV0yD1sXAyRxF3XrQPqzuHrmczFrGC2qUZWjxV2diNtHJ91k3qyDcZfPmVqdZTUR8mYsXPFGgoUvh63FYz3G456qpBktXtnOYvGpm47THPxgkcL3YTvZ8JVINVcOvh5aCLXL8sEb5JOMXfn/rPcGTHqxZNFq33JiwKOD5RmCz6TjX5LJBxorVK0/axNB6lOuMfjsTVlM/zkzaTItiA\u002BKCZ5FDF1kPUVQhgAkO2RvIOZP5bMglnJLplBZlZ3YDcyttVF0/N4GSfSji8dJGLPE1Ehb7aJcWWMb\u002BWX9CqeneHhDhoYC6iQIOZu\u002BjRqq8p2slMFVjCAaQVv\u002BaQN4GT9NDBNfBYI9seokQ6QGndxYYPbIUHXmUfxYKTUqFIEgkCBsYYEHW/0bbtLXMUiME7OPpfgMr8jJZqoW9uxNA61ZA6NzqixbUQUJvOGTDyCjzBWBqn6ZE/BnkwrW4FUQzms1fj2VCGmXNFTjAuLnNleJYzrGy2k\u002Bz\u002B\u002BzHBchdGCv6P52XYDjHsO76mYZtgENgFyjTX0qSgLyBr5N4fxCdb/kMxn0YNjGllRnGtDzFRnupZu6fjbzha7rdFbSpTzXaXSmNXLnGS\u002BD3KcYwy8iDvGUXzxQh/eI8L17COyB8/Enn7FcTO\u002BW94x8NqGP2rJ/uXVVPkXwdtGNLTTFfAAy8ei18SN91bISDWev5FFWCRX6\u002B09nLLWrJyjf3y\u002Bq0Yt8OUS4ydmfAePDQzDuQIKAJyQuyoDA28UjGsoKrfaSZyvcI7sMnT88a/lbo9l0vOaWX6f7jAcKu21/lb8fhGPtMOwVEhzXc5n04m6HZSfrrm3jdE5elusk0XhdnQeALOeVbnL9b6rJztweBpmoc1Y1g\u002BdRLBAVnpnw8ECkieaSZLWG8fa0/j7DGbViMIBBfF4iGAkQLvDHf9/ZDH9qJTT1i5HkIXFfgJWonhJqo14Zr3PigmHdckW0v4Im2/G/WPRwbLTubVrswpdzZ5DubNxxv10Ld5LTKAlcL2H/KKST\u002BTUd\u002BjapOzIZBb/aagqkxkKltRyUs\u002BFRrUS7gk3o7ani335r0HKV2IQa4nHi\u002BM3\u002Bt1kvSXOH/zVDvEzx7aj0MBgV94qcOPXAH\u002ByIicFvbqSGvMr0uZQ2atA5KBQlo\u002BrrJrJZ3QEzYo5TXzmG/3Vz5F2g==",
      "StatusCode": 201,
      "ResponseHeaders": {
        "Content-Length": "0",
        "Content-MD5": "dR0Vs1TC9HNeex7ZDC5hhg==",
        "Date": "Fri, 03 Apr 2020 00:09:24 GMT",
        "ETag": "\u00220x8D7D76344AE82A4\u0022",
        "Last-Modified": "Fri, 03 Apr 2020 00:09:25 GMT",
        "Server": [
          "Windows-Azure-Blob/1.0",
          "Microsoft-HTTPAPI/2.0"
        ],
        "x-ms-blob-sequence-number": "0",
        "x-ms-client-request-id": "b1d1ddf9-35d2-0279-bd33-f942eca4acf1",
        "x-ms-request-id": "6b87937b-901e-0092-594c-09c976000000",
        "x-ms-request-server-encrypted": "true",
        "x-ms-version": "2019-12-12"
      },
      "ResponseBody": []
    },
    {
      "RequestUri": "https://seanmcccanary.blob.core.windows.net/test-container-664bacec-1d00-3220-fc28-8346c4b93fcf/test-blob-a1d258fa-8693-5006-a882-0d37bc92facc",
      "RequestMethod": "PUT",
      "RequestHeaders": {
        "Authorization": "Sanitized",
        "Content-Length": "0",
        "traceparent": "00-bb8e7a0f016ea94b84d3097969501ae3-1549b02fd9f8dd45-00",
        "User-Agent": [
          "azsdk-net-Storage.Blobs/12.5.0-dev.20200402.1",
          "(.NET Core 4.6.28325.01; Microsoft Windows 10.0.18362 )"
        ],
        "x-ms-blob-content-length": "1024",
        "x-ms-blob-type": "PageBlob",
        "x-ms-client-request-id": "6ae725bd-60c0-7281-d780-08502742462b",
        "x-ms-date": "Fri, 03 Apr 2020 00:09:25 GMT",
        "x-ms-return-client-request-id": "true",
        "x-ms-version": "2019-12-12"
      },
      "RequestBody": null,
      "StatusCode": 201,
      "ResponseHeaders": {
        "Content-Length": "0",
        "Date": "Fri, 03 Apr 2020 00:09:24 GMT",
        "ETag": "\u00220x8D7D76344BB7D57\u0022",
        "Last-Modified": "Fri, 03 Apr 2020 00:09:25 GMT",
        "Server": [
          "Windows-Azure-Blob/1.0",
          "Microsoft-HTTPAPI/2.0"
        ],
        "x-ms-client-request-id": "6ae725bd-60c0-7281-d780-08502742462b",
        "x-ms-request-id": "6b8793a6-901e-0092-7b4c-09c976000000",
        "x-ms-request-server-encrypted": "true",
        "x-ms-version": "2019-12-12"
      },
      "ResponseBody": []
    },
    {
      "RequestUri": "https://seanmcccanary.blob.core.windows.net/test-container-664bacec-1d00-3220-fc28-8346c4b93fcf/test-blob-a1d258fa-8693-5006-a882-0d37bc92facc?comp=page",
      "RequestMethod": "PUT",
      "RequestHeaders": {
        "Authorization": "Sanitized",
        "Content-Length": "0",
        "traceparent": "00-a2708d449e204447ac31ec8482eeb264-27492f9d6c5c454a-00",
        "User-Agent": [
          "azsdk-net-Storage.Blobs/12.5.0-dev.20200402.1",
          "(.NET Core 4.6.28325.01; Microsoft Windows 10.0.18362 )"
        ],
        "x-ms-client-request-id": "967a341d-90ab-740b-b124-438561297b99",
        "x-ms-copy-source": "https://seanmcccanary.blob.core.windows.net/test-container-664bacec-1d00-3220-fc28-8346c4b93fcf/test-blob-df0db386-68f7-f83d-cba5-310d19a6c01a",
        "x-ms-date": "Fri, 03 Apr 2020 00:09:26 GMT",
        "x-ms-if-sequence-number-eq": "0",
        "x-ms-page-write": "update",
        "x-ms-range": "bytes=0-1023",
        "x-ms-return-client-request-id": "true",
        "x-ms-source-range": "bytes=0-1023",
        "x-ms-version": "2019-12-12"
      },
      "RequestBody": null,
      "StatusCode": 201,
      "ResponseHeaders": {
        "Content-Length": "0",
        "Content-MD5": "dR0Vs1TC9HNeex7ZDC5hhg==",
        "Date": "Fri, 03 Apr 2020 00:09:24 GMT",
        "ETag": "\u00220x8D7D76344CD33D2\u0022",
        "Last-Modified": "Fri, 03 Apr 2020 00:09:25 GMT",
        "Server": [
          "Windows-Azure-Blob/1.0",
          "Microsoft-HTTPAPI/2.0"
        ],
        "x-ms-blob-sequence-number": "0",
        "x-ms-client-request-id": "967a341d-90ab-740b-b124-438561297b99",
        "x-ms-request-id": "6b8793dd-901e-0092-2d4c-09c976000000",
        "x-ms-request-server-encrypted": "true",
        "x-ms-version": "2019-12-12"
      },
      "ResponseBody": []
    },
    {
      "RequestUri": "https://seanmcccanary.blob.core.windows.net/test-container-664bacec-1d00-3220-fc28-8346c4b93fcf?restype=container",
      "RequestMethod": "DELETE",
      "RequestHeaders": {
        "Authorization": "Sanitized",
        "traceparent": "00-d8865bf4c2700f49a69e850f3899cac1-631186328680af41-00",
        "User-Agent": [
          "azsdk-net-Storage.Blobs/12.5.0-dev.20200402.1",
          "(.NET Core 4.6.28325.01; Microsoft Windows 10.0.18362 )"
        ],
        "x-ms-client-request-id": "f333dc21-b0c7-a880-21f9-08e84e652db5",
        "x-ms-date": "Fri, 03 Apr 2020 00:09:26 GMT",
        "x-ms-return-client-request-id": "true",
        "x-ms-version": "2019-12-12"
      },
      "RequestBody": null,
      "StatusCode": 202,
      "ResponseHeaders": {
        "Content-Length": "0",
        "Date": "Fri, 03 Apr 2020 00:09:24 GMT",
        "Server": [
          "Windows-Azure-Blob/1.0",
          "Microsoft-HTTPAPI/2.0"
        ],
        "x-ms-client-request-id": "f333dc21-b0c7-a880-21f9-08e84e652db5",
<<<<<<< HEAD
        "x-ms-request-id": "b9ea59ef-001e-0016-5634-f364ec000000",
=======
        "x-ms-request-id": "6b87940b-901e-0092-564c-09c976000000",
>>>>>>> 8d420312
        "x-ms-version": "2019-12-12"
      },
      "ResponseBody": []
    },
    {
      "RequestUri": "https://seanmcccanary.blob.core.windows.net/test-container-e29b2cb3-9a0c-721c-694f-5b530479d9a3?restype=container",
      "RequestMethod": "PUT",
      "RequestHeaders": {
        "Authorization": "Sanitized",
        "traceparent": "00-cafa6c83d470534194283242229682cd-6ef73a2d944cb54b-00",
        "User-Agent": [
          "azsdk-net-Storage.Blobs/12.5.0-dev.20200402.1",
          "(.NET Core 4.6.28325.01; Microsoft Windows 10.0.18362 )"
        ],
        "x-ms-blob-public-access": "container",
        "x-ms-client-request-id": "6eded629-7071-87de-c0c1-8a78542ca3a8",
        "x-ms-date": "Fri, 03 Apr 2020 00:09:26 GMT",
        "x-ms-return-client-request-id": "true",
        "x-ms-version": "2019-12-12"
      },
      "RequestBody": null,
      "StatusCode": 201,
      "ResponseHeaders": {
        "Content-Length": "0",
        "Date": "Fri, 03 Apr 2020 00:09:25 GMT",
        "ETag": "\u00220x8D7D763450C6000\u0022",
        "Last-Modified": "Fri, 03 Apr 2020 00:09:25 GMT",
        "Server": [
          "Windows-Azure-Blob/1.0",
          "Microsoft-HTTPAPI/2.0"
        ],
        "x-ms-client-request-id": "6eded629-7071-87de-c0c1-8a78542ca3a8",
<<<<<<< HEAD
        "x-ms-request-id": "9d98c8f6-f01e-0002-6434-f32c83000000",
=======
        "x-ms-request-id": "d3c31868-f01e-0012-704c-093670000000",
>>>>>>> 8d420312
        "x-ms-version": "2019-12-12"
      },
      "ResponseBody": []
    },
    {
      "RequestUri": "https://seanmcccanary.blob.core.windows.net/test-container-e29b2cb3-9a0c-721c-694f-5b530479d9a3?restype=container\u0026comp=acl",
      "RequestMethod": "PUT",
      "RequestHeaders": {
        "Authorization": "Sanitized",
        "Content-Length": "21",
        "Content-Type": "application/xml",
        "traceparent": "00-ea483135a0e5e74590044ed9025046ad-35846174d15fb145-00",
        "User-Agent": [
          "azsdk-net-Storage.Blobs/12.5.0-dev.20200402.1",
          "(.NET Core 4.6.28325.01; Microsoft Windows 10.0.18362 )"
        ],
        "x-ms-blob-public-access": "container",
        "x-ms-client-request-id": "2e2a8673-6b9a-6132-7adc-c434fd59d38f",
        "x-ms-date": "Fri, 03 Apr 2020 00:09:26 GMT",
        "x-ms-return-client-request-id": "true",
        "x-ms-version": "2019-12-12"
      },
      "RequestBody": "\u003CSignedIdentifiers /\u003E",
      "StatusCode": 200,
      "ResponseHeaders": {
        "Content-Length": "0",
        "Date": "Fri, 03 Apr 2020 00:09:25 GMT",
        "ETag": "\u00220x8D7D7634519084A\u0022",
        "Last-Modified": "Fri, 03 Apr 2020 00:09:25 GMT",
        "Server": [
          "Windows-Azure-Blob/1.0",
          "Microsoft-HTTPAPI/2.0"
        ],
        "x-ms-client-request-id": "2e2a8673-6b9a-6132-7adc-c434fd59d38f",
<<<<<<< HEAD
        "x-ms-request-id": "9d98c8f9-f01e-0002-6534-f32c83000000",
=======
        "x-ms-request-id": "d3c31886-f01e-0012-094c-093670000000",
>>>>>>> 8d420312
        "x-ms-version": "2019-12-12"
      },
      "ResponseBody": []
    },
    {
      "RequestUri": "https://seanmcccanary.blob.core.windows.net/test-container-e29b2cb3-9a0c-721c-694f-5b530479d9a3/test-blob-c5acb9c0-0186-7f79-84de-2013f7eb7bde",
      "RequestMethod": "PUT",
      "RequestHeaders": {
        "Authorization": "Sanitized",
        "Content-Length": "0",
        "traceparent": "00-a275cf90d876d94fb55cd4da910bf17f-5e8682cba760da46-00",
        "User-Agent": [
          "azsdk-net-Storage.Blobs/12.5.0-dev.20200402.1",
          "(.NET Core 4.6.28325.01; Microsoft Windows 10.0.18362 )"
        ],
        "x-ms-blob-content-length": "1024",
        "x-ms-blob-type": "PageBlob",
        "x-ms-client-request-id": "68837b9d-0fbd-2c47-3d0f-103bc2c6ee9b",
        "x-ms-date": "Fri, 03 Apr 2020 00:09:26 GMT",
        "x-ms-return-client-request-id": "true",
        "x-ms-version": "2019-12-12"
      },
      "RequestBody": null,
      "StatusCode": 201,
      "ResponseHeaders": {
        "Content-Length": "0",
        "Date": "Fri, 03 Apr 2020 00:09:25 GMT",
        "ETag": "\u00220x8D7D76345259D24\u0022",
        "Last-Modified": "Fri, 03 Apr 2020 00:09:25 GMT",
        "Server": [
          "Windows-Azure-Blob/1.0",
          "Microsoft-HTTPAPI/2.0"
        ],
        "x-ms-client-request-id": "68837b9d-0fbd-2c47-3d0f-103bc2c6ee9b",
        "x-ms-request-id": "d3c318a2-f01e-0012-214c-093670000000",
        "x-ms-request-server-encrypted": "true",
        "x-ms-version": "2019-12-12"
      },
      "ResponseBody": []
    },
    {
      "RequestUri": "https://seanmcccanary.blob.core.windows.net/test-container-e29b2cb3-9a0c-721c-694f-5b530479d9a3/test-blob-c5acb9c0-0186-7f79-84de-2013f7eb7bde?comp=page",
      "RequestMethod": "PUT",
      "RequestHeaders": {
        "Authorization": "Sanitized",
        "Content-Length": "1024",
        "traceparent": "00-44546494084b394ca04a1ce513b08c23-0d75aa3fd48c6048-00",
        "User-Agent": [
          "azsdk-net-Storage.Blobs/12.5.0-dev.20200402.1",
          "(.NET Core 4.6.28325.01; Microsoft Windows 10.0.18362 )"
        ],
        "x-ms-client-request-id": "7c766a8f-1268-6d20-11a9-41883a2e6ae5",
        "x-ms-date": "Fri, 03 Apr 2020 00:09:26 GMT",
        "x-ms-page-write": "update",
        "x-ms-range": "bytes=0-1023",
        "x-ms-return-client-request-id": "true",
        "x-ms-version": "2019-12-12"
      },
      "RequestBody": "lPr1PMvl1IEWshL\u002BSQqQufEDBM4CdQ20M7V7JOOLLgKfl0D9EZO6jbGpF\u002BdYMxdwTAtD\u002BVQFjR7sQAkVaq\u002Bdi4QQX7LJkqddSHYcWV0lXP\u002BeC9jXSDStmQohENGKpSMBC4tjSNRlprlk5bDd6DPBxuQJd17XxUNPYsWoqILW0qNSGk3RwhMqOWUfc2KE0LDWYEnsgC3FKkVIE\u002BYPvP03jhIMis3m7wTR3z75uFLhy5IU0kg46VJ2jfAHia4tG3xn5\u002BVPd0Xi73FFG6Huy3LzZ0hU\u002Buq1/6TAlv3d3mVWo8PCktBtkVNMMeLW886xiMF9FCJl2SGSsehAj\u002BFIBREL7nfdLDmhhdX0B8gH3gvVDw47X8pC8MqiL\u002BDnLAJyBCzRygRX01uI245McdFYi9Lca3/TDKVGyP6tO/xYuVnSggObNRMHfjuys4M79X74SqQNC8GCn/eHigEFqphfLyI1eu/OvFW\u002B1e1DIFkhC9N/tPFXSq6YUOILFKsRAdSjU4NhBnuPKo1PTzXUP36dZX8uhvWnB\u002BRznSkMwqeprNQYn83VwARX8IpjCPt5xBBkba8s43ve/Euf7mlRgmflpaJhu5\u002Bwx6V615ZrQ/7o\u002BtkZqFT4fclYOqOCNtGbBW0ifWNZFwhxs6UJsQvlcrhMtvSQONoS7SfYCID8LpHT3tIoScabj\u002BLQp/Wu78y\u002Bc8fqNYDdC8ySD5A7gA6IdYQUNdM4vCnysSYRv5HlY/5bGpS4EfkQ9tIGlTk2YA/TSDJwmrn4hbee94NazEs7rauS4GZ6z2OLBD8AMibvvFEXPXdfdMlEYpTcGhp1timHyuiNpH\u002BpWXjO5ZV5\u002BFKRrjsyQ4/U2znhTX3RnbRJFU4WeWc\u002BYRjRbeP\u002BkI80ympBS2vfQnKasu6urFYC17zDhc9HY3/qU00jYdWr1UuprYITj1FJatLbe8Z5j7XBz5YmOwu/7GfrV/geu\u002BGd7t2jBP7U7khqehv8a\u002Be4ccOXYZI/hJk/6sEbKDhZK67xPo3o1Yq37eBNvMDwwoB/MuU0hllPXWlDYxo8uMYQEU9sCy1az5w54HSy8cjYTydAm/VSJaRUoeAjpXFwejQZPatxg7ZSJWJJ\u002B6blnWyhahTy/B3RveurGGlNNioqyGU/mLQdZ8xw7XaTCSr9bgR0gjpdfX4XSH\u002B/xmpNBe83HjJBpQS3gwNHgQ6mPbPArall2bPwzUvnJ1A0XqBhI\u002BiGW\u002Bv4vMkAvP82FftvcArM/hnA5yw7R1DnWn20giVj5V4mH\u002BLIyPHgZRy0ubdPd7dGaF\u002BHoTu8SxSaEWJLSzrZ0zCdSFAnAzYn4IIPho2Zl\u002BLGbRrG20QiatTOLbePlRni2uaHsS5mHmQpXw==",
      "StatusCode": 201,
      "ResponseHeaders": {
        "Content-Length": "0",
        "Content-MD5": "IhjXAt/HzwWZgkY9hGL6lw==",
        "Date": "Fri, 03 Apr 2020 00:09:25 GMT",
        "ETag": "\u00220x8D7D7634531FB76\u0022",
        "Last-Modified": "Fri, 03 Apr 2020 00:09:25 GMT",
        "Server": [
          "Windows-Azure-Blob/1.0",
          "Microsoft-HTTPAPI/2.0"
        ],
        "x-ms-blob-sequence-number": "0",
        "x-ms-client-request-id": "7c766a8f-1268-6d20-11a9-41883a2e6ae5",
        "x-ms-request-id": "d3c318b8-f01e-0012-334c-093670000000",
        "x-ms-request-server-encrypted": "true",
        "x-ms-version": "2019-12-12"
      },
      "ResponseBody": []
    },
    {
      "RequestUri": "https://seanmcccanary.blob.core.windows.net/test-container-e29b2cb3-9a0c-721c-694f-5b530479d9a3/test-blob-62af76b7-8976-f326-b40d-183df6673ea9",
      "RequestMethod": "PUT",
      "RequestHeaders": {
        "Authorization": "Sanitized",
        "Content-Length": "0",
        "traceparent": "00-c1c9b3728c060e498375b33bd3e72b72-a57269872e65174e-00",
        "User-Agent": [
          "azsdk-net-Storage.Blobs/12.5.0-dev.20200402.1",
          "(.NET Core 4.6.28325.01; Microsoft Windows 10.0.18362 )"
        ],
        "x-ms-blob-content-length": "1024",
        "x-ms-blob-type": "PageBlob",
        "x-ms-client-request-id": "77283315-69e4-05ae-4483-c75af9e277aa",
        "x-ms-date": "Fri, 03 Apr 2020 00:09:26 GMT",
        "x-ms-return-client-request-id": "true",
        "x-ms-version": "2019-12-12"
      },
      "RequestBody": null,
      "StatusCode": 201,
      "ResponseHeaders": {
        "Content-Length": "0",
        "Date": "Fri, 03 Apr 2020 00:09:25 GMT",
        "ETag": "\u00220x8D7D763453E80E3\u0022",
        "Last-Modified": "Fri, 03 Apr 2020 00:09:25 GMT",
        "Server": [
          "Windows-Azure-Blob/1.0",
          "Microsoft-HTTPAPI/2.0"
        ],
        "x-ms-client-request-id": "77283315-69e4-05ae-4483-c75af9e277aa",
        "x-ms-request-id": "d3c318cc-f01e-0012-464c-093670000000",
        "x-ms-request-server-encrypted": "true",
        "x-ms-version": "2019-12-12"
      },
      "ResponseBody": []
    },
    {
      "RequestUri": "https://seanmcccanary.blob.core.windows.net/test-container-e29b2cb3-9a0c-721c-694f-5b530479d9a3/test-blob-62af76b7-8976-f326-b40d-183df6673ea9?comp=page",
      "RequestMethod": "PUT",
      "RequestHeaders": {
        "Authorization": "Sanitized",
        "Content-Length": "0",
        "traceparent": "00-6549b1947d33df43b4eeaac012c711a1-7858ed1c0ff73545-00",
        "User-Agent": [
          "azsdk-net-Storage.Blobs/12.5.0-dev.20200402.1",
          "(.NET Core 4.6.28325.01; Microsoft Windows 10.0.18362 )"
        ],
        "x-ms-client-request-id": "c227f6d1-c63f-d9c5-3ea5-13ccabd8294e",
        "x-ms-copy-source": "https://seanmcccanary.blob.core.windows.net/test-container-e29b2cb3-9a0c-721c-694f-5b530479d9a3/test-blob-c5acb9c0-0186-7f79-84de-2013f7eb7bde",
        "x-ms-date": "Fri, 03 Apr 2020 00:09:26 GMT",
        "x-ms-page-write": "update",
        "x-ms-range": "bytes=0-1023",
        "x-ms-return-client-request-id": "true",
        "x-ms-source-if-modified-since": "Thu, 02 Apr 2020 00:09:17 GMT",
        "x-ms-source-range": "bytes=0-1023",
        "x-ms-version": "2019-12-12"
      },
      "RequestBody": null,
      "StatusCode": 201,
      "ResponseHeaders": {
        "Content-Length": "0",
        "Content-MD5": "IhjXAt/HzwWZgkY9hGL6lw==",
        "Date": "Fri, 03 Apr 2020 00:09:25 GMT",
        "ETag": "\u00220x8D7D7634558C46A\u0022",
        "Last-Modified": "Fri, 03 Apr 2020 00:09:26 GMT",
        "Server": [
          "Windows-Azure-Blob/1.0",
          "Microsoft-HTTPAPI/2.0"
        ],
        "x-ms-blob-sequence-number": "0",
        "x-ms-client-request-id": "c227f6d1-c63f-d9c5-3ea5-13ccabd8294e",
        "x-ms-request-id": "d3c318e8-f01e-0012-614c-093670000000",
        "x-ms-request-server-encrypted": "true",
        "x-ms-version": "2019-12-12"
      },
      "ResponseBody": []
    },
    {
      "RequestUri": "https://seanmcccanary.blob.core.windows.net/test-container-e29b2cb3-9a0c-721c-694f-5b530479d9a3?restype=container",
      "RequestMethod": "DELETE",
      "RequestHeaders": {
        "Authorization": "Sanitized",
        "traceparent": "00-fe06e444a3461c4fbfe29c5ae2ef3458-5f80940959f29741-00",
        "User-Agent": [
          "azsdk-net-Storage.Blobs/12.5.0-dev.20200402.1",
          "(.NET Core 4.6.28325.01; Microsoft Windows 10.0.18362 )"
        ],
        "x-ms-client-request-id": "038952f8-b4ba-a46b-d26c-0fdcffc89a6b",
        "x-ms-date": "Fri, 03 Apr 2020 00:09:27 GMT",
        "x-ms-return-client-request-id": "true",
        "x-ms-version": "2019-12-12"
      },
      "RequestBody": null,
      "StatusCode": 202,
      "ResponseHeaders": {
        "Content-Length": "0",
        "Date": "Fri, 03 Apr 2020 00:09:25 GMT",
        "Server": [
          "Windows-Azure-Blob/1.0",
          "Microsoft-HTTPAPI/2.0"
        ],
        "x-ms-client-request-id": "038952f8-b4ba-a46b-d26c-0fdcffc89a6b",
<<<<<<< HEAD
        "x-ms-request-id": "9d98c906-f01e-0002-6f34-f32c83000000",
=======
        "x-ms-request-id": "d3c31941-f01e-0012-2f4c-093670000000",
>>>>>>> 8d420312
        "x-ms-version": "2019-12-12"
      },
      "ResponseBody": []
    },
    {
      "RequestUri": "https://seanmcccanary.blob.core.windows.net/test-container-cbf4e362-bac6-e27c-5724-235b916da189?restype=container",
      "RequestMethod": "PUT",
      "RequestHeaders": {
        "Authorization": "Sanitized",
        "traceparent": "00-580de368856fec458622ea9182ab5648-0a6aeca2b219da4f-00",
        "User-Agent": [
          "azsdk-net-Storage.Blobs/12.5.0-dev.20200402.1",
          "(.NET Core 4.6.28325.01; Microsoft Windows 10.0.18362 )"
        ],
        "x-ms-blob-public-access": "container",
        "x-ms-client-request-id": "53f5c848-65c0-3e3d-d6a6-ab96900f1365",
        "x-ms-date": "Fri, 03 Apr 2020 00:09:27 GMT",
        "x-ms-return-client-request-id": "true",
        "x-ms-version": "2019-12-12"
      },
      "RequestBody": null,
      "StatusCode": 201,
      "ResponseHeaders": {
        "Content-Length": "0",
        "Date": "Fri, 03 Apr 2020 00:09:26 GMT",
        "ETag": "\u00220x8D7D76345968045\u0022",
        "Last-Modified": "Fri, 03 Apr 2020 00:09:26 GMT",
        "Server": [
          "Windows-Azure-Blob/1.0",
          "Microsoft-HTTPAPI/2.0"
        ],
        "x-ms-client-request-id": "53f5c848-65c0-3e3d-d6a6-ab96900f1365",
<<<<<<< HEAD
        "x-ms-request-id": "27a9cddb-e01e-000e-0534-f3bb8b000000",
=======
        "x-ms-request-id": "c480fefd-701e-006e-7c4c-09188f000000",
>>>>>>> 8d420312
        "x-ms-version": "2019-12-12"
      },
      "ResponseBody": []
    },
    {
      "RequestUri": "https://seanmcccanary.blob.core.windows.net/test-container-cbf4e362-bac6-e27c-5724-235b916da189?restype=container\u0026comp=acl",
      "RequestMethod": "PUT",
      "RequestHeaders": {
        "Authorization": "Sanitized",
        "Content-Length": "21",
        "Content-Type": "application/xml",
        "traceparent": "00-34d316cbbbe2af4693af28c9ed55ae3c-36e3825f1e541547-00",
        "User-Agent": [
          "azsdk-net-Storage.Blobs/12.5.0-dev.20200402.1",
          "(.NET Core 4.6.28325.01; Microsoft Windows 10.0.18362 )"
        ],
        "x-ms-blob-public-access": "container",
        "x-ms-client-request-id": "c9134c20-4d77-0fc9-d295-82a77bfdbf8f",
        "x-ms-date": "Fri, 03 Apr 2020 00:09:27 GMT",
        "x-ms-return-client-request-id": "true",
        "x-ms-version": "2019-12-12"
      },
      "RequestBody": "\u003CSignedIdentifiers /\u003E",
      "StatusCode": 200,
      "ResponseHeaders": {
        "Content-Length": "0",
        "Date": "Fri, 03 Apr 2020 00:09:26 GMT",
        "ETag": "\u00220x8D7D76345A2EADB\u0022",
        "Last-Modified": "Fri, 03 Apr 2020 00:09:26 GMT",
        "Server": [
          "Windows-Azure-Blob/1.0",
          "Microsoft-HTTPAPI/2.0"
        ],
        "x-ms-client-request-id": "c9134c20-4d77-0fc9-d295-82a77bfdbf8f",
<<<<<<< HEAD
        "x-ms-request-id": "27a9cddf-e01e-000e-0734-f3bb8b000000",
=======
        "x-ms-request-id": "c480ff1b-701e-006e-114c-09188f000000",
>>>>>>> 8d420312
        "x-ms-version": "2019-12-12"
      },
      "ResponseBody": []
    },
    {
      "RequestUri": "https://seanmcccanary.blob.core.windows.net/test-container-cbf4e362-bac6-e27c-5724-235b916da189/test-blob-b03b5d87-6379-49d9-f03c-0a941654f11b",
      "RequestMethod": "PUT",
      "RequestHeaders": {
        "Authorization": "Sanitized",
        "Content-Length": "0",
        "traceparent": "00-df5559b1d688f2418f903e72048ba662-1fa8050792048245-00",
        "User-Agent": [
          "azsdk-net-Storage.Blobs/12.5.0-dev.20200402.1",
          "(.NET Core 4.6.28325.01; Microsoft Windows 10.0.18362 )"
        ],
        "x-ms-blob-content-length": "1024",
        "x-ms-blob-type": "PageBlob",
        "x-ms-client-request-id": "72e0d9f1-2089-72fe-2a80-2f59c9f936d3",
        "x-ms-date": "Fri, 03 Apr 2020 00:09:27 GMT",
        "x-ms-return-client-request-id": "true",
        "x-ms-version": "2019-12-12"
      },
      "RequestBody": null,
      "StatusCode": 201,
      "ResponseHeaders": {
        "Content-Length": "0",
        "Date": "Fri, 03 Apr 2020 00:09:26 GMT",
        "ETag": "\u00220x8D7D76345AF7FC2\u0022",
        "Last-Modified": "Fri, 03 Apr 2020 00:09:26 GMT",
        "Server": [
          "Windows-Azure-Blob/1.0",
          "Microsoft-HTTPAPI/2.0"
        ],
        "x-ms-client-request-id": "72e0d9f1-2089-72fe-2a80-2f59c9f936d3",
        "x-ms-request-id": "c480ff34-701e-006e-254c-09188f000000",
        "x-ms-request-server-encrypted": "true",
        "x-ms-version": "2019-12-12"
      },
      "ResponseBody": []
    },
    {
      "RequestUri": "https://seanmcccanary.blob.core.windows.net/test-container-cbf4e362-bac6-e27c-5724-235b916da189/test-blob-b03b5d87-6379-49d9-f03c-0a941654f11b?comp=page",
      "RequestMethod": "PUT",
      "RequestHeaders": {
        "Authorization": "Sanitized",
        "Content-Length": "1024",
        "traceparent": "00-59dcaa80a211cb4fa5a59d58b484baeb-bd05992e4b4eb14d-00",
        "User-Agent": [
          "azsdk-net-Storage.Blobs/12.5.0-dev.20200402.1",
          "(.NET Core 4.6.28325.01; Microsoft Windows 10.0.18362 )"
        ],
        "x-ms-client-request-id": "3da3f2bc-7e74-b892-913b-b9b00e40bd26",
        "x-ms-date": "Fri, 03 Apr 2020 00:09:27 GMT",
        "x-ms-page-write": "update",
        "x-ms-range": "bytes=0-1023",
        "x-ms-return-client-request-id": "true",
        "x-ms-version": "2019-12-12"
      },
      "RequestBody": "wpjCWFsU4gerugMcOUyC5qIWdkT8Se19vFccXr51wFPjnC4jLKs5C2oLHrxKrNaFE5sEZId7k3irRZwD\u002BIRINfqwOZweXrr33WrZ8CswMw\u002BBl0sjcFzMZwi1eOcONRPmwujCmnI5Z7ThDYYcoaNNehKMgmA5JcWd49GUaebS6ahX8y1DbpmcRzCWQWPVr8VkaP3VgbOyrZ0jJbagpf3NDiTexK51CQx57zowouRixzMMLwDp/Wf0pUaQIEni\u002B6IyyTI\u002B9\u002BsX717xXJJ4ggq5wV2ClHX85BG96R9n5enDlvOX/dmxI9BI9ECi96HUfCM7117rYGcsNeUhgQ3Lrwl0LsWe4IQxCJ2MOZ81Wuxw6G38Kw6K1zWMa8jzj6HCfEQ3LcnbNpufCc7BXybH99r4sZigz4T66laQEnW7PXj8ybxb/i0ilbLSXCE/yXcPxXPt\u002B90IIqzAPEJySiQl48xWxJVpbPmt1RzmzXNiuyDfgUwCzkKb86YQmsLqsEqNrHlV6QTipVh6QCXBIVU5XoEik8nXIxWJu9HuWdI3wiXSWCD5DNEc/dv0iI0d2dFR1jtByByAtoljzC4z80uGQn3/78k0QFKvBpbu45uHbOH/nYOW9voIUqKXlT\u002Bj6AqQbUUQHeoIHZXpkcKGktPu3GBMM1XH8EyC95wmnaoSCx2MXXVVdk7294DtrGQ4gb/OqLnfVrW0yX34jiVN4X/r14Wk\u002BjRdmGURVTvV2UPoSXXcWPTwMrVo15P4XegoqRUAAtXek4eLcRBTzQB53vA5EESwcImL\u002BqTQPCKhZTt96awm1NduCbbuUefknWW07vijvkykeDiMdQcxDVdl6QvU1uRUUwoYyweOwh6ip10\u002BHE0p/abv2HBzmV/PPfteiWjbD8aBYJvuivNFFbYa6s6q8vEJO\u002Bxl5f1z4LmqSY4LLzm2x5eXvbuyOnKyqsO6Wa\u002BRJUsJVU17dSrIDYDhREFlOeZ9YyI2EjQ2VwB5sjs6uYYKGSNDAtrrOlFtz7A70PYxTXDdPfaMWhMW0/5MAcPujVP61ysdIjcLkSjRyUOD\u002B4YKSGTKXXyPfb4QLC/bnzmOfkFdQfnLEys50avOu5HPk9d3QrleJDDWalltDfUIL/LvQkoBJrqNPzU5kIvQwcIsQJlXZFx/L1oRhtafXgY2MaG53nhHzmwd6gODJZOkBqiWQMxcscuVbxLv8J/j7eEvA1/pF\u002BNK5HIsOXlZ/ArHbIAuCR062YDWJG9lV93NOv0hVCI0u\u002B/FTFxZL3dSO3MIKIQfteTE9SneE/Jz5IyUXv58N6jokrGRaLzA4KkIg\u002Bj7XS9ZroUZXV74Vaf8UWfPxNB41QTKH5XTjkwnAxR/1Y8Kdw==",
      "StatusCode": 201,
      "ResponseHeaders": {
        "Content-Length": "0",
        "Content-MD5": "pBRXbLPCMXaeqxphhuyprQ==",
        "Date": "Fri, 03 Apr 2020 00:09:26 GMT",
        "ETag": "\u00220x8D7D76345BB8FE1\u0022",
        "Last-Modified": "Fri, 03 Apr 2020 00:09:26 GMT",
        "Server": [
          "Windows-Azure-Blob/1.0",
          "Microsoft-HTTPAPI/2.0"
        ],
        "x-ms-blob-sequence-number": "0",
        "x-ms-client-request-id": "3da3f2bc-7e74-b892-913b-b9b00e40bd26",
        "x-ms-request-id": "c480ff50-701e-006e-3d4c-09188f000000",
        "x-ms-request-server-encrypted": "true",
        "x-ms-version": "2019-12-12"
      },
      "ResponseBody": []
    },
    {
      "RequestUri": "https://seanmcccanary.blob.core.windows.net/test-container-cbf4e362-bac6-e27c-5724-235b916da189/test-blob-50481e02-3bd2-ca35-9396-aed48fbc00ab",
      "RequestMethod": "PUT",
      "RequestHeaders": {
        "Authorization": "Sanitized",
        "Content-Length": "0",
        "traceparent": "00-a621eaf622a8b047af7d3c71b21ddc45-bb05d284d51a3843-00",
        "User-Agent": [
          "azsdk-net-Storage.Blobs/12.5.0-dev.20200402.1",
          "(.NET Core 4.6.28325.01; Microsoft Windows 10.0.18362 )"
        ],
        "x-ms-blob-content-length": "1024",
        "x-ms-blob-type": "PageBlob",
        "x-ms-client-request-id": "533f69f6-af36-80a4-bdd8-aaddd0bd29d4",
        "x-ms-date": "Fri, 03 Apr 2020 00:09:27 GMT",
        "x-ms-return-client-request-id": "true",
        "x-ms-version": "2019-12-12"
      },
      "RequestBody": null,
      "StatusCode": 201,
      "ResponseHeaders": {
        "Content-Length": "0",
        "Date": "Fri, 03 Apr 2020 00:09:26 GMT",
        "ETag": "\u00220x8D7D76345C7C71C\u0022",
        "Last-Modified": "Fri, 03 Apr 2020 00:09:26 GMT",
        "Server": [
          "Windows-Azure-Blob/1.0",
          "Microsoft-HTTPAPI/2.0"
        ],
        "x-ms-client-request-id": "533f69f6-af36-80a4-bdd8-aaddd0bd29d4",
        "x-ms-request-id": "c480ff5f-701e-006e-4b4c-09188f000000",
        "x-ms-request-server-encrypted": "true",
        "x-ms-version": "2019-12-12"
      },
      "ResponseBody": []
    },
    {
      "RequestUri": "https://seanmcccanary.blob.core.windows.net/test-container-cbf4e362-bac6-e27c-5724-235b916da189/test-blob-50481e02-3bd2-ca35-9396-aed48fbc00ab?comp=page",
      "RequestMethod": "PUT",
      "RequestHeaders": {
        "Authorization": "Sanitized",
        "Content-Length": "0",
        "traceparent": "00-dd44b3f5be227345964e1ddf886eac83-e14654ae543e7345-00",
        "User-Agent": [
          "azsdk-net-Storage.Blobs/12.5.0-dev.20200402.1",
          "(.NET Core 4.6.28325.01; Microsoft Windows 10.0.18362 )"
        ],
        "x-ms-client-request-id": "25de2b5b-ac7d-d175-131c-187d4e80c3a9",
        "x-ms-copy-source": "https://seanmcccanary.blob.core.windows.net/test-container-cbf4e362-bac6-e27c-5724-235b916da189/test-blob-b03b5d87-6379-49d9-f03c-0a941654f11b",
        "x-ms-date": "Fri, 03 Apr 2020 00:09:27 GMT",
        "x-ms-page-write": "update",
        "x-ms-range": "bytes=0-1023",
        "x-ms-return-client-request-id": "true",
        "x-ms-source-if-unmodified-since": "Sat, 04 Apr 2020 00:09:17 GMT",
        "x-ms-source-range": "bytes=0-1023",
        "x-ms-version": "2019-12-12"
      },
      "RequestBody": null,
      "StatusCode": 201,
      "ResponseHeaders": {
        "Content-Length": "0",
        "Content-MD5": "pBRXbLPCMXaeqxphhuyprQ==",
        "Date": "Fri, 03 Apr 2020 00:09:26 GMT",
        "ETag": "\u00220x8D7D76345EA226F\u0022",
        "Last-Modified": "Fri, 03 Apr 2020 00:09:27 GMT",
        "Server": [
          "Windows-Azure-Blob/1.0",
          "Microsoft-HTTPAPI/2.0"
        ],
        "x-ms-blob-sequence-number": "0",
        "x-ms-client-request-id": "25de2b5b-ac7d-d175-131c-187d4e80c3a9",
        "x-ms-request-id": "c480ff7a-701e-006e-644c-09188f000000",
        "x-ms-request-server-encrypted": "true",
        "x-ms-version": "2019-12-12"
      },
      "ResponseBody": []
    },
    {
      "RequestUri": "https://seanmcccanary.blob.core.windows.net/test-container-cbf4e362-bac6-e27c-5724-235b916da189?restype=container",
      "RequestMethod": "DELETE",
      "RequestHeaders": {
        "Authorization": "Sanitized",
        "traceparent": "00-cad332218e79b045a052f6515baff0c2-7a1965c7d35fb347-00",
        "User-Agent": [
          "azsdk-net-Storage.Blobs/12.5.0-dev.20200402.1",
          "(.NET Core 4.6.28325.01; Microsoft Windows 10.0.18362 )"
        ],
        "x-ms-client-request-id": "a482ad7a-03df-8d57-985d-4286ce53ba3e",
        "x-ms-date": "Fri, 03 Apr 2020 00:09:28 GMT",
        "x-ms-return-client-request-id": "true",
        "x-ms-version": "2019-12-12"
      },
      "RequestBody": null,
      "StatusCode": 202,
      "ResponseHeaders": {
        "Content-Length": "0",
        "Date": "Fri, 03 Apr 2020 00:09:27 GMT",
        "Server": [
          "Windows-Azure-Blob/1.0",
          "Microsoft-HTTPAPI/2.0"
        ],
        "x-ms-client-request-id": "a482ad7a-03df-8d57-985d-4286ce53ba3e",
<<<<<<< HEAD
        "x-ms-request-id": "27a9cde6-e01e-000e-0e34-f3bb8b000000",
=======
        "x-ms-request-id": "c480ffbd-701e-006e-1c4c-09188f000000",
>>>>>>> 8d420312
        "x-ms-version": "2019-12-12"
      },
      "ResponseBody": []
    },
    {
      "RequestUri": "https://seanmcccanary.blob.core.windows.net/test-container-a81f40f2-fd22-7695-4ace-8c4618f40b53?restype=container",
      "RequestMethod": "PUT",
      "RequestHeaders": {
        "Authorization": "Sanitized",
        "traceparent": "00-a5d68ac82ae6824b97d606a6fbc53f0a-4b7bb16a8a55f742-00",
        "User-Agent": [
          "azsdk-net-Storage.Blobs/12.5.0-dev.20200402.1",
          "(.NET Core 4.6.28325.01; Microsoft Windows 10.0.18362 )"
        ],
        "x-ms-blob-public-access": "container",
        "x-ms-client-request-id": "848e557c-50a0-7d0b-180b-5a10761075a3",
        "x-ms-date": "Fri, 03 Apr 2020 00:09:28 GMT",
        "x-ms-return-client-request-id": "true",
        "x-ms-version": "2019-12-12"
      },
      "RequestBody": null,
      "StatusCode": 201,
      "ResponseHeaders": {
        "Content-Length": "0",
        "Date": "Fri, 03 Apr 2020 00:09:27 GMT",
        "ETag": "\u00220x8D7D763462A7938\u0022",
        "Last-Modified": "Fri, 03 Apr 2020 00:09:27 GMT",
        "Server": [
          "Windows-Azure-Blob/1.0",
          "Microsoft-HTTPAPI/2.0"
        ],
        "x-ms-client-request-id": "848e557c-50a0-7d0b-180b-5a10761075a3",
<<<<<<< HEAD
        "x-ms-request-id": "815e874c-d01e-002a-5134-f34d2b000000",
=======
        "x-ms-request-id": "5f3857ed-401e-0017-264c-09e4ab000000",
>>>>>>> 8d420312
        "x-ms-version": "2019-12-12"
      },
      "ResponseBody": []
    },
    {
      "RequestUri": "https://seanmcccanary.blob.core.windows.net/test-container-a81f40f2-fd22-7695-4ace-8c4618f40b53?restype=container\u0026comp=acl",
      "RequestMethod": "PUT",
      "RequestHeaders": {
        "Authorization": "Sanitized",
        "Content-Length": "21",
        "Content-Type": "application/xml",
        "traceparent": "00-a0c042ce0595a740be0be82cc4ca408a-308aa200d383924a-00",
        "User-Agent": [
          "azsdk-net-Storage.Blobs/12.5.0-dev.20200402.1",
          "(.NET Core 4.6.28325.01; Microsoft Windows 10.0.18362 )"
        ],
        "x-ms-blob-public-access": "container",
        "x-ms-client-request-id": "c3ca478d-8766-d2b3-dd85-89f2c4b84a77",
        "x-ms-date": "Fri, 03 Apr 2020 00:09:28 GMT",
        "x-ms-return-client-request-id": "true",
        "x-ms-version": "2019-12-12"
      },
      "RequestBody": "\u003CSignedIdentifiers /\u003E",
      "StatusCode": 200,
      "ResponseHeaders": {
        "Content-Length": "0",
        "Date": "Fri, 03 Apr 2020 00:09:27 GMT",
        "ETag": "\u00220x8D7D76346370876\u0022",
        "Last-Modified": "Fri, 03 Apr 2020 00:09:27 GMT",
        "Server": [
          "Windows-Azure-Blob/1.0",
          "Microsoft-HTTPAPI/2.0"
        ],
        "x-ms-client-request-id": "c3ca478d-8766-d2b3-dd85-89f2c4b84a77",
<<<<<<< HEAD
        "x-ms-request-id": "815e8753-d01e-002a-5634-f34d2b000000",
=======
        "x-ms-request-id": "5f385810-401e-0017-3b4c-09e4ab000000",
>>>>>>> 8d420312
        "x-ms-version": "2019-12-12"
      },
      "ResponseBody": []
    },
    {
      "RequestUri": "https://seanmcccanary.blob.core.windows.net/test-container-a81f40f2-fd22-7695-4ace-8c4618f40b53/test-blob-619c66dd-743f-abd1-850f-85690f8bf0c0",
      "RequestMethod": "PUT",
      "RequestHeaders": {
        "Authorization": "Sanitized",
        "Content-Length": "0",
        "traceparent": "00-09c41d3bfaf61c46abd51ace248d59c4-252c46d5d9ec1743-00",
        "User-Agent": [
          "azsdk-net-Storage.Blobs/12.5.0-dev.20200402.1",
          "(.NET Core 4.6.28325.01; Microsoft Windows 10.0.18362 )"
        ],
        "x-ms-blob-content-length": "1024",
        "x-ms-blob-type": "PageBlob",
        "x-ms-client-request-id": "68a306c2-557c-2981-0b6f-440ac6ea6fa7",
        "x-ms-date": "Fri, 03 Apr 2020 00:09:28 GMT",
        "x-ms-return-client-request-id": "true",
        "x-ms-version": "2019-12-12"
      },
      "RequestBody": null,
      "StatusCode": 201,
      "ResponseHeaders": {
        "Content-Length": "0",
        "Date": "Fri, 03 Apr 2020 00:09:27 GMT",
        "ETag": "\u00220x8D7D7634643C457\u0022",
        "Last-Modified": "Fri, 03 Apr 2020 00:09:27 GMT",
        "Server": [
          "Windows-Azure-Blob/1.0",
          "Microsoft-HTTPAPI/2.0"
        ],
        "x-ms-client-request-id": "68a306c2-557c-2981-0b6f-440ac6ea6fa7",
        "x-ms-request-id": "5f385829-401e-0017-514c-09e4ab000000",
        "x-ms-request-server-encrypted": "true",
        "x-ms-version": "2019-12-12"
      },
      "ResponseBody": []
    },
    {
      "RequestUri": "https://seanmcccanary.blob.core.windows.net/test-container-a81f40f2-fd22-7695-4ace-8c4618f40b53/test-blob-619c66dd-743f-abd1-850f-85690f8bf0c0?comp=page",
      "RequestMethod": "PUT",
      "RequestHeaders": {
        "Authorization": "Sanitized",
        "Content-Length": "1024",
        "traceparent": "00-687a95c3e77fb44c82f01a42ee331acf-e56a3f5dd4a37d41-00",
        "User-Agent": [
          "azsdk-net-Storage.Blobs/12.5.0-dev.20200402.1",
          "(.NET Core 4.6.28325.01; Microsoft Windows 10.0.18362 )"
        ],
        "x-ms-client-request-id": "08a7439d-87e8-f243-3ada-9b854712a47e",
        "x-ms-date": "Fri, 03 Apr 2020 00:09:28 GMT",
        "x-ms-page-write": "update",
        "x-ms-range": "bytes=0-1023",
        "x-ms-return-client-request-id": "true",
        "x-ms-version": "2019-12-12"
      },
      "RequestBody": "aCS3s/Vb9GMVug1BMMdGizZogi9FsjzKO5EHy49NEL4UqNwR1SH7MlJnrqx5caEWPv28WzYaMrbn7HdkVCnTx6pPLYjrNLYUbVDd3QSQUcnv8IySkbSH\u002BnYlKemql94olOYCKkQZKwlHp\u002B7lPFSyV5utdGOdQTX1xzMSxQrNatVytUkdjSaF1sWCSurGor0hctJN/CJ6i1OxDGIRB2X\u002BejwYc4YKlcp0KJ6eGvZLLiV18FM4f26z9yr2a4HEdM5fg9Ctri82Ft0H2dOE3HBdZt09mxYSxvrOZHtcFClJr7TPPpYlnYD1P9l1MKWaLxq5mQWjh9m4TL3W3kmz2QKzvikftJ7aN8hdR1w9nJVUNDVho3sjpijaF/HYT782QmXXwnF8enp83mE9RT98erAogakUUjaGkBgARZ2sAegIJwX3Zdoj2Lq75MQa5WDpXpxBsM4VIe8uUTFZezXdz914NB45hRXVBajvWW1xa6q4F\u002BYAa1Ea8wUVyBSoylyF3RXnobFCr9iHa6olJsiCvOWHoGRO3GSLXkEYI70ALDtMaXtXisn5dWcOef\u002Bm9cw8kwsvISn3NwGxW0NvKYsahz5v2bxNKjIbjSv9P2Nk5Gl03JCx0QsRVDJ5pi6GiUzb8/HBNhwQ72nZFJP\u002B\u002BvedTXba\u002B037aLYzXoSK04MDlQTfIktxoq5NZO0n2Lx3E1o63Fm3q47\u002B34o7jdiXhhvl1X\u002BPH9erLKrIjZZg1JD5vEopT/cqS\u002Bl14ELBNRXVtd7RQgM95/SCj6\u002Bu7x33ngv6QtCNbTckuomVGT6V6vaU8ti4j5KNu9RWp8BHe1zLfUI2xvJER0enrId5p8217KS4GfxFPw95bYf7N8Z33D4typz8XyQDUKuQEeIKExMHoLobjmFghT4yvFhrSA\u002BBMNBIS90xuY1/tMlRtS0tbllz9JcLW03czURdyaLLmAebDuERwsc11eYtm9mYD9ARBU3\u002B\u002BFN4ddSCa36Z0\u002B/qtBzBtaZLG6yRPR6w3r9zRL50TMRUzJ\u002BzI5kMjlZJnAH3Que81lkpxemgbLo1x5cUDie/JYcrled9DpENPoxWSKEcuZvYtm1kSobas1/kflwC94AuiXZ6y63/P8jHHIZdSiQZGA37PFe5WtoAUeGImI81C0YMKL4qou7u2HelnS4AfGk6ymZOBrsodC6beXrLd6c4khE/UCFl73UfDWPgFL2sANR3Tc0p5gSL5LOPjihzI2HQbAodwCxI1NvwL/lXR19w73mlUyrZD6sMtGxt1mBNq\u002BoBEKizjz\u002BoL3jxOLYKM51UH5\u002Buzs839lxeEAy/2v57o4QPVTa3vWA6/COx59f1AYDPGbfAntwayhlLVH4z6FV5dpUy\u002Bw==",
      "StatusCode": 201,
      "ResponseHeaders": {
        "Content-Length": "0",
        "Content-MD5": "rODU3Bk422VOky3ssCKDTg==",
        "Date": "Fri, 03 Apr 2020 00:09:27 GMT",
        "ETag": "\u00220x8D7D763465022A8\u0022",
        "Last-Modified": "Fri, 03 Apr 2020 00:09:27 GMT",
        "Server": [
          "Windows-Azure-Blob/1.0",
          "Microsoft-HTTPAPI/2.0"
        ],
        "x-ms-blob-sequence-number": "0",
        "x-ms-client-request-id": "08a7439d-87e8-f243-3ada-9b854712a47e",
        "x-ms-request-id": "5f38584d-401e-0017-704c-09e4ab000000",
        "x-ms-request-server-encrypted": "true",
        "x-ms-version": "2019-12-12"
      },
      "ResponseBody": []
    },
    {
      "RequestUri": "https://seanmcccanary.blob.core.windows.net/test-container-a81f40f2-fd22-7695-4ace-8c4618f40b53/test-blob-3a1b5f72-b607-37b1-ff51-1f4b5d23bc4d",
      "RequestMethod": "PUT",
      "RequestHeaders": {
        "Authorization": "Sanitized",
        "Content-Length": "0",
        "traceparent": "00-9582854c5dea5049bf6493582e94f00f-26165e548f33cd4a-00",
        "User-Agent": [
          "azsdk-net-Storage.Blobs/12.5.0-dev.20200402.1",
          "(.NET Core 4.6.28325.01; Microsoft Windows 10.0.18362 )"
        ],
        "x-ms-blob-content-length": "1024",
        "x-ms-blob-type": "PageBlob",
        "x-ms-client-request-id": "0eea788c-a2a1-e746-9270-089768f89416",
        "x-ms-date": "Fri, 03 Apr 2020 00:09:28 GMT",
        "x-ms-return-client-request-id": "true",
        "x-ms-version": "2019-12-12"
      },
      "RequestBody": null,
      "StatusCode": 201,
      "ResponseHeaders": {
        "Content-Length": "0",
        "Date": "Fri, 03 Apr 2020 00:09:27 GMT",
        "ETag": "\u00220x8D7D763465CCF1F\u0022",
        "Last-Modified": "Fri, 03 Apr 2020 00:09:27 GMT",
        "Server": [
          "Windows-Azure-Blob/1.0",
          "Microsoft-HTTPAPI/2.0"
        ],
        "x-ms-client-request-id": "0eea788c-a2a1-e746-9270-089768f89416",
        "x-ms-request-id": "5f385868-401e-0017-074c-09e4ab000000",
        "x-ms-request-server-encrypted": "true",
        "x-ms-version": "2019-12-12"
      },
      "ResponseBody": []
    },
    {
      "RequestUri": "https://seanmcccanary.blob.core.windows.net/test-container-a81f40f2-fd22-7695-4ace-8c4618f40b53/test-blob-619c66dd-743f-abd1-850f-85690f8bf0c0",
      "RequestMethod": "HEAD",
      "RequestHeaders": {
        "Authorization": "Sanitized",
        "traceparent": "00-2993d9f0285a554c8b865317b9dc0c22-43bdbee5a4bcb24a-00",
        "User-Agent": [
          "azsdk-net-Storage.Blobs/12.5.0-dev.20200402.1",
          "(.NET Core 4.6.28325.01; Microsoft Windows 10.0.18362 )"
        ],
        "x-ms-client-request-id": "e5bfe947-ae38-efac-b084-f0d35d270758",
        "x-ms-date": "Fri, 03 Apr 2020 00:09:28 GMT",
        "x-ms-return-client-request-id": "true",
        "x-ms-version": "2019-12-12"
      },
      "RequestBody": null,
      "StatusCode": 200,
      "ResponseHeaders": {
        "Accept-Ranges": "bytes",
        "Content-Length": "1024",
        "Content-Type": "application/octet-stream",
        "Date": "Fri, 03 Apr 2020 00:09:27 GMT",
        "ETag": "\u00220x8D7D763465022A8\u0022",
        "Last-Modified": "Fri, 03 Apr 2020 00:09:27 GMT",
        "Server": [
          "Windows-Azure-Blob/1.0",
          "Microsoft-HTTPAPI/2.0"
        ],
        "x-ms-blob-sequence-number": "0",
        "x-ms-blob-type": "PageBlob",
        "x-ms-client-request-id": "e5bfe947-ae38-efac-b084-f0d35d270758",
        "x-ms-creation-time": "Fri, 03 Apr 2020 00:09:27 GMT",
        "x-ms-lease-state": "available",
        "x-ms-lease-status": "unlocked",
        "x-ms-request-id": "5f38588d-401e-0017-254c-09e4ab000000",
        "x-ms-server-encrypted": "true",
        "x-ms-version": "2019-12-12"
      },
      "ResponseBody": []
    },
    {
      "RequestUri": "https://seanmcccanary.blob.core.windows.net/test-container-a81f40f2-fd22-7695-4ace-8c4618f40b53/test-blob-3a1b5f72-b607-37b1-ff51-1f4b5d23bc4d?comp=page",
      "RequestMethod": "PUT",
      "RequestHeaders": {
        "Authorization": "Sanitized",
        "Content-Length": "0",
        "traceparent": "00-4615584c179a2a46a817f6bf3c9a3399-3d2ae551866a9844-00",
        "User-Agent": [
          "azsdk-net-Storage.Blobs/12.5.0-dev.20200402.1",
          "(.NET Core 4.6.28325.01; Microsoft Windows 10.0.18362 )"
        ],
        "x-ms-client-request-id": "7e508928-af38-70dd-a204-a0213168af78",
        "x-ms-copy-source": "https://seanmcccanary.blob.core.windows.net/test-container-a81f40f2-fd22-7695-4ace-8c4618f40b53/test-blob-619c66dd-743f-abd1-850f-85690f8bf0c0",
        "x-ms-date": "Fri, 03 Apr 2020 00:09:28 GMT",
        "x-ms-page-write": "update",
        "x-ms-range": "bytes=0-1023",
        "x-ms-return-client-request-id": "true",
        "x-ms-source-if-match": "\u00220x8D7D763465022A8\u0022",
        "x-ms-source-range": "bytes=0-1023",
        "x-ms-version": "2019-12-12"
      },
      "RequestBody": null,
      "StatusCode": 201,
      "ResponseHeaders": {
        "Content-Length": "0",
        "Content-MD5": "rODU3Bk422VOky3ssCKDTg==",
        "Date": "Fri, 03 Apr 2020 00:09:27 GMT",
        "ETag": "\u00220x8D7D763467A2071\u0022",
        "Last-Modified": "Fri, 03 Apr 2020 00:09:28 GMT",
        "Server": [
          "Windows-Azure-Blob/1.0",
          "Microsoft-HTTPAPI/2.0"
        ],
        "x-ms-blob-sequence-number": "0",
        "x-ms-client-request-id": "7e508928-af38-70dd-a204-a0213168af78",
        "x-ms-request-id": "5f3858a3-401e-0017-394c-09e4ab000000",
        "x-ms-request-server-encrypted": "true",
        "x-ms-version": "2019-12-12"
      },
      "ResponseBody": []
    },
    {
      "RequestUri": "https://seanmcccanary.blob.core.windows.net/test-container-a81f40f2-fd22-7695-4ace-8c4618f40b53?restype=container",
      "RequestMethod": "DELETE",
      "RequestHeaders": {
        "Authorization": "Sanitized",
        "traceparent": "00-923b0fe98a6e164f8eb472321f56daa4-af56539179401d40-00",
        "User-Agent": [
          "azsdk-net-Storage.Blobs/12.5.0-dev.20200402.1",
          "(.NET Core 4.6.28325.01; Microsoft Windows 10.0.18362 )"
        ],
        "x-ms-client-request-id": "d3aa59d2-88d7-fb1f-8c26-ff88186e39d4",
        "x-ms-date": "Fri, 03 Apr 2020 00:09:28 GMT",
        "x-ms-return-client-request-id": "true",
        "x-ms-version": "2019-12-12"
      },
      "RequestBody": null,
      "StatusCode": 202,
      "ResponseHeaders": {
        "Content-Length": "0",
        "Date": "Fri, 03 Apr 2020 00:09:27 GMT",
        "Server": [
          "Windows-Azure-Blob/1.0",
          "Microsoft-HTTPAPI/2.0"
        ],
        "x-ms-client-request-id": "d3aa59d2-88d7-fb1f-8c26-ff88186e39d4",
<<<<<<< HEAD
        "x-ms-request-id": "815e8770-d01e-002a-7234-f34d2b000000",
=======
        "x-ms-request-id": "5f3858cd-401e-0017-5c4c-09e4ab000000",
>>>>>>> 8d420312
        "x-ms-version": "2019-12-12"
      },
      "ResponseBody": []
    },
    {
      "RequestUri": "https://seanmcccanary.blob.core.windows.net/test-container-2651f42e-e761-8232-97c2-25e4078330eb?restype=container",
      "RequestMethod": "PUT",
      "RequestHeaders": {
        "Authorization": "Sanitized",
        "traceparent": "00-af2bde78f23ca74f8cc6b1e6f22b60e8-3f26f76b937dee4c-00",
        "User-Agent": [
          "azsdk-net-Storage.Blobs/12.5.0-dev.20200402.1",
          "(.NET Core 4.6.28325.01; Microsoft Windows 10.0.18362 )"
        ],
        "x-ms-blob-public-access": "container",
        "x-ms-client-request-id": "4b2bd31b-1064-ead0-2628-3c15633bf408",
        "x-ms-date": "Fri, 03 Apr 2020 00:09:29 GMT",
        "x-ms-return-client-request-id": "true",
        "x-ms-version": "2019-12-12"
      },
      "RequestBody": null,
      "StatusCode": 201,
      "ResponseHeaders": {
        "Content-Length": "0",
        "Date": "Fri, 03 Apr 2020 00:09:27 GMT",
        "ETag": "\u00220x8D7D76346BA36EA\u0022",
        "Last-Modified": "Fri, 03 Apr 2020 00:09:28 GMT",
        "Server": [
          "Windows-Azure-Blob/1.0",
          "Microsoft-HTTPAPI/2.0"
        ],
        "x-ms-client-request-id": "4b2bd31b-1064-ead0-2628-3c15633bf408",
<<<<<<< HEAD
        "x-ms-request-id": "d521c2c6-301e-0022-5634-f35724000000",
=======
        "x-ms-request-id": "e9da03bd-a01e-000f-264c-093bcc000000",
>>>>>>> 8d420312
        "x-ms-version": "2019-12-12"
      },
      "ResponseBody": []
    },
    {
      "RequestUri": "https://seanmcccanary.blob.core.windows.net/test-container-2651f42e-e761-8232-97c2-25e4078330eb?restype=container\u0026comp=acl",
      "RequestMethod": "PUT",
      "RequestHeaders": {
        "Authorization": "Sanitized",
        "Content-Length": "21",
        "Content-Type": "application/xml",
        "traceparent": "00-9df9af89fd92084b8004d350fb44c7da-4ca2364d74cdb140-00",
        "User-Agent": [
          "azsdk-net-Storage.Blobs/12.5.0-dev.20200402.1",
          "(.NET Core 4.6.28325.01; Microsoft Windows 10.0.18362 )"
        ],
        "x-ms-blob-public-access": "container",
        "x-ms-client-request-id": "34c83a4c-e457-bc86-9e64-b1959f8bb737",
        "x-ms-date": "Fri, 03 Apr 2020 00:09:29 GMT",
        "x-ms-return-client-request-id": "true",
        "x-ms-version": "2019-12-12"
      },
      "RequestBody": "\u003CSignedIdentifiers /\u003E",
      "StatusCode": 200,
      "ResponseHeaders": {
        "Content-Length": "0",
        "Date": "Fri, 03 Apr 2020 00:09:27 GMT",
        "ETag": "\u00220x8D7D76346CA3B93\u0022",
        "Last-Modified": "Fri, 03 Apr 2020 00:09:28 GMT",
        "Server": [
          "Windows-Azure-Blob/1.0",
          "Microsoft-HTTPAPI/2.0"
        ],
        "x-ms-client-request-id": "34c83a4c-e457-bc86-9e64-b1959f8bb737",
<<<<<<< HEAD
        "x-ms-request-id": "d521c2c8-301e-0022-5734-f35724000000",
=======
        "x-ms-request-id": "e9da03ed-a01e-000f-464c-093bcc000000",
>>>>>>> 8d420312
        "x-ms-version": "2019-12-12"
      },
      "ResponseBody": []
    },
    {
      "RequestUri": "https://seanmcccanary.blob.core.windows.net/test-container-2651f42e-e761-8232-97c2-25e4078330eb/test-blob-1bc78691-9760-19a7-3b12-501bc5c4f7ea",
      "RequestMethod": "PUT",
      "RequestHeaders": {
        "Authorization": "Sanitized",
        "Content-Length": "0",
        "traceparent": "00-42e65b70e8f3bd498ab4f62d71dc1776-76d3cecd7e735f45-00",
        "User-Agent": [
          "azsdk-net-Storage.Blobs/12.5.0-dev.20200402.1",
          "(.NET Core 4.6.28325.01; Microsoft Windows 10.0.18362 )"
        ],
        "x-ms-blob-content-length": "1024",
        "x-ms-blob-type": "PageBlob",
        "x-ms-client-request-id": "25dd334d-052b-0a2a-656f-3e126fc08316",
        "x-ms-date": "Fri, 03 Apr 2020 00:09:29 GMT",
        "x-ms-return-client-request-id": "true",
        "x-ms-version": "2019-12-12"
      },
      "RequestBody": null,
      "StatusCode": 201,
      "ResponseHeaders": {
        "Content-Length": "0",
        "Date": "Fri, 03 Apr 2020 00:09:27 GMT",
        "ETag": "\u00220x8D7D76346D793BD\u0022",
        "Last-Modified": "Fri, 03 Apr 2020 00:09:28 GMT",
        "Server": [
          "Windows-Azure-Blob/1.0",
          "Microsoft-HTTPAPI/2.0"
        ],
        "x-ms-client-request-id": "25dd334d-052b-0a2a-656f-3e126fc08316",
        "x-ms-request-id": "e9da041a-a01e-000f-674c-093bcc000000",
        "x-ms-request-server-encrypted": "true",
        "x-ms-version": "2019-12-12"
      },
      "ResponseBody": []
    },
    {
      "RequestUri": "https://seanmcccanary.blob.core.windows.net/test-container-2651f42e-e761-8232-97c2-25e4078330eb/test-blob-1bc78691-9760-19a7-3b12-501bc5c4f7ea?comp=page",
      "RequestMethod": "PUT",
      "RequestHeaders": {
        "Authorization": "Sanitized",
        "Content-Length": "1024",
        "traceparent": "00-f09629a90c72fa4691d7947a12531da3-722c8ef895c9e642-00",
        "User-Agent": [
          "azsdk-net-Storage.Blobs/12.5.0-dev.20200402.1",
          "(.NET Core 4.6.28325.01; Microsoft Windows 10.0.18362 )"
        ],
        "x-ms-client-request-id": "92ce1f81-d2e6-56be-8f17-6d30168e9397",
        "x-ms-date": "Fri, 03 Apr 2020 00:09:29 GMT",
        "x-ms-page-write": "update",
        "x-ms-range": "bytes=0-1023",
        "x-ms-return-client-request-id": "true",
        "x-ms-version": "2019-12-12"
      },
      "RequestBody": "LDVHkq7LzLq82fguXI9BMUwPySlywLERjP4Luq\u002BBs8h\u002BfBN0rEh\u002BgG0Nd37sWGAOI39JkMKOxWyENgWvwBELOyUvsN98zIUDkEi7ZEgyJTSd/JYvOCMF77en8HZCzsBbAjxZvKeBklb6Rf9602AjURDREsR72wMCKcAo1NwOwMGHX2EM2WiMHGlANfIjixtXhJ5lcbz74Cc5VpLnWb557IQ\u002B8nT\u002BF3ioRPZbOqYQ356l0VA\u002BqE8FjH460oLVpcOqxkhu5ZmnWG0mvS3GoKaBKHf0QohuO0M1OGb1w0T10p4ysHRdovkF/XjjF\u002BoiPuvYuakL4GM7PIsFOKwysZQoMeuOk/AyI4Z970QPiyNYEvp7HQqa6fE693PoWGlN0kvjuub/lKv7ppUjjfEfK7ForCayt5SKjkf6U5t8ScscMB34LNA8WX5Pf3d0dlwAG8zCgKtDmhu3WCyfBUAPflzKB1zUJv7gK1OnYzcdFhfq\u002BTfPucgf2ZUBQdOknVM9PwEaqW//K/XN4lVYmzfjmkIUtAsIP8WTqy3H0uQrO43/aSM2A22n685CAtdzxj1dHqeRkOlINQA7hv5COFkQoqfHWTEUrZfUbck9xj3uIOXvabQ9mauktjQi\u002BnxvZbN0MV8wq2wLSXAQvCIgC27CTWUZUs6l0wj7I6P98bIaZQcVyJTdvnR45B9DLdyIhKvGYKwXVhPkz15XNIjJDli99lYbCkLZ5Y/xoG2vYqUrc573NpEGAw/zMfk2honrr9XHhTeGbHpp7XscJbWlNGy4K8Hq0djHt/NGJ9hIo14GBfGY591upQYkjkkV6d1aTfyMfVrIAd39AM1DP0ShIEkcFiDEDU2PSoa6xUKOsc0V7NrcvCUDPQQTm\u002BcPKmXBgm7/\u002BdO9lkCv/DPUDTuab08ALVJqxWMkGNgcsHJmgB8g\u002BUPUjrj6WFaZLL/yLzDIeCyXD/0TVr0K2\u002BD7oOXOSXsTtBT4xuCXBtX80ZikMemoUzhFznEiDaKFyrLX/7dxyuND3nsbz7JLAAkoFoUkZqr2Uk2tiHoK8aZycvwtvwcdiwa1YFJujIOF\u002Bs1o\u002BvYcYWMI4axqw0JoOe3UqV22HUECCot/bgVXh8XJJ46tovevVRGYJd5assfDTCdlmuMmz9yMZu9rnPJesFnmoZyzu5b1JFRMHfhip1jDuyLe8u3ioleyIDwIRLgeOnSEcxErD5GQb3aP2rHjKb6WqOHQf75rA/5EAZpa7eCbLeOE3jNGl6uQToJ3U8emzvd9cZvXTbq1GHAS5w73NYGV863OX0uKUBA1QDE89LA2nTOj3HxExOApzsXDNLCdmBgA4WAa2G6r8iGKoQ2IeSS/3EnaVFgFUS/MpA==",
      "StatusCode": 201,
      "ResponseHeaders": {
        "Content-Length": "0",
        "Content-MD5": "CtUJBSWiLpROkQjjuaHp0w==",
        "Date": "Fri, 03 Apr 2020 00:09:27 GMT",
        "ETag": "\u00220x8D7D76346E4DC96\u0022",
        "Last-Modified": "Fri, 03 Apr 2020 00:09:28 GMT",
        "Server": [
          "Windows-Azure-Blob/1.0",
          "Microsoft-HTTPAPI/2.0"
        ],
        "x-ms-blob-sequence-number": "0",
        "x-ms-client-request-id": "92ce1f81-d2e6-56be-8f17-6d30168e9397",
        "x-ms-request-id": "e9da0443-a01e-000f-084c-093bcc000000",
        "x-ms-request-server-encrypted": "true",
        "x-ms-version": "2019-12-12"
      },
      "ResponseBody": []
    },
    {
      "RequestUri": "https://seanmcccanary.blob.core.windows.net/test-container-2651f42e-e761-8232-97c2-25e4078330eb/test-blob-50e7ace3-f951-5322-2ea1-3f6740313503",
      "RequestMethod": "PUT",
      "RequestHeaders": {
        "Authorization": "Sanitized",
        "Content-Length": "0",
        "traceparent": "00-74db87d3b848204f8e452fa6ffac5c44-fafc45992ae5d34d-00",
        "User-Agent": [
          "azsdk-net-Storage.Blobs/12.5.0-dev.20200402.1",
          "(.NET Core 4.6.28325.01; Microsoft Windows 10.0.18362 )"
        ],
        "x-ms-blob-content-length": "1024",
        "x-ms-blob-type": "PageBlob",
        "x-ms-client-request-id": "28142c30-097b-88ee-fc7a-64459257155d",
        "x-ms-date": "Fri, 03 Apr 2020 00:09:29 GMT",
        "x-ms-return-client-request-id": "true",
        "x-ms-version": "2019-12-12"
      },
      "RequestBody": null,
      "StatusCode": 201,
      "ResponseHeaders": {
        "Content-Length": "0",
        "Date": "Fri, 03 Apr 2020 00:09:27 GMT",
        "ETag": "\u00220x8D7D76346F1FE5B\u0022",
        "Last-Modified": "Fri, 03 Apr 2020 00:09:28 GMT",
        "Server": [
          "Windows-Azure-Blob/1.0",
          "Microsoft-HTTPAPI/2.0"
        ],
        "x-ms-client-request-id": "28142c30-097b-88ee-fc7a-64459257155d",
        "x-ms-request-id": "e9da0468-a01e-000f-2b4c-093bcc000000",
        "x-ms-request-server-encrypted": "true",
        "x-ms-version": "2019-12-12"
      },
      "ResponseBody": []
    },
    {
      "RequestUri": "https://seanmcccanary.blob.core.windows.net/test-container-2651f42e-e761-8232-97c2-25e4078330eb/test-blob-50e7ace3-f951-5322-2ea1-3f6740313503?comp=page",
      "RequestMethod": "PUT",
      "RequestHeaders": {
        "Authorization": "Sanitized",
        "Content-Length": "0",
        "traceparent": "00-d994bde1a51ec3429145df4d0320f828-c3052e8c16916148-00",
        "User-Agent": [
          "azsdk-net-Storage.Blobs/12.5.0-dev.20200402.1",
          "(.NET Core 4.6.28325.01; Microsoft Windows 10.0.18362 )"
        ],
        "x-ms-client-request-id": "1437e77a-0c1d-0c87-0f07-54778ceaf758",
        "x-ms-copy-source": "https://seanmcccanary.blob.core.windows.net/test-container-2651f42e-e761-8232-97c2-25e4078330eb/test-blob-1bc78691-9760-19a7-3b12-501bc5c4f7ea",
        "x-ms-date": "Fri, 03 Apr 2020 00:09:29 GMT",
        "x-ms-page-write": "update",
        "x-ms-range": "bytes=0-1023",
        "x-ms-return-client-request-id": "true",
        "x-ms-source-if-none-match": "\u0022garbage\u0022",
        "x-ms-source-range": "bytes=0-1023",
        "x-ms-version": "2019-12-12"
      },
      "RequestBody": null,
      "StatusCode": 201,
      "ResponseHeaders": {
        "Content-Length": "0",
        "Content-MD5": "CtUJBSWiLpROkQjjuaHp0w==",
        "Date": "Fri, 03 Apr 2020 00:09:28 GMT",
        "ETag": "\u00220x8D7D7634701B8AA\u0022",
        "Last-Modified": "Fri, 03 Apr 2020 00:09:28 GMT",
        "Server": [
          "Windows-Azure-Blob/1.0",
          "Microsoft-HTTPAPI/2.0"
        ],
        "x-ms-blob-sequence-number": "0",
        "x-ms-client-request-id": "1437e77a-0c1d-0c87-0f07-54778ceaf758",
        "x-ms-request-id": "e9da0485-a01e-000f-434c-093bcc000000",
        "x-ms-request-server-encrypted": "true",
        "x-ms-version": "2019-12-12"
      },
      "ResponseBody": []
    },
    {
      "RequestUri": "https://seanmcccanary.blob.core.windows.net/test-container-2651f42e-e761-8232-97c2-25e4078330eb?restype=container",
      "RequestMethod": "DELETE",
      "RequestHeaders": {
        "Authorization": "Sanitized",
        "traceparent": "00-efdea89cc5a4714ebb92c751f5bb8cf7-3a79e7acae145548-00",
        "User-Agent": [
          "azsdk-net-Storage.Blobs/12.5.0-dev.20200402.1",
          "(.NET Core 4.6.28325.01; Microsoft Windows 10.0.18362 )"
        ],
        "x-ms-client-request-id": "abca09b3-011f-d640-e20e-07f6ee2d6792",
        "x-ms-date": "Fri, 03 Apr 2020 00:09:29 GMT",
        "x-ms-return-client-request-id": "true",
        "x-ms-version": "2019-12-12"
      },
      "RequestBody": null,
      "StatusCode": 202,
      "ResponseHeaders": {
        "Content-Length": "0",
        "Date": "Fri, 03 Apr 2020 00:09:28 GMT",
        "Server": [
          "Windows-Azure-Blob/1.0",
          "Microsoft-HTTPAPI/2.0"
        ],
        "x-ms-client-request-id": "abca09b3-011f-d640-e20e-07f6ee2d6792",
<<<<<<< HEAD
        "x-ms-request-id": "d521c2ce-301e-0022-5c34-f35724000000",
=======
        "x-ms-request-id": "e9da04ab-a01e-000f-604c-093bcc000000",
>>>>>>> 8d420312
        "x-ms-version": "2019-12-12"
      },
      "ResponseBody": []
    }
  ],
  "Variables": {
    "DateTimeOffsetNow": "2020-04-02T17:09:17.9228169-07:00",
    "RandomSeed": "424604248",
    "Storage_TestConfigDefault": "ProductionTenant\nseanmcccanary\nU2FuaXRpemVk\nhttps://seanmcccanary.blob.core.windows.net\nhttps://seanmcccanary.file.core.windows.net\nhttps://seanmcccanary.queue.core.windows.net\nhttps://seanmcccanary.table.core.windows.net\n\n\n\n\nhttps://seanmcccanary-secondary.blob.core.windows.net\nhttps://seanmcccanary-secondary.file.core.windows.net\nhttps://seanmcccanary-secondary.queue.core.windows.net\nhttps://seanmcccanary-secondary.table.core.windows.net\n\nSanitized\n\n\nCloud\nBlobEndpoint=https://seanmcccanary.blob.core.windows.net/;QueueEndpoint=https://seanmcccanary.queue.core.windows.net/;FileEndpoint=https://seanmcccanary.file.core.windows.net/;BlobSecondaryEndpoint=https://seanmcccanary-secondary.blob.core.windows.net/;QueueSecondaryEndpoint=https://seanmcccanary-secondary.queue.core.windows.net/;FileSecondaryEndpoint=https://seanmcccanary-secondary.file.core.windows.net/;AccountName=seanmcccanary;AccountKey=Sanitized\nseanscope1"
  }
}<|MERGE_RESOLUTION|>--- conflicted
+++ resolved
@@ -28,11 +28,7 @@
           "Microsoft-HTTPAPI/2.0"
         ],
         "x-ms-client-request-id": "40bbdcc9-2534-45cf-80ec-5f3b49c16228",
-<<<<<<< HEAD
-        "x-ms-request-id": "b2d4573c-501e-0034-7334-f3a1f3000000",
-=======
         "x-ms-request-id": "d0743b93-401e-004a-364c-09ee2f000000",
->>>>>>> 8d420312
         "x-ms-version": "2019-12-12"
       },
       "ResponseBody": []
@@ -67,11 +63,7 @@
           "Microsoft-HTTPAPI/2.0"
         ],
         "x-ms-client-request-id": "527b13c9-c0ff-4ca8-866a-86943911053a",
-<<<<<<< HEAD
-        "x-ms-request-id": "b2d45749-501e-0034-7e34-f3a1f3000000",
-=======
         "x-ms-request-id": "d0743baf-401e-004a-4e4c-09ee2f000000",
->>>>>>> 8d420312
         "x-ms-version": "2019-12-12"
       },
       "ResponseBody": []
@@ -251,11 +243,7 @@
           "Microsoft-HTTPAPI/2.0"
         ],
         "x-ms-client-request-id": "5826c507-49da-fbcb-1940-5f7dcbd75dae",
-<<<<<<< HEAD
-        "x-ms-request-id": "b2d45782-501e-0034-3434-f3a1f3000000",
-=======
         "x-ms-request-id": "d0743c7b-401e-004a-7a4c-09ee2f000000",
->>>>>>> 8d420312
         "x-ms-version": "2019-12-12"
       },
       "ResponseBody": []
@@ -288,11 +276,7 @@
           "Microsoft-HTTPAPI/2.0"
         ],
         "x-ms-client-request-id": "30c58c60-138d-131a-8fea-2a95f12a02bd",
-<<<<<<< HEAD
-        "x-ms-request-id": "8de90019-a01e-0042-0d34-f32bbb000000",
-=======
         "x-ms-request-id": "bcacb559-501e-001b-394c-0973a3000000",
->>>>>>> 8d420312
         "x-ms-version": "2019-12-12"
       },
       "ResponseBody": []
@@ -327,11 +311,7 @@
           "Microsoft-HTTPAPI/2.0"
         ],
         "x-ms-client-request-id": "6c40ef9d-7f96-6782-19c8-cb3381a1295b",
-<<<<<<< HEAD
-        "x-ms-request-id": "8de9001f-a01e-0042-1134-f32bbb000000",
-=======
         "x-ms-request-id": "bcacb57a-501e-001b-534c-0973a3000000",
->>>>>>> 8d420312
         "x-ms-version": "2019-12-12"
       },
       "ResponseBody": []
@@ -512,11 +492,7 @@
           "Microsoft-HTTPAPI/2.0"
         ],
         "x-ms-client-request-id": "4c36367d-9215-7c1f-c777-5a894ff3d2ce",
-<<<<<<< HEAD
-        "x-ms-request-id": "8de90038-a01e-0042-2734-f32bbb000000",
-=======
         "x-ms-request-id": "bcacb63f-501e-001b-7d4c-0973a3000000",
->>>>>>> 8d420312
         "x-ms-version": "2019-12-12"
       },
       "ResponseBody": []
@@ -549,11 +525,7 @@
           "Microsoft-HTTPAPI/2.0"
         ],
         "x-ms-client-request-id": "65746144-e44e-8a15-7687-ee48321c8be3",
-<<<<<<< HEAD
-        "x-ms-request-id": "fcb26222-001e-0039-2c34-f36927000000",
-=======
         "x-ms-request-id": "4bc60711-401e-0028-344c-092c08000000",
->>>>>>> 8d420312
         "x-ms-version": "2019-12-12"
       },
       "ResponseBody": []
@@ -588,11 +560,7 @@
           "Microsoft-HTTPAPI/2.0"
         ],
         "x-ms-client-request-id": "8fbe5a2f-7670-c92d-c174-26fad0001b80",
-<<<<<<< HEAD
-        "x-ms-request-id": "fcb26224-001e-0039-2d34-f36927000000",
-=======
         "x-ms-request-id": "4bc6072d-401e-0028-4a4c-092c08000000",
->>>>>>> 8d420312
         "x-ms-version": "2019-12-12"
       },
       "ResponseBody": []
@@ -773,11 +741,7 @@
           "Microsoft-HTTPAPI/2.0"
         ],
         "x-ms-client-request-id": "9608ec90-2554-0c41-dddb-98a7c576a4df",
-<<<<<<< HEAD
-        "x-ms-request-id": "fcb26233-001e-0039-3634-f36927000000",
-=======
         "x-ms-request-id": "4bc607e5-401e-0028-654c-092c08000000",
->>>>>>> 8d420312
         "x-ms-version": "2019-12-12"
       },
       "ResponseBody": []
@@ -810,11 +774,7 @@
           "Microsoft-HTTPAPI/2.0"
         ],
         "x-ms-client-request-id": "714350de-40e7-8d02-7db7-172da9a933b2",
-<<<<<<< HEAD
-        "x-ms-request-id": "959e8ae0-b01e-003c-4a34-f3bbfc000000",
-=======
         "x-ms-request-id": "0c5070b0-a01e-0020-2b4c-093607000000",
->>>>>>> 8d420312
         "x-ms-version": "2019-12-12"
       },
       "ResponseBody": []
@@ -849,11 +809,7 @@
           "Microsoft-HTTPAPI/2.0"
         ],
         "x-ms-client-request-id": "87b8233c-f3e7-e00b-e2c8-fd0d5635c5ab",
-<<<<<<< HEAD
-        "x-ms-request-id": "959e8ae3-b01e-003c-4b34-f3bbfc000000",
-=======
         "x-ms-request-id": "0c5070e9-a01e-0020-5d4c-093607000000",
->>>>>>> 8d420312
         "x-ms-version": "2019-12-12"
       },
       "ResponseBody": []
@@ -1074,11 +1030,7 @@
           "Microsoft-HTTPAPI/2.0"
         ],
         "x-ms-client-request-id": "3d7b5108-ad0b-2e2b-3207-cca6bef781e8",
-<<<<<<< HEAD
-        "x-ms-request-id": "959e8aef-b01e-003c-5534-f3bbfc000000",
-=======
         "x-ms-request-id": "0c507241-a01e-0020-164c-093607000000",
->>>>>>> 8d420312
         "x-ms-version": "2019-12-12"
       },
       "ResponseBody": []
@@ -1111,11 +1063,7 @@
           "Microsoft-HTTPAPI/2.0"
         ],
         "x-ms-client-request-id": "56d9f433-3b50-dd2f-5a9b-883e68b119a9",
-<<<<<<< HEAD
-        "x-ms-request-id": "6ed2acf2-401e-0038-0534-f336fb000000",
-=======
         "x-ms-request-id": "2ecc6428-801e-008e-6f4c-099b16000000",
->>>>>>> 8d420312
         "x-ms-version": "2019-12-12"
       },
       "ResponseBody": []
@@ -1150,11 +1098,7 @@
           "Microsoft-HTTPAPI/2.0"
         ],
         "x-ms-client-request-id": "20466d03-edae-a640-d0d4-68336514e710",
-<<<<<<< HEAD
-        "x-ms-request-id": "6ed2acf5-401e-0038-0634-f336fb000000",
-=======
         "x-ms-request-id": "2ecc643a-801e-008e-7b4c-099b16000000",
->>>>>>> 8d420312
         "x-ms-version": "2019-12-12"
       },
       "ResponseBody": []
@@ -1335,11 +1279,7 @@
           "Microsoft-HTTPAPI/2.0"
         ],
         "x-ms-client-request-id": "69c6d03e-a03a-1c00-f384-935f9b524862",
-<<<<<<< HEAD
-        "x-ms-request-id": "6ed2acfd-401e-0038-0d34-f336fb000000",
-=======
         "x-ms-request-id": "2ecc64a9-801e-008e-504c-099b16000000",
->>>>>>> 8d420312
         "x-ms-version": "2019-12-12"
       },
       "ResponseBody": []
@@ -1372,11 +1312,7 @@
           "Microsoft-HTTPAPI/2.0"
         ],
         "x-ms-client-request-id": "cb52ab7c-43a1-a9cc-4f48-94cd21f9abf6",
-<<<<<<< HEAD
-        "x-ms-request-id": "33ba2829-201e-002e-7234-f3c02c000000",
-=======
         "x-ms-request-id": "9c606f75-f01e-0094-074c-09fac9000000",
->>>>>>> 8d420312
         "x-ms-version": "2019-12-12"
       },
       "ResponseBody": []
@@ -1411,11 +1347,7 @@
           "Microsoft-HTTPAPI/2.0"
         ],
         "x-ms-client-request-id": "c48b0b0c-a9aa-cf00-9668-29a99824d7b9",
-<<<<<<< HEAD
-        "x-ms-request-id": "33ba282c-201e-002e-7334-f3c02c000000",
-=======
         "x-ms-request-id": "9c606fa8-f01e-0094-364c-09fac9000000",
->>>>>>> 8d420312
         "x-ms-version": "2019-12-12"
       },
       "ResponseBody": []
@@ -1561,11 +1493,7 @@
         ],
         "x-ms-client-request-id": "da83be21-4cdd-fbb2-1e0b-453de9350922",
         "x-ms-lease-id": "caa660fc-0f01-360e-4dbe-64deec4c6038",
-<<<<<<< HEAD
-        "x-ms-request-id": "33ba2833-201e-002e-7834-f3c02c000000",
-=======
         "x-ms-request-id": "9c607025-f01e-0094-184c-09fac9000000",
->>>>>>> 8d420312
         "x-ms-version": "2019-12-12"
       },
       "ResponseBody": []
@@ -1636,11 +1564,7 @@
           "Microsoft-HTTPAPI/2.0"
         ],
         "x-ms-client-request-id": "98965cc4-db78-6e58-a8f1-7421c0f3089a",
-<<<<<<< HEAD
-        "x-ms-request-id": "33ba2839-201e-002e-7e34-f3c02c000000",
-=======
         "x-ms-request-id": "9c607076-f01e-0094-5a4c-09fac9000000",
->>>>>>> 8d420312
         "x-ms-version": "2019-12-12"
       },
       "ResponseBody": []
@@ -1673,11 +1597,7 @@
           "Microsoft-HTTPAPI/2.0"
         ],
         "x-ms-client-request-id": "2585611a-0f47-690b-3837-828863b2e4cd",
-<<<<<<< HEAD
-        "x-ms-request-id": "69f89f63-701e-0033-1f34-f3cd90000000",
-=======
         "x-ms-request-id": "c095fa10-101e-0078-734c-09ee58000000",
->>>>>>> 8d420312
         "x-ms-version": "2019-12-12"
       },
       "ResponseBody": []
@@ -1712,11 +1632,7 @@
           "Microsoft-HTTPAPI/2.0"
         ],
         "x-ms-client-request-id": "278bb7e4-d054-4883-24e8-c17646ff9743",
-<<<<<<< HEAD
-        "x-ms-request-id": "69f89f66-701e-0033-2034-f3cd90000000",
-=======
         "x-ms-request-id": "c095fa36-101e-0078-114c-09ee58000000",
->>>>>>> 8d420312
         "x-ms-version": "2019-12-12"
       },
       "ResponseBody": []
@@ -1897,11 +1813,7 @@
           "Microsoft-HTTPAPI/2.0"
         ],
         "x-ms-client-request-id": "1c6e93da-af6f-f378-404b-5f6a78ff380a",
-<<<<<<< HEAD
-        "x-ms-request-id": "69f89f6d-701e-0033-2734-f3cd90000000",
-=======
         "x-ms-request-id": "c095fad6-101e-0078-104c-09ee58000000",
->>>>>>> 8d420312
         "x-ms-version": "2019-12-12"
       },
       "ResponseBody": []
@@ -1934,11 +1846,7 @@
           "Microsoft-HTTPAPI/2.0"
         ],
         "x-ms-client-request-id": "af938ac0-fa41-1b75-72a1-44b8f003de71",
-<<<<<<< HEAD
-        "x-ms-request-id": "d521c2a7-301e-0022-4334-f35724000000",
-=======
         "x-ms-request-id": "3ae32a9a-501e-0034-644c-097e68000000",
->>>>>>> 8d420312
         "x-ms-version": "2019-12-12"
       },
       "ResponseBody": []
@@ -1973,11 +1881,7 @@
           "Microsoft-HTTPAPI/2.0"
         ],
         "x-ms-client-request-id": "8ab43b01-d03b-a8b0-9716-fd536075c635",
-<<<<<<< HEAD
-        "x-ms-request-id": "d521c2ab-301e-0022-4434-f35724000000",
-=======
         "x-ms-request-id": "3ae32ac1-501e-0034-044c-097e68000000",
->>>>>>> 8d420312
         "x-ms-version": "2019-12-12"
       },
       "ResponseBody": []
@@ -2158,11 +2062,7 @@
           "Microsoft-HTTPAPI/2.0"
         ],
         "x-ms-client-request-id": "150811b2-fef8-b181-cdd4-ab58b77838c4",
-<<<<<<< HEAD
-        "x-ms-request-id": "d521c2b6-301e-0022-4b34-f35724000000",
-=======
         "x-ms-request-id": "3ae32b74-501e-0034-1c4c-097e68000000",
->>>>>>> 8d420312
         "x-ms-version": "2019-12-12"
       },
       "ResponseBody": []
@@ -2195,11 +2095,7 @@
           "Microsoft-HTTPAPI/2.0"
         ],
         "x-ms-client-request-id": "4eed8e7d-79ee-946a-f1d6-19cf7a3aed13",
-<<<<<<< HEAD
-        "x-ms-request-id": "b9ea59e1-001e-0016-4c34-f364ec000000",
-=======
         "x-ms-request-id": "6b879309-901e-0092-7d4c-09c976000000",
->>>>>>> 8d420312
         "x-ms-version": "2019-12-12"
       },
       "ResponseBody": []
@@ -2234,11 +2130,7 @@
           "Microsoft-HTTPAPI/2.0"
         ],
         "x-ms-client-request-id": "36c963f4-f0cb-a3e1-dd00-29b3bedc630a",
-<<<<<<< HEAD
-        "x-ms-request-id": "b9ea59e4-001e-0016-4d34-f364ec000000",
-=======
         "x-ms-request-id": "6b879322-901e-0092-114c-09c976000000",
->>>>>>> 8d420312
         "x-ms-version": "2019-12-12"
       },
       "ResponseBody": []
@@ -2419,11 +2311,7 @@
           "Microsoft-HTTPAPI/2.0"
         ],
         "x-ms-client-request-id": "f333dc21-b0c7-a880-21f9-08e84e652db5",
-<<<<<<< HEAD
-        "x-ms-request-id": "b9ea59ef-001e-0016-5634-f364ec000000",
-=======
         "x-ms-request-id": "6b87940b-901e-0092-564c-09c976000000",
->>>>>>> 8d420312
         "x-ms-version": "2019-12-12"
       },
       "ResponseBody": []
@@ -2456,11 +2344,7 @@
           "Microsoft-HTTPAPI/2.0"
         ],
         "x-ms-client-request-id": "6eded629-7071-87de-c0c1-8a78542ca3a8",
-<<<<<<< HEAD
-        "x-ms-request-id": "9d98c8f6-f01e-0002-6434-f32c83000000",
-=======
         "x-ms-request-id": "d3c31868-f01e-0012-704c-093670000000",
->>>>>>> 8d420312
         "x-ms-version": "2019-12-12"
       },
       "ResponseBody": []
@@ -2495,11 +2379,7 @@
           "Microsoft-HTTPAPI/2.0"
         ],
         "x-ms-client-request-id": "2e2a8673-6b9a-6132-7adc-c434fd59d38f",
-<<<<<<< HEAD
-        "x-ms-request-id": "9d98c8f9-f01e-0002-6534-f32c83000000",
-=======
         "x-ms-request-id": "d3c31886-f01e-0012-094c-093670000000",
->>>>>>> 8d420312
         "x-ms-version": "2019-12-12"
       },
       "ResponseBody": []
@@ -2680,11 +2560,7 @@
           "Microsoft-HTTPAPI/2.0"
         ],
         "x-ms-client-request-id": "038952f8-b4ba-a46b-d26c-0fdcffc89a6b",
-<<<<<<< HEAD
-        "x-ms-request-id": "9d98c906-f01e-0002-6f34-f32c83000000",
-=======
         "x-ms-request-id": "d3c31941-f01e-0012-2f4c-093670000000",
->>>>>>> 8d420312
         "x-ms-version": "2019-12-12"
       },
       "ResponseBody": []
@@ -2717,11 +2593,7 @@
           "Microsoft-HTTPAPI/2.0"
         ],
         "x-ms-client-request-id": "53f5c848-65c0-3e3d-d6a6-ab96900f1365",
-<<<<<<< HEAD
-        "x-ms-request-id": "27a9cddb-e01e-000e-0534-f3bb8b000000",
-=======
         "x-ms-request-id": "c480fefd-701e-006e-7c4c-09188f000000",
->>>>>>> 8d420312
         "x-ms-version": "2019-12-12"
       },
       "ResponseBody": []
@@ -2756,11 +2628,7 @@
           "Microsoft-HTTPAPI/2.0"
         ],
         "x-ms-client-request-id": "c9134c20-4d77-0fc9-d295-82a77bfdbf8f",
-<<<<<<< HEAD
-        "x-ms-request-id": "27a9cddf-e01e-000e-0734-f3bb8b000000",
-=======
         "x-ms-request-id": "c480ff1b-701e-006e-114c-09188f000000",
->>>>>>> 8d420312
         "x-ms-version": "2019-12-12"
       },
       "ResponseBody": []
@@ -2941,11 +2809,7 @@
           "Microsoft-HTTPAPI/2.0"
         ],
         "x-ms-client-request-id": "a482ad7a-03df-8d57-985d-4286ce53ba3e",
-<<<<<<< HEAD
-        "x-ms-request-id": "27a9cde6-e01e-000e-0e34-f3bb8b000000",
-=======
         "x-ms-request-id": "c480ffbd-701e-006e-1c4c-09188f000000",
->>>>>>> 8d420312
         "x-ms-version": "2019-12-12"
       },
       "ResponseBody": []
@@ -2978,11 +2842,7 @@
           "Microsoft-HTTPAPI/2.0"
         ],
         "x-ms-client-request-id": "848e557c-50a0-7d0b-180b-5a10761075a3",
-<<<<<<< HEAD
-        "x-ms-request-id": "815e874c-d01e-002a-5134-f34d2b000000",
-=======
         "x-ms-request-id": "5f3857ed-401e-0017-264c-09e4ab000000",
->>>>>>> 8d420312
         "x-ms-version": "2019-12-12"
       },
       "ResponseBody": []
@@ -3017,11 +2877,7 @@
           "Microsoft-HTTPAPI/2.0"
         ],
         "x-ms-client-request-id": "c3ca478d-8766-d2b3-dd85-89f2c4b84a77",
-<<<<<<< HEAD
-        "x-ms-request-id": "815e8753-d01e-002a-5634-f34d2b000000",
-=======
         "x-ms-request-id": "5f385810-401e-0017-3b4c-09e4ab000000",
->>>>>>> 8d420312
         "x-ms-version": "2019-12-12"
       },
       "ResponseBody": []
@@ -3242,11 +3098,7 @@
           "Microsoft-HTTPAPI/2.0"
         ],
         "x-ms-client-request-id": "d3aa59d2-88d7-fb1f-8c26-ff88186e39d4",
-<<<<<<< HEAD
-        "x-ms-request-id": "815e8770-d01e-002a-7234-f34d2b000000",
-=======
         "x-ms-request-id": "5f3858cd-401e-0017-5c4c-09e4ab000000",
->>>>>>> 8d420312
         "x-ms-version": "2019-12-12"
       },
       "ResponseBody": []
@@ -3279,11 +3131,7 @@
           "Microsoft-HTTPAPI/2.0"
         ],
         "x-ms-client-request-id": "4b2bd31b-1064-ead0-2628-3c15633bf408",
-<<<<<<< HEAD
-        "x-ms-request-id": "d521c2c6-301e-0022-5634-f35724000000",
-=======
         "x-ms-request-id": "e9da03bd-a01e-000f-264c-093bcc000000",
->>>>>>> 8d420312
         "x-ms-version": "2019-12-12"
       },
       "ResponseBody": []
@@ -3318,11 +3166,7 @@
           "Microsoft-HTTPAPI/2.0"
         ],
         "x-ms-client-request-id": "34c83a4c-e457-bc86-9e64-b1959f8bb737",
-<<<<<<< HEAD
-        "x-ms-request-id": "d521c2c8-301e-0022-5734-f35724000000",
-=======
         "x-ms-request-id": "e9da03ed-a01e-000f-464c-093bcc000000",
->>>>>>> 8d420312
         "x-ms-version": "2019-12-12"
       },
       "ResponseBody": []
@@ -3503,11 +3347,7 @@
           "Microsoft-HTTPAPI/2.0"
         ],
         "x-ms-client-request-id": "abca09b3-011f-d640-e20e-07f6ee2d6792",
-<<<<<<< HEAD
-        "x-ms-request-id": "d521c2ce-301e-0022-5c34-f35724000000",
-=======
         "x-ms-request-id": "e9da04ab-a01e-000f-604c-093bcc000000",
->>>>>>> 8d420312
         "x-ms-version": "2019-12-12"
       },
       "ResponseBody": []
