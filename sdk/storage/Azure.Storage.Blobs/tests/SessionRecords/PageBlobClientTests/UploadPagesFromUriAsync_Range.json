--- conflicted
+++ resolved
@@ -28,11 +28,7 @@
           "Microsoft-HTTPAPI/2.0"
         ],
         "x-ms-client-request-id": "ad42b780-7055-88d5-37fc-0bb07b0abefc",
-<<<<<<< HEAD
-        "x-ms-request-id": "f80fc010-101e-008c-074b-0925ae000000",
-=======
         "x-ms-request-id": "6b5dd0d6-f01e-009f-1d46-98ebd4000000",
->>>>>>> 365f255a
         "x-ms-version": "2020-02-10"
       },
       "ResponseBody": []
@@ -67,11 +63,7 @@
           "Microsoft-HTTPAPI/2.0"
         ],
         "x-ms-client-request-id": "ba1e7280-c178-01ba-979d-233a617cb87d",
-<<<<<<< HEAD
-        "x-ms-request-id": "f80fc036-101e-008c-244b-0925ae000000",
-=======
         "x-ms-request-id": "6b5dd0e5-f01e-009f-2846-98ebd4000000",
->>>>>>> 365f255a
         "x-ms-version": "2020-02-10"
       },
       "ResponseBody": []
@@ -296,11 +288,7 @@
           "Microsoft-HTTPAPI/2.0"
         ],
         "x-ms-client-request-id": "ee974294-b795-144c-18d7-88242bcb009e",
-<<<<<<< HEAD
-        "x-ms-request-id": "f80fc11f-101e-008c-644b-0925ae000000",
-=======
         "x-ms-request-id": "6b5dd177-f01e-009f-2a46-98ebd4000000",
->>>>>>> 365f255a
         "x-ms-version": "2020-02-10"
       },
       "ResponseBody": []
