{
  "Entries": [
    {
      "RequestUri": "https://storagedotnettesting.blob.core.windows.net/test-container-555998c4-5df4-fbd0-271a-c748d6e3f30a?restype=container",
      "RequestMethod": "PUT",
      "RequestHeaders": {
        "Authorization": "Sanitized",
        "traceparent": "00-93de9cde43bf484ea8eb653f0e3ff565-6e6c616867900144-00",
        "User-Agent": [
          "azsdk-net-Storage.Blobs/12.7.0-alpha.20201001.1",
          "(.NET Core 4.6.29220.03; Microsoft Windows 10.0.19041 )"
        ],
        "x-ms-blob-public-access": "container",
        "x-ms-client-request-id": "57da5580-2da3-e505-4a8c-6db97cb3341d",
        "x-ms-date": "Thu, 01 Oct 2020 23:01:29 GMT",
        "x-ms-return-client-request-id": "true",
        "x-ms-version": "2020-02-10"
      },
      "RequestBody": null,
      "StatusCode": 201,
      "ResponseHeaders": {
        "Content-Length": "0",
        "Date": "Thu, 01 Oct 2020 23:01:29 GMT",
        "ETag": "\u00220x8D8665DEEAAA817\u0022",
        "Last-Modified": "Thu, 01 Oct 2020 23:01:29 GMT",
        "Server": [
          "Windows-Azure-Blob/1.0",
          "Microsoft-HTTPAPI/2.0"
        ],
        "x-ms-client-request-id": "57da5580-2da3-e505-4a8c-6db97cb3341d",
<<<<<<< HEAD
        "x-ms-request-id": "7f4e91f2-101e-0057-2a4b-09e393000000",
=======
        "x-ms-request-id": "864a8057-201e-001a-7946-98c609000000",
>>>>>>> 365f255a
        "x-ms-version": "2020-02-10"
      },
      "ResponseBody": []
    },
    {
      "RequestUri": "https://storagedotnettesting.blob.core.windows.net/test-container-555998c4-5df4-fbd0-271a-c748d6e3f30a/test-blob-1a54cc02-f6ad-8528-103a-5db6fa87f7e4",
      "RequestMethod": "PUT",
      "RequestHeaders": {
        "Authorization": "Sanitized",
        "Content-Length": "0",
        "If-None-Match": "*",
        "traceparent": "00-0fba5d945e8ade40b5e7cd2e1d405b7d-12d561c7d04b9d4c-00",
        "User-Agent": [
          "azsdk-net-Storage.Blobs/12.7.0-alpha.20201001.1",
          "(.NET Core 4.6.29220.03; Microsoft Windows 10.0.19041 )"
        ],
        "x-ms-blob-content-length": "4096",
        "x-ms-blob-sequence-number": "0",
        "x-ms-blob-type": "PageBlob",
        "x-ms-client-request-id": "37474509-09ee-8ae7-2d54-4768d04feac2",
        "x-ms-date": "Thu, 01 Oct 2020 23:01:29 GMT",
        "x-ms-return-client-request-id": "true",
        "x-ms-version": "2020-02-10"
      },
      "RequestBody": null,
      "StatusCode": 201,
      "ResponseHeaders": {
        "Content-Length": "0",
        "Date": "Thu, 01 Oct 2020 23:01:29 GMT",
        "ETag": "\u00220x8D8665DEEAFF97C\u0022",
        "Last-Modified": "Thu, 01 Oct 2020 23:01:29 GMT",
        "Server": [
          "Windows-Azure-Blob/1.0",
          "Microsoft-HTTPAPI/2.0"
        ],
        "x-ms-client-request-id": "37474509-09ee-8ae7-2d54-4768d04feac2",
        "x-ms-request-id": "864a806f-201e-001a-0c46-98c609000000",
        "x-ms-request-server-encrypted": "true",
        "x-ms-version": "2020-02-10"
      },
      "ResponseBody": []
    },
    {
      "RequestUri": "https://storagedotnettesting.blob.core.windows.net/test-container-555998c4-5df4-fbd0-271a-c748d6e3f30a/test-blob-1a54cc02-f6ad-8528-103a-5db6fa87f7e4?comp=properties",
      "RequestMethod": "PUT",
      "RequestHeaders": {
        "Authorization": "Sanitized",
        "If-Modified-Since": "Fri, 02 Oct 2020 23:01:29 GMT",
        "traceparent": "00-a9aef3235c7d144b85ee0412f5198502-9d38d6e2b34f4c4d-00",
        "User-Agent": [
          "azsdk-net-Storage.Blobs/12.7.0-alpha.20201001.1",
          "(.NET Core 4.6.29220.03; Microsoft Windows 10.0.19041 )"
        ],
        "x-ms-blob-content-length": "8192",
        "x-ms-client-request-id": "b4ad1997-c040-edf6-4a3e-54b455fed4ac",
        "x-ms-date": "Thu, 01 Oct 2020 23:01:29 GMT",
        "x-ms-return-client-request-id": "true",
        "x-ms-version": "2020-02-10"
      },
      "RequestBody": null,
      "StatusCode": 412,
      "ResponseHeaders": {
        "Content-Length": "252",
        "Content-Type": "application/xml",
        "Date": "Thu, 01 Oct 2020 23:01:29 GMT",
        "Server": [
          "Windows-Azure-Blob/1.0",
          "Microsoft-HTTPAPI/2.0"
        ],
        "x-ms-client-request-id": "b4ad1997-c040-edf6-4a3e-54b455fed4ac",
        "x-ms-error-code": "ConditionNotMet",
<<<<<<< HEAD
        "x-ms-request-id": "7f4e9231-101e-0057-5b4b-09e393000000",
=======
        "x-ms-request-id": "864a807c-201e-001a-1746-98c609000000",
>>>>>>> 365f255a
        "x-ms-version": "2020-02-10"
      },
      "ResponseBody": [
        "\uFEFF\u003C?xml version=\u00221.0\u0022 encoding=\u0022utf-8\u0022?\u003E\u003CError\u003E\u003CCode\u003EConditionNotMet\u003C/Code\u003E\u003CMessage\u003EThe condition specified using HTTP conditional header(s) is not met.\n",
        "RequestId:864a807c-201e-001a-1746-98c609000000\n",
        "Time:2020-10-01T23:01:29.5709013Z\u003C/Message\u003E\u003C/Error\u003E"
      ]
    },
    {
      "RequestUri": "https://storagedotnettesting.blob.core.windows.net/test-container-555998c4-5df4-fbd0-271a-c748d6e3f30a?restype=container",
      "RequestMethod": "DELETE",
      "RequestHeaders": {
        "Authorization": "Sanitized",
        "traceparent": "00-419d2e7986885049aada6910b4b4dd1a-477253ed3b11d04e-00",
        "User-Agent": [
          "azsdk-net-Storage.Blobs/12.7.0-alpha.20201001.1",
          "(.NET Core 4.6.29220.03; Microsoft Windows 10.0.19041 )"
        ],
        "x-ms-client-request-id": "b6d106a0-36a1-d382-92d5-ffac5e5f0f65",
        "x-ms-date": "Thu, 01 Oct 2020 23:01:29 GMT",
        "x-ms-return-client-request-id": "true",
        "x-ms-version": "2020-02-10"
      },
      "RequestBody": null,
      "StatusCode": 202,
      "ResponseHeaders": {
        "Content-Length": "0",
        "Date": "Thu, 01 Oct 2020 23:01:29 GMT",
        "Server": [
          "Windows-Azure-Blob/1.0",
          "Microsoft-HTTPAPI/2.0"
        ],
        "x-ms-client-request-id": "b6d106a0-36a1-d382-92d5-ffac5e5f0f65",
<<<<<<< HEAD
        "x-ms-request-id": "7f4e9242-101e-0057-6b4b-09e393000000",
=======
        "x-ms-request-id": "864a8089-201e-001a-2346-98c609000000",
>>>>>>> 365f255a
        "x-ms-version": "2020-02-10"
      },
      "ResponseBody": []
    },
    {
      "RequestUri": "https://storagedotnettesting.blob.core.windows.net/test-container-6a4073db-6c7d-3e34-bf57-835eedb80365?restype=container",
      "RequestMethod": "PUT",
      "RequestHeaders": {
        "Authorization": "Sanitized",
        "traceparent": "00-78aaf981a464bb45867f01bd742d94b3-5047b690426ff84e-00",
        "User-Agent": [
          "azsdk-net-Storage.Blobs/12.7.0-alpha.20201001.1",
          "(.NET Core 4.6.29220.03; Microsoft Windows 10.0.19041 )"
        ],
        "x-ms-blob-public-access": "container",
        "x-ms-client-request-id": "75636dd1-d0a4-34a6-d193-f74ab223e5da",
        "x-ms-date": "Thu, 01 Oct 2020 23:01:29 GMT",
        "x-ms-return-client-request-id": "true",
        "x-ms-version": "2020-02-10"
      },
      "RequestBody": null,
      "StatusCode": 201,
      "ResponseHeaders": {
        "Content-Length": "0",
        "Date": "Thu, 01 Oct 2020 23:01:29 GMT",
        "ETag": "\u00220x8D8665DEECBB21D\u0022",
        "Last-Modified": "Thu, 01 Oct 2020 23:01:29 GMT",
        "Server": [
          "Windows-Azure-Blob/1.0",
          "Microsoft-HTTPAPI/2.0"
        ],
        "x-ms-client-request-id": "75636dd1-d0a4-34a6-d193-f74ab223e5da",
<<<<<<< HEAD
        "x-ms-request-id": "f0ef53b3-301e-008b-1f4b-0949cd000000",
=======
        "x-ms-request-id": "e9640e43-e01e-0067-1f46-98b72a000000",
>>>>>>> 365f255a
        "x-ms-version": "2020-02-10"
      },
      "ResponseBody": []
    },
    {
      "RequestUri": "https://storagedotnettesting.blob.core.windows.net/test-container-6a4073db-6c7d-3e34-bf57-835eedb80365/test-blob-2ea999d2-c04b-bd38-69b5-08c6b7fee413",
      "RequestMethod": "PUT",
      "RequestHeaders": {
        "Authorization": "Sanitized",
        "Content-Length": "0",
        "If-None-Match": "*",
        "traceparent": "00-25f2089285b1744ca81184cf0a354adc-f2da92960e315346-00",
        "User-Agent": [
          "azsdk-net-Storage.Blobs/12.7.0-alpha.20201001.1",
          "(.NET Core 4.6.29220.03; Microsoft Windows 10.0.19041 )"
        ],
        "x-ms-blob-content-length": "4096",
        "x-ms-blob-sequence-number": "0",
        "x-ms-blob-type": "PageBlob",
        "x-ms-client-request-id": "c063dad2-c802-1185-34a5-0cefc8df7dd2",
        "x-ms-date": "Thu, 01 Oct 2020 23:01:29 GMT",
        "x-ms-return-client-request-id": "true",
        "x-ms-version": "2020-02-10"
      },
      "RequestBody": null,
      "StatusCode": 201,
      "ResponseHeaders": {
        "Content-Length": "0",
        "Date": "Thu, 01 Oct 2020 23:01:29 GMT",
        "ETag": "\u00220x8D8665DEECFE538\u0022",
        "Last-Modified": "Thu, 01 Oct 2020 23:01:29 GMT",
        "Server": [
          "Windows-Azure-Blob/1.0",
          "Microsoft-HTTPAPI/2.0"
        ],
        "x-ms-client-request-id": "c063dad2-c802-1185-34a5-0cefc8df7dd2",
        "x-ms-request-id": "e9640e4d-e01e-0067-2546-98b72a000000",
        "x-ms-request-server-encrypted": "true",
        "x-ms-version": "2020-02-10"
      },
      "ResponseBody": []
    },
    {
      "RequestUri": "https://storagedotnettesting.blob.core.windows.net/test-container-6a4073db-6c7d-3e34-bf57-835eedb80365/test-blob-2ea999d2-c04b-bd38-69b5-08c6b7fee413?comp=properties",
      "RequestMethod": "PUT",
      "RequestHeaders": {
        "Authorization": "Sanitized",
        "If-Unmodified-Since": "Wed, 30 Sep 2020 23:01:29 GMT",
        "traceparent": "00-0c4b2cd49de8d24696fd38f1ae3f31ca-f0039e090262534d-00",
        "User-Agent": [
          "azsdk-net-Storage.Blobs/12.7.0-alpha.20201001.1",
          "(.NET Core 4.6.29220.03; Microsoft Windows 10.0.19041 )"
        ],
        "x-ms-blob-content-length": "8192",
        "x-ms-client-request-id": "dcf4cadd-239a-9610-2b7b-4baf81d16aaa",
        "x-ms-date": "Thu, 01 Oct 2020 23:01:29 GMT",
        "x-ms-return-client-request-id": "true",
        "x-ms-version": "2020-02-10"
      },
      "RequestBody": null,
      "StatusCode": 412,
      "ResponseHeaders": {
        "Content-Length": "252",
        "Content-Type": "application/xml",
        "Date": "Thu, 01 Oct 2020 23:01:29 GMT",
        "Server": [
          "Windows-Azure-Blob/1.0",
          "Microsoft-HTTPAPI/2.0"
        ],
        "x-ms-client-request-id": "dcf4cadd-239a-9610-2b7b-4baf81d16aaa",
        "x-ms-error-code": "ConditionNotMet",
<<<<<<< HEAD
        "x-ms-request-id": "f0ef5461-301e-008b-434b-0949cd000000",
=======
        "x-ms-request-id": "e9640e57-e01e-0067-2e46-98b72a000000",
>>>>>>> 365f255a
        "x-ms-version": "2020-02-10"
      },
      "ResponseBody": [
        "\uFEFF\u003C?xml version=\u00221.0\u0022 encoding=\u0022utf-8\u0022?\u003E\u003CError\u003E\u003CCode\u003EConditionNotMet\u003C/Code\u003E\u003CMessage\u003EThe condition specified using HTTP conditional header(s) is not met.\n",
        "RequestId:e9640e57-e01e-0067-2e46-98b72a000000\n",
        "Time:2020-10-01T23:01:29.8004397Z\u003C/Message\u003E\u003C/Error\u003E"
      ]
    },
    {
      "RequestUri": "https://storagedotnettesting.blob.core.windows.net/test-container-6a4073db-6c7d-3e34-bf57-835eedb80365?restype=container",
      "RequestMethod": "DELETE",
      "RequestHeaders": {
        "Authorization": "Sanitized",
        "traceparent": "00-409785e9f809d44e86f6d1fc3df8d52f-c1ddb4e75da7c243-00",
        "User-Agent": [
          "azsdk-net-Storage.Blobs/12.7.0-alpha.20201001.1",
          "(.NET Core 4.6.29220.03; Microsoft Windows 10.0.19041 )"
        ],
        "x-ms-client-request-id": "fd11630e-a0eb-8b37-d354-d51b19d6c308",
        "x-ms-date": "Thu, 01 Oct 2020 23:01:29 GMT",
        "x-ms-return-client-request-id": "true",
        "x-ms-version": "2020-02-10"
      },
      "RequestBody": null,
      "StatusCode": 202,
      "ResponseHeaders": {
        "Content-Length": "0",
        "Date": "Thu, 01 Oct 2020 23:01:29 GMT",
        "Server": [
          "Windows-Azure-Blob/1.0",
          "Microsoft-HTTPAPI/2.0"
        ],
        "x-ms-client-request-id": "fd11630e-a0eb-8b37-d354-d51b19d6c308",
<<<<<<< HEAD
        "x-ms-request-id": "f0ef54b6-301e-008b-124b-0949cd000000",
=======
        "x-ms-request-id": "e9640e5d-e01e-0067-3246-98b72a000000",
>>>>>>> 365f255a
        "x-ms-version": "2020-02-10"
      },
      "ResponseBody": []
    },
    {
      "RequestUri": "https://storagedotnettesting.blob.core.windows.net/test-container-970bfa0d-54b5-06d5-2286-877b3d857212?restype=container",
      "RequestMethod": "PUT",
      "RequestHeaders": {
        "Authorization": "Sanitized",
        "traceparent": "00-824b464091b95d4097c25a5ac0a241bd-7f4bb817399aaf4e-00",
        "User-Agent": [
          "azsdk-net-Storage.Blobs/12.7.0-alpha.20201001.1",
          "(.NET Core 4.6.29220.03; Microsoft Windows 10.0.19041 )"
        ],
        "x-ms-blob-public-access": "container",
        "x-ms-client-request-id": "297dde5c-370d-b9e0-8e0a-db6519bb4e4e",
        "x-ms-date": "Thu, 01 Oct 2020 23:01:29 GMT",
        "x-ms-return-client-request-id": "true",
        "x-ms-version": "2020-02-10"
      },
      "RequestBody": null,
      "StatusCode": 201,
      "ResponseHeaders": {
        "Content-Length": "0",
        "Date": "Thu, 01 Oct 2020 23:01:29 GMT",
        "ETag": "\u00220x8D8665DEEF1BB90\u0022",
        "Last-Modified": "Thu, 01 Oct 2020 23:01:29 GMT",
        "Server": [
          "Windows-Azure-Blob/1.0",
          "Microsoft-HTTPAPI/2.0"
        ],
        "x-ms-client-request-id": "297dde5c-370d-b9e0-8e0a-db6519bb4e4e",
<<<<<<< HEAD
        "x-ms-request-id": "ca3efc22-301e-006f-394b-094753000000",
=======
        "x-ms-request-id": "97153c9c-201e-0057-7746-9809e5000000",
>>>>>>> 365f255a
        "x-ms-version": "2020-02-10"
      },
      "ResponseBody": []
    },
    {
      "RequestUri": "https://storagedotnettesting.blob.core.windows.net/test-container-970bfa0d-54b5-06d5-2286-877b3d857212/test-blob-636fc3e2-a435-a048-3c4a-2257e6550597",
      "RequestMethod": "PUT",
      "RequestHeaders": {
        "Authorization": "Sanitized",
        "Content-Length": "0",
        "If-None-Match": "*",
        "traceparent": "00-e82c1fc6309ae848871088514e7df6a4-a04f119f4978ab4b-00",
        "User-Agent": [
          "azsdk-net-Storage.Blobs/12.7.0-alpha.20201001.1",
          "(.NET Core 4.6.29220.03; Microsoft Windows 10.0.19041 )"
        ],
        "x-ms-blob-content-length": "4096",
        "x-ms-blob-sequence-number": "0",
        "x-ms-blob-type": "PageBlob",
        "x-ms-client-request-id": "3e9d1f0f-f01c-b749-96dc-edc31489d338",
        "x-ms-date": "Thu, 01 Oct 2020 23:01:30 GMT",
        "x-ms-return-client-request-id": "true",
        "x-ms-version": "2020-02-10"
      },
      "RequestBody": null,
      "StatusCode": 201,
      "ResponseHeaders": {
        "Content-Length": "0",
        "Date": "Thu, 01 Oct 2020 23:01:29 GMT",
        "ETag": "\u00220x8D8665DEEF74CED\u0022",
        "Last-Modified": "Thu, 01 Oct 2020 23:01:30 GMT",
        "Server": [
          "Windows-Azure-Blob/1.0",
          "Microsoft-HTTPAPI/2.0"
        ],
        "x-ms-client-request-id": "3e9d1f0f-f01c-b749-96dc-edc31489d338",
        "x-ms-request-id": "97153cb5-201e-0057-0a46-9809e5000000",
        "x-ms-request-server-encrypted": "true",
        "x-ms-version": "2020-02-10"
      },
      "ResponseBody": []
    },
    {
      "RequestUri": "https://storagedotnettesting.blob.core.windows.net/test-container-970bfa0d-54b5-06d5-2286-877b3d857212/test-blob-636fc3e2-a435-a048-3c4a-2257e6550597?comp=properties",
      "RequestMethod": "PUT",
      "RequestHeaders": {
        "Authorization": "Sanitized",
        "If-Match": "\u0022garbage\u0022",
        "traceparent": "00-6b6bf8b2f3591741a925bcf26fecf5d4-09642bb22f5a714e-00",
        "User-Agent": [
          "azsdk-net-Storage.Blobs/12.7.0-alpha.20201001.1",
          "(.NET Core 4.6.29220.03; Microsoft Windows 10.0.19041 )"
        ],
        "x-ms-blob-content-length": "8192",
        "x-ms-client-request-id": "c7476aa3-c6b8-427a-be68-c82a5a41604b",
        "x-ms-date": "Thu, 01 Oct 2020 23:01:30 GMT",
        "x-ms-return-client-request-id": "true",
        "x-ms-version": "2020-02-10"
      },
      "RequestBody": null,
      "StatusCode": 412,
      "ResponseHeaders": {
        "Content-Length": "252",
        "Content-Type": "application/xml",
        "Date": "Thu, 01 Oct 2020 23:01:29 GMT",
        "Server": [
          "Windows-Azure-Blob/1.0",
          "Microsoft-HTTPAPI/2.0"
        ],
        "x-ms-client-request-id": "c7476aa3-c6b8-427a-be68-c82a5a41604b",
        "x-ms-error-code": "ConditionNotMet",
<<<<<<< HEAD
        "x-ms-request-id": "ca3efc64-301e-006f-704b-094753000000",
=======
        "x-ms-request-id": "97153cc1-201e-0057-1346-9809e5000000",
>>>>>>> 365f255a
        "x-ms-version": "2020-02-10"
      },
      "ResponseBody": [
        "\uFEFF\u003C?xml version=\u00221.0\u0022 encoding=\u0022utf-8\u0022?\u003E\u003CError\u003E\u003CCode\u003EConditionNotMet\u003C/Code\u003E\u003CMessage\u003EThe condition specified using HTTP conditional header(s) is not met.\n",
        "RequestId:97153cc1-201e-0057-1346-9809e5000000\n",
        "Time:2020-10-01T23:01:30.0407121Z\u003C/Message\u003E\u003C/Error\u003E"
      ]
    },
    {
      "RequestUri": "https://storagedotnettesting.blob.core.windows.net/test-container-970bfa0d-54b5-06d5-2286-877b3d857212?restype=container",
      "RequestMethod": "DELETE",
      "RequestHeaders": {
        "Authorization": "Sanitized",
        "traceparent": "00-cb92c552c3a98e4a99de9ef74b8e206b-2795fc199e9dba42-00",
        "User-Agent": [
          "azsdk-net-Storage.Blobs/12.7.0-alpha.20201001.1",
          "(.NET Core 4.6.29220.03; Microsoft Windows 10.0.19041 )"
        ],
        "x-ms-client-request-id": "aa1f0acd-0b42-3e80-c9ef-5134271c3f7c",
        "x-ms-date": "Thu, 01 Oct 2020 23:01:30 GMT",
        "x-ms-return-client-request-id": "true",
        "x-ms-version": "2020-02-10"
      },
      "RequestBody": null,
      "StatusCode": 202,
      "ResponseHeaders": {
        "Content-Length": "0",
        "Date": "Thu, 01 Oct 2020 23:01:29 GMT",
        "Server": [
          "Windows-Azure-Blob/1.0",
          "Microsoft-HTTPAPI/2.0"
        ],
        "x-ms-client-request-id": "aa1f0acd-0b42-3e80-c9ef-5134271c3f7c",
<<<<<<< HEAD
        "x-ms-request-id": "ca3efc72-301e-006f-7c4b-094753000000",
=======
        "x-ms-request-id": "97153ce4-201e-0057-3646-9809e5000000",
>>>>>>> 365f255a
        "x-ms-version": "2020-02-10"
      },
      "ResponseBody": []
    },
    {
      "RequestUri": "https://storagedotnettesting.blob.core.windows.net/test-container-bd3a4399-c2e3-0cbc-4f27-eeb54758e0c3?restype=container",
      "RequestMethod": "PUT",
      "RequestHeaders": {
        "Authorization": "Sanitized",
        "traceparent": "00-ae9be58316ef354597a7f032b2b0a635-6365e79d32f6cb40-00",
        "User-Agent": [
          "azsdk-net-Storage.Blobs/12.7.0-alpha.20201001.1",
          "(.NET Core 4.6.29220.03; Microsoft Windows 10.0.19041 )"
        ],
        "x-ms-blob-public-access": "container",
        "x-ms-client-request-id": "1e8803c3-e5c0-0a1f-4e12-5a1a1dcaf770",
        "x-ms-date": "Thu, 01 Oct 2020 23:01:30 GMT",
        "x-ms-return-client-request-id": "true",
        "x-ms-version": "2020-02-10"
      },
      "RequestBody": null,
      "StatusCode": 201,
      "ResponseHeaders": {
        "Content-Length": "0",
        "Date": "Thu, 01 Oct 2020 23:01:30 GMT",
        "ETag": "\u00220x8D8665DEF1774E7\u0022",
        "Last-Modified": "Thu, 01 Oct 2020 23:01:30 GMT",
        "Server": [
          "Windows-Azure-Blob/1.0",
          "Microsoft-HTTPAPI/2.0"
        ],
        "x-ms-client-request-id": "1e8803c3-e5c0-0a1f-4e12-5a1a1dcaf770",
<<<<<<< HEAD
        "x-ms-request-id": "cf63b2bf-a01e-007d-2e4b-093c83000000",
=======
        "x-ms-request-id": "91bb0554-f01e-0009-5b46-98e205000000",
>>>>>>> 365f255a
        "x-ms-version": "2020-02-10"
      },
      "ResponseBody": []
    },
    {
      "RequestUri": "https://storagedotnettesting.blob.core.windows.net/test-container-bd3a4399-c2e3-0cbc-4f27-eeb54758e0c3/test-blob-626f8e0f-efbe-e35a-3a33-e6733e85c867",
      "RequestMethod": "PUT",
      "RequestHeaders": {
        "Authorization": "Sanitized",
        "Content-Length": "0",
        "If-None-Match": "*",
        "traceparent": "00-d8acaaf7dc5226429f99676e04c5423c-e611144516a85446-00",
        "User-Agent": [
          "azsdk-net-Storage.Blobs/12.7.0-alpha.20201001.1",
          "(.NET Core 4.6.29220.03; Microsoft Windows 10.0.19041 )"
        ],
        "x-ms-blob-content-length": "4096",
        "x-ms-blob-sequence-number": "0",
        "x-ms-blob-type": "PageBlob",
        "x-ms-client-request-id": "b6271378-9578-d3fe-a8a4-e48cffacccc9",
        "x-ms-date": "Thu, 01 Oct 2020 23:01:30 GMT",
        "x-ms-return-client-request-id": "true",
        "x-ms-version": "2020-02-10"
      },
      "RequestBody": null,
      "StatusCode": 201,
      "ResponseHeaders": {
        "Content-Length": "0",
        "Date": "Thu, 01 Oct 2020 23:01:30 GMT",
        "ETag": "\u00220x8D8665DEF1C42F9\u0022",
        "Last-Modified": "Thu, 01 Oct 2020 23:01:30 GMT",
        "Server": [
          "Windows-Azure-Blob/1.0",
          "Microsoft-HTTPAPI/2.0"
        ],
        "x-ms-client-request-id": "b6271378-9578-d3fe-a8a4-e48cffacccc9",
        "x-ms-request-id": "91bb0568-f01e-0009-6c46-98e205000000",
        "x-ms-request-server-encrypted": "true",
        "x-ms-version": "2020-02-10"
      },
      "ResponseBody": []
    },
    {
      "RequestUri": "https://storagedotnettesting.blob.core.windows.net/test-container-bd3a4399-c2e3-0cbc-4f27-eeb54758e0c3/test-blob-626f8e0f-efbe-e35a-3a33-e6733e85c867",
      "RequestMethod": "HEAD",
      "RequestHeaders": {
        "Authorization": "Sanitized",
        "traceparent": "00-8d2ece6ece684e409868815aad429565-179fd173ed389940-00",
        "User-Agent": [
          "azsdk-net-Storage.Blobs/12.7.0-alpha.20201001.1",
          "(.NET Core 4.6.29220.03; Microsoft Windows 10.0.19041 )"
        ],
        "x-ms-client-request-id": "2afada49-115d-9aef-331e-9b2bdd77e0f9",
        "x-ms-date": "Thu, 01 Oct 2020 23:01:30 GMT",
        "x-ms-return-client-request-id": "true",
        "x-ms-version": "2020-02-10"
      },
      "RequestBody": null,
      "StatusCode": 200,
      "ResponseHeaders": {
        "Accept-Ranges": "bytes",
        "Content-Length": "4096",
        "Content-Type": "application/octet-stream",
        "Date": "Thu, 01 Oct 2020 23:01:30 GMT",
        "ETag": "\u00220x8D8665DEF1C42F9\u0022",
        "Last-Modified": "Thu, 01 Oct 2020 23:01:30 GMT",
        "Server": [
          "Windows-Azure-Blob/1.0",
          "Microsoft-HTTPAPI/2.0"
        ],
        "Vary": "Origin",
        "x-ms-blob-sequence-number": "0",
        "x-ms-blob-type": "PageBlob",
        "x-ms-client-request-id": "2afada49-115d-9aef-331e-9b2bdd77e0f9",
        "x-ms-creation-time": "Thu, 01 Oct 2020 23:01:30 GMT",
        "x-ms-lease-state": "available",
        "x-ms-lease-status": "unlocked",
        "x-ms-request-id": "91bb057f-f01e-0009-7f46-98e205000000",
        "x-ms-server-encrypted": "true",
        "x-ms-version": "2020-02-10"
      },
      "ResponseBody": []
    },
    {
      "RequestUri": "https://storagedotnettesting.blob.core.windows.net/test-container-bd3a4399-c2e3-0cbc-4f27-eeb54758e0c3/test-blob-626f8e0f-efbe-e35a-3a33-e6733e85c867?comp=properties",
      "RequestMethod": "PUT",
      "RequestHeaders": {
        "Authorization": "Sanitized",
        "If-None-Match": "\u00220x8D8665DEF1C42F9\u0022",
        "traceparent": "00-caa3dedb71ae7444ad00c8c09d173dca-ffbb152840b3a041-00",
        "User-Agent": [
          "azsdk-net-Storage.Blobs/12.7.0-alpha.20201001.1",
          "(.NET Core 4.6.29220.03; Microsoft Windows 10.0.19041 )"
        ],
        "x-ms-blob-content-length": "8192",
        "x-ms-client-request-id": "2443981c-a1b2-386b-0350-b8b918756f13",
        "x-ms-date": "Thu, 01 Oct 2020 23:01:30 GMT",
        "x-ms-return-client-request-id": "true",
        "x-ms-version": "2020-02-10"
      },
      "RequestBody": null,
      "StatusCode": 412,
      "ResponseHeaders": {
        "Content-Length": "252",
        "Content-Type": "application/xml",
        "Date": "Thu, 01 Oct 2020 23:01:30 GMT",
        "Server": [
          "Windows-Azure-Blob/1.0",
          "Microsoft-HTTPAPI/2.0"
        ],
        "x-ms-client-request-id": "2443981c-a1b2-386b-0350-b8b918756f13",
        "x-ms-error-code": "ConditionNotMet",
<<<<<<< HEAD
        "x-ms-request-id": "cf63b315-a01e-007d-734b-093c83000000",
=======
        "x-ms-request-id": "91bb058d-f01e-0009-0c46-98e205000000",
>>>>>>> 365f255a
        "x-ms-version": "2020-02-10"
      },
      "ResponseBody": [
        "\uFEFF\u003C?xml version=\u00221.0\u0022 encoding=\u0022utf-8\u0022?\u003E\u003CError\u003E\u003CCode\u003EConditionNotMet\u003C/Code\u003E\u003CMessage\u003EThe condition specified using HTTP conditional header(s) is not met.\n",
        "RequestId:91bb058d-f01e-0009-0c46-98e205000000\n",
        "Time:2020-10-01T23:01:30.3169654Z\u003C/Message\u003E\u003C/Error\u003E"
      ]
    },
    {
      "RequestUri": "https://storagedotnettesting.blob.core.windows.net/test-container-bd3a4399-c2e3-0cbc-4f27-eeb54758e0c3?restype=container",
      "RequestMethod": "DELETE",
      "RequestHeaders": {
        "Authorization": "Sanitized",
        "traceparent": "00-9727fa0240ddd044b3cd88f290353465-23792a401f66a74d-00",
        "User-Agent": [
          "azsdk-net-Storage.Blobs/12.7.0-alpha.20201001.1",
          "(.NET Core 4.6.29220.03; Microsoft Windows 10.0.19041 )"
        ],
        "x-ms-client-request-id": "450f3e38-bb33-e447-cd8b-65b3457aacfc",
        "x-ms-date": "Thu, 01 Oct 2020 23:01:30 GMT",
        "x-ms-return-client-request-id": "true",
        "x-ms-version": "2020-02-10"
      },
      "RequestBody": null,
      "StatusCode": 202,
      "ResponseHeaders": {
        "Content-Length": "0",
        "Date": "Thu, 01 Oct 2020 23:01:30 GMT",
        "Server": [
          "Windows-Azure-Blob/1.0",
          "Microsoft-HTTPAPI/2.0"
        ],
        "x-ms-client-request-id": "450f3e38-bb33-e447-cd8b-65b3457aacfc",
<<<<<<< HEAD
        "x-ms-request-id": "cf63b32c-a01e-007d-054b-093c83000000",
=======
        "x-ms-request-id": "91bb059b-f01e-0009-1846-98e205000000",
>>>>>>> 365f255a
        "x-ms-version": "2020-02-10"
      },
      "ResponseBody": []
    },
    {
      "RequestUri": "https://storagedotnettesting.blob.core.windows.net/test-container-153b196a-31ac-fbd5-50f8-7e7de8e853fc?restype=container",
      "RequestMethod": "PUT",
      "RequestHeaders": {
        "Authorization": "Sanitized",
        "traceparent": "00-ba02c93d8f4146498822d9065aa0c391-8573932c0bac3540-00",
        "User-Agent": [
          "azsdk-net-Storage.Blobs/12.7.0-alpha.20201001.1",
          "(.NET Core 4.6.29220.03; Microsoft Windows 10.0.19041 )"
        ],
        "x-ms-blob-public-access": "container",
        "x-ms-client-request-id": "cc18bc88-abcb-07f5-6913-f53a3dcafbe4",
        "x-ms-date": "Thu, 01 Oct 2020 23:01:30 GMT",
        "x-ms-return-client-request-id": "true",
        "x-ms-version": "2020-02-10"
      },
      "RequestBody": null,
      "StatusCode": 201,
      "ResponseHeaders": {
        "Content-Length": "0",
        "Date": "Thu, 01 Oct 2020 23:01:29 GMT",
        "ETag": "\u00220x8D8665DEF41F708\u0022",
        "Last-Modified": "Thu, 01 Oct 2020 23:01:30 GMT",
        "Server": [
          "Windows-Azure-Blob/1.0",
          "Microsoft-HTTPAPI/2.0"
        ],
        "x-ms-client-request-id": "cc18bc88-abcb-07f5-6913-f53a3dcafbe4",
<<<<<<< HEAD
        "x-ms-request-id": "9a52f8e9-e01e-001e-1f4b-09a178000000",
=======
        "x-ms-request-id": "27adae3a-601e-0079-6646-985bf2000000",
>>>>>>> 365f255a
        "x-ms-version": "2020-02-10"
      },
      "ResponseBody": []
    },
    {
      "RequestUri": "https://storagedotnettesting.blob.core.windows.net/test-container-153b196a-31ac-fbd5-50f8-7e7de8e853fc/test-blob-2d256838-d3f9-3f95-3949-99aa49d93fbc",
      "RequestMethod": "PUT",
      "RequestHeaders": {
        "Authorization": "Sanitized",
        "Content-Length": "0",
        "If-None-Match": "*",
        "traceparent": "00-f9448f09429bf342aeb21a806482a442-a6feabfa34eaf34a-00",
        "User-Agent": [
          "azsdk-net-Storage.Blobs/12.7.0-alpha.20201001.1",
          "(.NET Core 4.6.29220.03; Microsoft Windows 10.0.19041 )"
        ],
        "x-ms-blob-content-length": "4096",
        "x-ms-blob-sequence-number": "0",
        "x-ms-blob-type": "PageBlob",
        "x-ms-client-request-id": "52c30305-d86e-b432-27d9-9282124abe8f",
        "x-ms-date": "Thu, 01 Oct 2020 23:01:30 GMT",
        "x-ms-return-client-request-id": "true",
        "x-ms-version": "2020-02-10"
      },
      "RequestBody": null,
      "StatusCode": 201,
      "ResponseHeaders": {
        "Content-Length": "0",
        "Date": "Thu, 01 Oct 2020 23:01:29 GMT",
        "ETag": "\u00220x8D8665DEF477C1C\u0022",
        "Last-Modified": "Thu, 01 Oct 2020 23:01:30 GMT",
        "Server": [
          "Windows-Azure-Blob/1.0",
          "Microsoft-HTTPAPI/2.0"
        ],
        "x-ms-client-request-id": "52c30305-d86e-b432-27d9-9282124abe8f",
        "x-ms-request-id": "27adae54-601e-0079-7c46-985bf2000000",
        "x-ms-request-server-encrypted": "true",
        "x-ms-version": "2020-02-10"
      },
      "ResponseBody": []
    },
    {
      "RequestUri": "https://storagedotnettesting.blob.core.windows.net/test-container-153b196a-31ac-fbd5-50f8-7e7de8e853fc/test-blob-2d256838-d3f9-3f95-3949-99aa49d93fbc?comp=lease",
      "RequestMethod": "PUT",
      "RequestHeaders": {
        "Authorization": "Sanitized",
        "traceparent": "00-52d4b76c569be140b63ddb75c5aaa9eb-7ded87669e015147-00",
        "User-Agent": [
          "azsdk-net-Storage.Blobs/12.7.0-alpha.20201001.1",
          "(.NET Core 4.6.29220.03; Microsoft Windows 10.0.19041 )"
        ],
        "x-ms-client-request-id": "fc7fe0ba-c85c-36dd-ed11-1a2bccb250e5",
        "x-ms-date": "Thu, 01 Oct 2020 23:01:30 GMT",
        "x-ms-lease-action": "acquire",
        "x-ms-lease-duration": "-1",
        "x-ms-proposed-lease-id": "eb4838d3-cfd5-b115-3842-0b8063410a94",
        "x-ms-return-client-request-id": "true",
        "x-ms-version": "2020-02-10"
      },
      "RequestBody": null,
      "StatusCode": 201,
      "ResponseHeaders": {
        "Content-Length": "0",
        "Date": "Thu, 01 Oct 2020 23:01:29 GMT",
        "ETag": "\u00220x8D8665DEF477C1C\u0022",
        "Last-Modified": "Thu, 01 Oct 2020 23:01:30 GMT",
        "Server": [
          "Windows-Azure-Blob/1.0",
          "Microsoft-HTTPAPI/2.0"
        ],
        "x-ms-client-request-id": "fc7fe0ba-c85c-36dd-ed11-1a2bccb250e5",
        "x-ms-lease-id": "eb4838d3-cfd5-b115-3842-0b8063410a94",
<<<<<<< HEAD
        "x-ms-request-id": "9a52f922-e01e-001e-4f4b-09a178000000",
=======
        "x-ms-request-id": "27adae6a-601e-0079-1146-985bf2000000",
>>>>>>> 365f255a
        "x-ms-version": "2020-02-10"
      },
      "ResponseBody": []
    },
    {
      "RequestUri": "https://storagedotnettesting.blob.core.windows.net/test-container-153b196a-31ac-fbd5-50f8-7e7de8e853fc/test-blob-2d256838-d3f9-3f95-3949-99aa49d93fbc?comp=properties",
      "RequestMethod": "PUT",
      "RequestHeaders": {
        "Authorization": "Sanitized",
        "traceparent": "00-3783e20679515f4e8c89aa7b7cfe434d-5cf1da6a4851194a-00",
        "User-Agent": [
          "azsdk-net-Storage.Blobs/12.7.0-alpha.20201001.1",
          "(.NET Core 4.6.29220.03; Microsoft Windows 10.0.19041 )"
        ],
        "x-ms-blob-content-length": "8192",
        "x-ms-client-request-id": "83c53472-0dc2-cb38-0a6e-5804d2224d6c",
        "x-ms-date": "Thu, 01 Oct 2020 23:01:30 GMT",
        "x-ms-lease-id": "95871b43-44d3-0afb-01f5-d6271b3fe8d3",
        "x-ms-return-client-request-id": "true",
        "x-ms-version": "2020-02-10"
      },
      "RequestBody": null,
      "StatusCode": 412,
      "ResponseHeaders": {
        "Content-Length": "264",
        "Content-Type": "application/xml",
        "Date": "Thu, 01 Oct 2020 23:01:29 GMT",
        "Server": [
          "Windows-Azure-Blob/1.0",
          "Microsoft-HTTPAPI/2.0"
        ],
        "x-ms-client-request-id": "83c53472-0dc2-cb38-0a6e-5804d2224d6c",
        "x-ms-error-code": "LeaseIdMismatchWithBlobOperation",
<<<<<<< HEAD
        "x-ms-request-id": "9a52f941-e01e-001e-674b-09a178000000",
=======
        "x-ms-request-id": "27adae81-601e-0079-2846-985bf2000000",
>>>>>>> 365f255a
        "x-ms-version": "2020-02-10"
      },
      "ResponseBody": [
        "\uFEFF\u003C?xml version=\u00221.0\u0022 encoding=\u0022utf-8\u0022?\u003E\u003CError\u003E\u003CCode\u003ELeaseIdMismatchWithBlobOperation\u003C/Code\u003E\u003CMessage\u003EThe lease ID specified did not match the lease ID for the blob.\n",
        "RequestId:27adae81-601e-0079-2846-985bf2000000\n",
        "Time:2020-10-01T23:01:30.5995511Z\u003C/Message\u003E\u003C/Error\u003E"
      ]
    },
    {
      "RequestUri": "https://storagedotnettesting.blob.core.windows.net/test-container-153b196a-31ac-fbd5-50f8-7e7de8e853fc?restype=container",
      "RequestMethod": "DELETE",
      "RequestHeaders": {
        "Authorization": "Sanitized",
        "traceparent": "00-28d137a8f58d1c44a45e57d5c0a2c24f-987006489a211a4f-00",
        "User-Agent": [
          "azsdk-net-Storage.Blobs/12.7.0-alpha.20201001.1",
          "(.NET Core 4.6.29220.03; Microsoft Windows 10.0.19041 )"
        ],
        "x-ms-client-request-id": "97b98f55-cdec-c023-c522-20361e7313c8",
        "x-ms-date": "Thu, 01 Oct 2020 23:01:30 GMT",
        "x-ms-return-client-request-id": "true",
        "x-ms-version": "2020-02-10"
      },
      "RequestBody": null,
      "StatusCode": 202,
      "ResponseHeaders": {
        "Content-Length": "0",
        "Date": "Thu, 01 Oct 2020 23:01:29 GMT",
        "Server": [
          "Windows-Azure-Blob/1.0",
          "Microsoft-HTTPAPI/2.0"
        ],
        "x-ms-client-request-id": "97b98f55-cdec-c023-c522-20361e7313c8",
<<<<<<< HEAD
        "x-ms-request-id": "9a52f961-e01e-001e-024b-09a178000000",
=======
        "x-ms-request-id": "27adae9b-601e-0079-4046-985bf2000000",
>>>>>>> 365f255a
        "x-ms-version": "2020-02-10"
      },
      "ResponseBody": []
    }
  ],
  "Variables": {
    "DateTimeOffsetNow": "2020-10-01T16:01:29.4086202-07:00",
    "RandomSeed": "179123748",
    "Storage_TestConfigDefault": "ProductionTenant\nstoragedotnettesting\nU2FuaXRpemVk\nhttps://storagedotnettesting.blob.core.windows.net\nhttps://storagedotnettesting.file.core.windows.net\nhttps://storagedotnettesting.queue.core.windows.net\nhttps://storagedotnettesting.table.core.windows.net\n\n\n\n\nhttps://storagedotnettesting-secondary.blob.core.windows.net\nhttps://storagedotnettesting-secondary.file.core.windows.net\nhttps://storagedotnettesting-secondary.queue.core.windows.net\nhttps://storagedotnettesting-secondary.table.core.windows.net\n\nSanitized\n\n\nCloud\nBlobEndpoint=https://storagedotnettesting.blob.core.windows.net/;QueueEndpoint=https://storagedotnettesting.queue.core.windows.net/;FileEndpoint=https://storagedotnettesting.file.core.windows.net/;BlobSecondaryEndpoint=https://storagedotnettesting-secondary.blob.core.windows.net/;QueueSecondaryEndpoint=https://storagedotnettesting-secondary.queue.core.windows.net/;FileSecondaryEndpoint=https://storagedotnettesting-secondary.file.core.windows.net/;AccountName=storagedotnettesting;AccountKey=Kg==;\n"
  }
}<|MERGE_RESOLUTION|>--- conflicted
+++ resolved
@@ -28,11 +28,7 @@
           "Microsoft-HTTPAPI/2.0"
         ],
         "x-ms-client-request-id": "57da5580-2da3-e505-4a8c-6db97cb3341d",
-<<<<<<< HEAD
-        "x-ms-request-id": "7f4e91f2-101e-0057-2a4b-09e393000000",
-=======
         "x-ms-request-id": "864a8057-201e-001a-7946-98c609000000",
->>>>>>> 365f255a
         "x-ms-version": "2020-02-10"
       },
       "ResponseBody": []
@@ -104,11 +100,7 @@
         ],
         "x-ms-client-request-id": "b4ad1997-c040-edf6-4a3e-54b455fed4ac",
         "x-ms-error-code": "ConditionNotMet",
-<<<<<<< HEAD
-        "x-ms-request-id": "7f4e9231-101e-0057-5b4b-09e393000000",
-=======
         "x-ms-request-id": "864a807c-201e-001a-1746-98c609000000",
->>>>>>> 365f255a
         "x-ms-version": "2020-02-10"
       },
       "ResponseBody": [
@@ -142,11 +134,7 @@
           "Microsoft-HTTPAPI/2.0"
         ],
         "x-ms-client-request-id": "b6d106a0-36a1-d382-92d5-ffac5e5f0f65",
-<<<<<<< HEAD
-        "x-ms-request-id": "7f4e9242-101e-0057-6b4b-09e393000000",
-=======
         "x-ms-request-id": "864a8089-201e-001a-2346-98c609000000",
->>>>>>> 365f255a
         "x-ms-version": "2020-02-10"
       },
       "ResponseBody": []
@@ -179,11 +167,7 @@
           "Microsoft-HTTPAPI/2.0"
         ],
         "x-ms-client-request-id": "75636dd1-d0a4-34a6-d193-f74ab223e5da",
-<<<<<<< HEAD
-        "x-ms-request-id": "f0ef53b3-301e-008b-1f4b-0949cd000000",
-=======
         "x-ms-request-id": "e9640e43-e01e-0067-1f46-98b72a000000",
->>>>>>> 365f255a
         "x-ms-version": "2020-02-10"
       },
       "ResponseBody": []
@@ -255,11 +239,7 @@
         ],
         "x-ms-client-request-id": "dcf4cadd-239a-9610-2b7b-4baf81d16aaa",
         "x-ms-error-code": "ConditionNotMet",
-<<<<<<< HEAD
-        "x-ms-request-id": "f0ef5461-301e-008b-434b-0949cd000000",
-=======
         "x-ms-request-id": "e9640e57-e01e-0067-2e46-98b72a000000",
->>>>>>> 365f255a
         "x-ms-version": "2020-02-10"
       },
       "ResponseBody": [
@@ -293,11 +273,7 @@
           "Microsoft-HTTPAPI/2.0"
         ],
         "x-ms-client-request-id": "fd11630e-a0eb-8b37-d354-d51b19d6c308",
-<<<<<<< HEAD
-        "x-ms-request-id": "f0ef54b6-301e-008b-124b-0949cd000000",
-=======
         "x-ms-request-id": "e9640e5d-e01e-0067-3246-98b72a000000",
->>>>>>> 365f255a
         "x-ms-version": "2020-02-10"
       },
       "ResponseBody": []
@@ -330,11 +306,7 @@
           "Microsoft-HTTPAPI/2.0"
         ],
         "x-ms-client-request-id": "297dde5c-370d-b9e0-8e0a-db6519bb4e4e",
-<<<<<<< HEAD
-        "x-ms-request-id": "ca3efc22-301e-006f-394b-094753000000",
-=======
         "x-ms-request-id": "97153c9c-201e-0057-7746-9809e5000000",
->>>>>>> 365f255a
         "x-ms-version": "2020-02-10"
       },
       "ResponseBody": []
@@ -406,11 +378,7 @@
         ],
         "x-ms-client-request-id": "c7476aa3-c6b8-427a-be68-c82a5a41604b",
         "x-ms-error-code": "ConditionNotMet",
-<<<<<<< HEAD
-        "x-ms-request-id": "ca3efc64-301e-006f-704b-094753000000",
-=======
         "x-ms-request-id": "97153cc1-201e-0057-1346-9809e5000000",
->>>>>>> 365f255a
         "x-ms-version": "2020-02-10"
       },
       "ResponseBody": [
@@ -444,11 +412,7 @@
           "Microsoft-HTTPAPI/2.0"
         ],
         "x-ms-client-request-id": "aa1f0acd-0b42-3e80-c9ef-5134271c3f7c",
-<<<<<<< HEAD
-        "x-ms-request-id": "ca3efc72-301e-006f-7c4b-094753000000",
-=======
         "x-ms-request-id": "97153ce4-201e-0057-3646-9809e5000000",
->>>>>>> 365f255a
         "x-ms-version": "2020-02-10"
       },
       "ResponseBody": []
@@ -481,11 +445,7 @@
           "Microsoft-HTTPAPI/2.0"
         ],
         "x-ms-client-request-id": "1e8803c3-e5c0-0a1f-4e12-5a1a1dcaf770",
-<<<<<<< HEAD
-        "x-ms-request-id": "cf63b2bf-a01e-007d-2e4b-093c83000000",
-=======
         "x-ms-request-id": "91bb0554-f01e-0009-5b46-98e205000000",
->>>>>>> 365f255a
         "x-ms-version": "2020-02-10"
       },
       "ResponseBody": []
@@ -598,11 +558,7 @@
         ],
         "x-ms-client-request-id": "2443981c-a1b2-386b-0350-b8b918756f13",
         "x-ms-error-code": "ConditionNotMet",
-<<<<<<< HEAD
-        "x-ms-request-id": "cf63b315-a01e-007d-734b-093c83000000",
-=======
         "x-ms-request-id": "91bb058d-f01e-0009-0c46-98e205000000",
->>>>>>> 365f255a
         "x-ms-version": "2020-02-10"
       },
       "ResponseBody": [
@@ -636,11 +592,7 @@
           "Microsoft-HTTPAPI/2.0"
         ],
         "x-ms-client-request-id": "450f3e38-bb33-e447-cd8b-65b3457aacfc",
-<<<<<<< HEAD
-        "x-ms-request-id": "cf63b32c-a01e-007d-054b-093c83000000",
-=======
         "x-ms-request-id": "91bb059b-f01e-0009-1846-98e205000000",
->>>>>>> 365f255a
         "x-ms-version": "2020-02-10"
       },
       "ResponseBody": []
@@ -673,11 +625,7 @@
           "Microsoft-HTTPAPI/2.0"
         ],
         "x-ms-client-request-id": "cc18bc88-abcb-07f5-6913-f53a3dcafbe4",
-<<<<<<< HEAD
-        "x-ms-request-id": "9a52f8e9-e01e-001e-1f4b-09a178000000",
-=======
         "x-ms-request-id": "27adae3a-601e-0079-6646-985bf2000000",
->>>>>>> 365f255a
         "x-ms-version": "2020-02-10"
       },
       "ResponseBody": []
@@ -751,11 +699,7 @@
         ],
         "x-ms-client-request-id": "fc7fe0ba-c85c-36dd-ed11-1a2bccb250e5",
         "x-ms-lease-id": "eb4838d3-cfd5-b115-3842-0b8063410a94",
-<<<<<<< HEAD
-        "x-ms-request-id": "9a52f922-e01e-001e-4f4b-09a178000000",
-=======
         "x-ms-request-id": "27adae6a-601e-0079-1146-985bf2000000",
->>>>>>> 365f255a
         "x-ms-version": "2020-02-10"
       },
       "ResponseBody": []
@@ -789,11 +733,7 @@
         ],
         "x-ms-client-request-id": "83c53472-0dc2-cb38-0a6e-5804d2224d6c",
         "x-ms-error-code": "LeaseIdMismatchWithBlobOperation",
-<<<<<<< HEAD
-        "x-ms-request-id": "9a52f941-e01e-001e-674b-09a178000000",
-=======
         "x-ms-request-id": "27adae81-601e-0079-2846-985bf2000000",
->>>>>>> 365f255a
         "x-ms-version": "2020-02-10"
       },
       "ResponseBody": [
@@ -827,11 +767,7 @@
           "Microsoft-HTTPAPI/2.0"
         ],
         "x-ms-client-request-id": "97b98f55-cdec-c023-c522-20361e7313c8",
-<<<<<<< HEAD
-        "x-ms-request-id": "9a52f961-e01e-001e-024b-09a178000000",
-=======
         "x-ms-request-id": "27adae9b-601e-0079-4046-985bf2000000",
->>>>>>> 365f255a
         "x-ms-version": "2020-02-10"
       },
       "ResponseBody": []
