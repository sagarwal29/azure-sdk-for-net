--- conflicted
+++ resolved
@@ -26,13 +26,8 @@
           "Windows-Azure-Blob/1.0",
           "Microsoft-HTTPAPI/2.0"
         ],
-<<<<<<< HEAD
-        "x-ms-client-request-id": "1ba65e9d-aee3-bb6e-cfdb-a272e04fc76a",
-        "x-ms-request-id": "434f0b9d-501c-0065-76d0-69e304000000",
-=======
         "x-ms-client-request-id": "f1a43f68-c393-fb6f-5dee-ec6301bd26e8",
         "x-ms-request-id": "e2dc5085-c01c-00ea-7f46-98e891000000",
->>>>>>> 365f255a
         "x-ms-version": "2020-02-10"
       },
       "ResponseBody": []
@@ -103,11 +98,7 @@
         ],
         "x-ms-client-request-id": "c7b4ebeb-877b-1bcc-61b4-e2bc8e315903",
         "x-ms-error-code": "InvalidBlobTier",
-<<<<<<< HEAD
-        "x-ms-request-id": "434f0baf-501c-0065-08d0-69e304000000",
-=======
         "x-ms-request-id": "e2dc508f-c01c-00ea-0946-98e891000000",
->>>>>>> 365f255a
         "x-ms-version": "2020-02-10"
       },
       "ResponseBody": [
@@ -141,13 +132,8 @@
           "Windows-Azure-Blob/1.0",
           "Microsoft-HTTPAPI/2.0"
         ],
-<<<<<<< HEAD
-        "x-ms-client-request-id": "c36b8533-dca5-c002-6291-aadb6ce2a7cc",
-        "x-ms-request-id": "434f0bb3-501c-0065-0cd0-69e304000000",
-=======
         "x-ms-client-request-id": "8fc61509-86e6-6460-3b28-fad396556b56",
         "x-ms-request-id": "e2dc50b3-c01c-00ea-2d46-98e891000000",
->>>>>>> 365f255a
         "x-ms-version": "2020-02-10"
       },
       "ResponseBody": []
