--- conflicted
+++ resolved
@@ -28,11 +28,7 @@
           "Microsoft-HTTPAPI/2.0"
         ],
         "x-ms-client-request-id": "f3619c95-0cea-3360-caa7-29c08c528682",
-<<<<<<< HEAD
-        "x-ms-request-id": "782ac7be-901e-0066-694b-090280000000",
-=======
         "x-ms-request-id": "bef0cf70-d01e-0053-7c4b-9884e2000000",
->>>>>>> 365f255a
         "x-ms-version": "2020-02-10"
       },
       "ResponseBody": []
@@ -141,11 +137,7 @@
           "Microsoft-HTTPAPI/2.0"
         ],
         "x-ms-client-request-id": "5f9e84e4-bc48-7072-884c-964828c49276",
-<<<<<<< HEAD
-        "x-ms-request-id": "782ac849-901e-0066-634b-090280000000",
-=======
         "x-ms-request-id": "bef0cf8e-d01e-0053-164b-9884e2000000",
->>>>>>> 365f255a
         "x-ms-version": "2020-02-10"
       },
       "ResponseBody": []
