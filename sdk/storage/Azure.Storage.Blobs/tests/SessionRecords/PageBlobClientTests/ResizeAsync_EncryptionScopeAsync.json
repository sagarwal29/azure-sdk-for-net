--- conflicted
+++ resolved
@@ -28,11 +28,7 @@
           "Microsoft-HTTPAPI/2.0"
         ],
         "x-ms-client-request-id": "55b90985-b108-7f50-7b8f-272fe0157ea6",
-<<<<<<< HEAD
-        "x-ms-request-id": "8307ab7b-a01e-001f-4134-f3213f000000",
-=======
         "x-ms-request-id": "b4d7f943-d01e-0048-274b-095097000000",
->>>>>>> 8d420312
         "x-ms-version": "2019-12-12"
       },
       "ResponseBody": []
@@ -105,11 +101,7 @@
         ],
         "x-ms-blob-sequence-number": "0",
         "x-ms-client-request-id": "de7d183c-8ed2-45e8-06b5-18db8870482d",
-<<<<<<< HEAD
-        "x-ms-request-id": "8307ab85-a01e-001f-4834-f3213f000000",
-=======
         "x-ms-request-id": "b4d7fa00-d01e-0048-4d4b-095097000000",
->>>>>>> 8d420312
         "x-ms-version": "2019-12-12"
       },
       "ResponseBody": []
@@ -139,11 +131,7 @@
           "Microsoft-HTTPAPI/2.0"
         ],
         "x-ms-client-request-id": "35357405-7075-5c2e-97b6-752f022b0191",
-<<<<<<< HEAD
-        "x-ms-request-id": "8307ab86-a01e-001f-4934-f3213f000000",
-=======
         "x-ms-request-id": "b4d7fa12-d01e-0048-5d4b-095097000000",
->>>>>>> 8d420312
         "x-ms-version": "2019-12-12"
       },
       "ResponseBody": []
