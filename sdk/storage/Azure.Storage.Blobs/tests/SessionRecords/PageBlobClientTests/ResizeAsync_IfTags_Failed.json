{
  "Entries": [
    {
      "RequestUri": "https://storagedotnettesting.blob.core.windows.net/test-container-41e5c0da-a69d-d9d4-6a4a-eb3d479fe7e3?restype=container",
      "RequestMethod": "PUT",
      "RequestHeaders": {
        "Authorization": "Sanitized",
        "traceparent": "00-8ca23ce68c282c4a80e2951cc58e421e-2bde6abf7bce1a41-00",
        "User-Agent": [
          "azsdk-net-Storage.Blobs/12.7.0-alpha.20201001.1",
          "(.NET Core 4.6.29220.03; Microsoft Windows 10.0.19041 )"
        ],
        "x-ms-blob-public-access": "container",
        "x-ms-client-request-id": "ab509ef1-8674-2653-5132-5ed62e73589e",
        "x-ms-date": "Thu, 01 Oct 2020 22:57:50 GMT",
        "x-ms-return-client-request-id": "true",
        "x-ms-version": "2020-02-10"
      },
      "RequestBody": null,
      "StatusCode": 201,
      "ResponseHeaders": {
        "Content-Length": "0",
        "Date": "Thu, 01 Oct 2020 22:57:49 GMT",
        "ETag": "\u00220x8D8665D6BE63D38\u0022",
        "Last-Modified": "Thu, 01 Oct 2020 22:57:50 GMT",
        "Server": [
          "Windows-Azure-Blob/1.0",
          "Microsoft-HTTPAPI/2.0"
        ],
        "x-ms-client-request-id": "ab509ef1-8674-2653-5132-5ed62e73589e",
<<<<<<< HEAD
        "x-ms-request-id": "4d46ae15-301e-009c-2501-653ce4000000",
=======
        "x-ms-request-id": "ae93461c-d01e-007c-3946-988929000000",
>>>>>>> 365f255a
        "x-ms-version": "2020-02-10"
      },
      "ResponseBody": []
    },
    {
      "RequestUri": "https://storagedotnettesting.blob.core.windows.net/test-container-41e5c0da-a69d-d9d4-6a4a-eb3d479fe7e3/test-blob-cbe98621-a8d4-c9b2-2133-7a446c838751",
      "RequestMethod": "PUT",
      "RequestHeaders": {
        "Authorization": "Sanitized",
        "Content-Length": "0",
        "If-None-Match": "*",
        "traceparent": "00-684bf928f45afe4a837f82afe6eb3b91-fdb8a1bfdc3afb47-00",
        "User-Agent": [
          "azsdk-net-Storage.Blobs/12.7.0-alpha.20201001.1",
          "(.NET Core 4.6.29220.03; Microsoft Windows 10.0.19041 )"
        ],
        "x-ms-blob-content-length": "4096",
        "x-ms-blob-sequence-number": "0",
        "x-ms-blob-type": "PageBlob",
        "x-ms-client-request-id": "cb2f9b00-522f-4958-eb87-89410c0ebace",
        "x-ms-date": "Thu, 01 Oct 2020 22:57:50 GMT",
        "x-ms-return-client-request-id": "true",
        "x-ms-version": "2020-02-10"
      },
      "RequestBody": null,
      "StatusCode": 201,
      "ResponseHeaders": {
        "Content-Length": "0",
        "Date": "Thu, 01 Oct 2020 22:57:49 GMT",
        "ETag": "\u00220x8D8665D6BEA488C\u0022",
        "Last-Modified": "Thu, 01 Oct 2020 22:57:50 GMT",
        "Server": [
          "Windows-Azure-Blob/1.0",
          "Microsoft-HTTPAPI/2.0"
        ],
        "x-ms-client-request-id": "cb2f9b00-522f-4958-eb87-89410c0ebace",
        "x-ms-request-id": "ae934627-d01e-007c-4246-988929000000",
        "x-ms-request-server-encrypted": "true",
<<<<<<< HEAD
        "x-ms-version": "2020-02-10",
        "x-ms-version-id": "2020-07-28T17:07:29.1191478Z"
=======
        "x-ms-version": "2020-02-10"
>>>>>>> 365f255a
      },
      "ResponseBody": []
    },
    {
      "RequestUri": "https://storagedotnettesting.blob.core.windows.net/test-container-41e5c0da-a69d-d9d4-6a4a-eb3d479fe7e3/test-blob-cbe98621-a8d4-c9b2-2133-7a446c838751?comp=properties",
      "RequestMethod": "PUT",
      "RequestHeaders": {
        "Authorization": "Sanitized",
        "traceparent": "00-56fd65229a03d447a81c0a3075430657-6dddc84335d90f48-00",
        "User-Agent": [
          "azsdk-net-Storage.Blobs/12.7.0-alpha.20201001.1",
          "(.NET Core 4.6.29220.03; Microsoft Windows 10.0.19041 )"
        ],
        "x-ms-blob-content-length": "8192",
        "x-ms-client-request-id": "d14426ae-bb53-d922-6602-bdc7b22d93f7",
        "x-ms-date": "Thu, 01 Oct 2020 22:57:50 GMT",
        "x-ms-if-tags": "\u0022coolTag\u0022 = \u0027true\u0027",
        "x-ms-return-client-request-id": "true",
        "x-ms-version": "2020-02-10"
      },
      "RequestBody": null,
      "StatusCode": 412,
      "ResponseHeaders": {
        "Content-Length": "252",
        "Content-Type": "application/xml",
        "Date": "Thu, 01 Oct 2020 22:57:49 GMT",
        "Server": [
          "Windows-Azure-Blob/1.0",
          "Microsoft-HTTPAPI/2.0"
        ],
        "x-ms-client-request-id": "d14426ae-bb53-d922-6602-bdc7b22d93f7",
        "x-ms-error-code": "ConditionNotMet",
<<<<<<< HEAD
        "x-ms-request-id": "4d46ae92-301e-009c-1501-653ce4000000",
=======
        "x-ms-request-id": "ae934637-d01e-007c-4f46-988929000000",
>>>>>>> 365f255a
        "x-ms-version": "2020-02-10"
      },
      "ResponseBody": [
        "\uFEFF\u003C?xml version=\u00221.0\u0022 encoding=\u0022utf-8\u0022?\u003E\u003CError\u003E\u003CCode\u003EConditionNotMet\u003C/Code\u003E\u003CMessage\u003EThe condition specified using HTTP conditional header(s) is not met.\n",
        "RequestId:ae934637-d01e-007c-4f46-988929000000\n",
        "Time:2020-10-01T22:57:50.1828546Z\u003C/Message\u003E\u003C/Error\u003E"
      ]
    },
    {
      "RequestUri": "https://storagedotnettesting.blob.core.windows.net/test-container-41e5c0da-a69d-d9d4-6a4a-eb3d479fe7e3?restype=container",
      "RequestMethod": "DELETE",
      "RequestHeaders": {
        "Authorization": "Sanitized",
        "traceparent": "00-e58ffb1ee097084d86527d7122945409-0a789e888007bf4d-00",
        "User-Agent": [
          "azsdk-net-Storage.Blobs/12.7.0-alpha.20201001.1",
          "(.NET Core 4.6.29220.03; Microsoft Windows 10.0.19041 )"
        ],
        "x-ms-client-request-id": "e6922f70-e8ca-ef7a-ead1-0925f28832ea",
        "x-ms-date": "Thu, 01 Oct 2020 22:57:50 GMT",
        "x-ms-return-client-request-id": "true",
        "x-ms-version": "2020-02-10"
      },
      "RequestBody": null,
      "StatusCode": 202,
      "ResponseHeaders": {
        "Content-Length": "0",
        "Date": "Thu, 01 Oct 2020 22:57:49 GMT",
        "Server": [
          "Windows-Azure-Blob/1.0",
          "Microsoft-HTTPAPI/2.0"
        ],
        "x-ms-client-request-id": "e6922f70-e8ca-ef7a-ead1-0925f28832ea",
<<<<<<< HEAD
        "x-ms-request-id": "4d46aecf-301e-009c-4d01-653ce4000000",
=======
        "x-ms-request-id": "ae934643-d01e-007c-5b46-988929000000",
>>>>>>> 365f255a
        "x-ms-version": "2020-02-10"
      },
      "ResponseBody": []
    }
  ],
  "Variables": {
    "RandomSeed": "1372617769",
    "Storage_TestConfigDefault": "ProductionTenant\nstoragedotnettesting\nU2FuaXRpemVk\nhttps://storagedotnettesting.blob.core.windows.net\nhttps://storagedotnettesting.file.core.windows.net\nhttps://storagedotnettesting.queue.core.windows.net\nhttps://storagedotnettesting.table.core.windows.net\n\n\n\n\nhttps://storagedotnettesting-secondary.blob.core.windows.net\nhttps://storagedotnettesting-secondary.file.core.windows.net\nhttps://storagedotnettesting-secondary.queue.core.windows.net\nhttps://storagedotnettesting-secondary.table.core.windows.net\n\nSanitized\n\n\nCloud\nBlobEndpoint=https://storagedotnettesting.blob.core.windows.net/;QueueEndpoint=https://storagedotnettesting.queue.core.windows.net/;FileEndpoint=https://storagedotnettesting.file.core.windows.net/;BlobSecondaryEndpoint=https://storagedotnettesting-secondary.blob.core.windows.net/;QueueSecondaryEndpoint=https://storagedotnettesting-secondary.queue.core.windows.net/;FileSecondaryEndpoint=https://storagedotnettesting-secondary.file.core.windows.net/;AccountName=storagedotnettesting;AccountKey=Kg==;\n"
  }
}<|MERGE_RESOLUTION|>--- conflicted
+++ resolved
@@ -28,11 +28,7 @@
           "Microsoft-HTTPAPI/2.0"
         ],
         "x-ms-client-request-id": "ab509ef1-8674-2653-5132-5ed62e73589e",
-<<<<<<< HEAD
-        "x-ms-request-id": "4d46ae15-301e-009c-2501-653ce4000000",
-=======
         "x-ms-request-id": "ae93461c-d01e-007c-3946-988929000000",
->>>>>>> 365f255a
         "x-ms-version": "2020-02-10"
       },
       "ResponseBody": []
@@ -71,12 +67,7 @@
         "x-ms-client-request-id": "cb2f9b00-522f-4958-eb87-89410c0ebace",
         "x-ms-request-id": "ae934627-d01e-007c-4246-988929000000",
         "x-ms-request-server-encrypted": "true",
-<<<<<<< HEAD
-        "x-ms-version": "2020-02-10",
-        "x-ms-version-id": "2020-07-28T17:07:29.1191478Z"
-=======
         "x-ms-version": "2020-02-10"
->>>>>>> 365f255a
       },
       "ResponseBody": []
     },
@@ -109,11 +100,7 @@
         ],
         "x-ms-client-request-id": "d14426ae-bb53-d922-6602-bdc7b22d93f7",
         "x-ms-error-code": "ConditionNotMet",
-<<<<<<< HEAD
-        "x-ms-request-id": "4d46ae92-301e-009c-1501-653ce4000000",
-=======
         "x-ms-request-id": "ae934637-d01e-007c-4f46-988929000000",
->>>>>>> 365f255a
         "x-ms-version": "2020-02-10"
       },
       "ResponseBody": [
@@ -147,11 +134,7 @@
           "Microsoft-HTTPAPI/2.0"
         ],
         "x-ms-client-request-id": "e6922f70-e8ca-ef7a-ead1-0925f28832ea",
-<<<<<<< HEAD
-        "x-ms-request-id": "4d46aecf-301e-009c-4d01-653ce4000000",
-=======
         "x-ms-request-id": "ae934643-d01e-007c-5b46-988929000000",
->>>>>>> 365f255a
         "x-ms-version": "2020-02-10"
       },
       "ResponseBody": []
