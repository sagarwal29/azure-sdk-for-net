{
  "Entries": [
    {
      "RequestUri": "https://storagedotnettesting.blob.core.windows.net/test-container-46e8e910-28bb-047d-24ac-5f9fc9104f6a?restype=container",
      "RequestMethod": "PUT",
      "RequestHeaders": {
        "Authorization": "Sanitized",
        "traceparent": "00-f8a161fcf7386b4ea5ce36d331aeae7a-cd76c153ea61cf40-00",
        "User-Agent": [
          "azsdk-net-Storage.Blobs/12.7.0-alpha.20201001.1",
          "(.NET Core 4.6.29220.03; Microsoft Windows 10.0.19041 )"
        ],
        "x-ms-blob-public-access": "container",
        "x-ms-client-request-id": "5280732c-3dd8-3c32-e43a-39080ba10ebd",
        "x-ms-date": "Thu, 01 Oct 2020 23:02:26 GMT",
        "x-ms-return-client-request-id": "true",
        "x-ms-version": "2020-02-10"
      },
      "RequestBody": null,
      "StatusCode": 201,
      "ResponseHeaders": {
        "Content-Length": "0",
        "Date": "Thu, 01 Oct 2020 23:02:25 GMT",
        "ETag": "\u00220x8D8665E108BB918\u0022",
        "Last-Modified": "Thu, 01 Oct 2020 23:02:26 GMT",
        "Server": [
          "Windows-Azure-Blob/1.0",
          "Microsoft-HTTPAPI/2.0"
        ],
        "x-ms-client-request-id": "5280732c-3dd8-3c32-e43a-39080ba10ebd",
<<<<<<< HEAD
        "x-ms-request-id": "2c769acc-601e-0039-6f73-754aae000000",
=======
        "x-ms-request-id": "7482f2ff-601e-0046-0b46-989351000000",
>>>>>>> 365f255a
        "x-ms-version": "2020-02-10"
      },
      "ResponseBody": []
    },
    {
      "RequestUri": "https://storagedotnettesting.blob.core.windows.net/test-container-46e8e910-28bb-047d-24ac-5f9fc9104f6a/test-blob-7a8c0427-5928-16c7-6bc7-f20278583d06",
      "RequestMethod": "PUT",
      "RequestHeaders": {
        "Authorization": "Sanitized",
        "Content-Length": "0",
        "If-None-Match": "*",
        "traceparent": "00-ee60401ed211514eac665e0ed48af474-25dc32ba5b062247-00",
        "User-Agent": [
          "azsdk-net-Storage.Blobs/12.7.0-alpha.20201001.1",
          "(.NET Core 4.6.29220.03; Microsoft Windows 10.0.19041 )"
        ],
        "x-ms-blob-content-length": "4096",
        "x-ms-blob-sequence-number": "0",
        "x-ms-blob-type": "PageBlob",
        "x-ms-client-request-id": "c1fef3ab-cf91-d283-ac6a-e7114a30c48c",
        "x-ms-date": "Thu, 01 Oct 2020 23:02:26 GMT",
        "x-ms-return-client-request-id": "true",
        "x-ms-version": "2020-02-10"
      },
      "RequestBody": null,
      "StatusCode": 201,
      "ResponseHeaders": {
        "Content-Length": "0",
        "Date": "Thu, 01 Oct 2020 23:02:25 GMT",
        "ETag": "\u00220x8D8665E1090B926\u0022",
        "Last-Modified": "Thu, 01 Oct 2020 23:02:26 GMT",
        "Server": [
          "Windows-Azure-Blob/1.0",
          "Microsoft-HTTPAPI/2.0"
        ],
        "x-ms-client-request-id": "c1fef3ab-cf91-d283-ac6a-e7114a30c48c",
        "x-ms-request-id": "7482f310-601e-0046-1846-989351000000",
        "x-ms-request-server-encrypted": "true",
        "x-ms-version": "2020-02-10"
      },
      "ResponseBody": []
    },
    {
      "RequestUri": "https://storagedotnettesting.blob.core.windows.net/test-container-46e8e910-28bb-047d-24ac-5f9fc9104f6a?restype=container",
      "RequestMethod": "DELETE",
      "RequestHeaders": {
        "Authorization": "Sanitized",
        "traceparent": "00-759a5b293803984daac2b1f41da88b7b-36a9e7cc0fbb954a-00",
        "User-Agent": [
          "azsdk-net-Storage.Blobs/12.7.0-alpha.20201001.1",
          "(.NET Core 4.6.29220.03; Microsoft Windows 10.0.19041 )"
        ],
        "x-ms-client-request-id": "4db51853-0aaf-0f05-ac2c-4998a3810c74",
        "x-ms-date": "Thu, 01 Oct 2020 23:02:26 GMT",
        "x-ms-return-client-request-id": "true",
        "x-ms-version": "2020-02-10"
      },
      "RequestBody": null,
      "StatusCode": 202,
      "ResponseHeaders": {
        "Content-Length": "0",
        "Date": "Thu, 01 Oct 2020 23:02:25 GMT",
        "Server": [
          "Windows-Azure-Blob/1.0",
          "Microsoft-HTTPAPI/2.0"
        ],
        "x-ms-client-request-id": "4db51853-0aaf-0f05-ac2c-4998a3810c74",
<<<<<<< HEAD
        "x-ms-request-id": "2c769b83-601e-0039-0c73-754aae000000",
=======
        "x-ms-request-id": "7482f320-601e-0046-2346-989351000000",
>>>>>>> 365f255a
        "x-ms-version": "2020-02-10"
      },
      "ResponseBody": []
    }
  ],
  "Variables": {
    "RandomSeed": "1657941146",
    "Storage_TestConfigDefault": "ProductionTenant\nstoragedotnettesting\nU2FuaXRpemVk\nhttps://storagedotnettesting.blob.core.windows.net\nhttps://storagedotnettesting.file.core.windows.net\nhttps://storagedotnettesting.queue.core.windows.net\nhttps://storagedotnettesting.table.core.windows.net\n\n\n\n\nhttps://storagedotnettesting-secondary.blob.core.windows.net\nhttps://storagedotnettesting-secondary.file.core.windows.net\nhttps://storagedotnettesting-secondary.queue.core.windows.net\nhttps://storagedotnettesting-secondary.table.core.windows.net\n\nSanitized\n\n\nCloud\nBlobEndpoint=https://storagedotnettesting.blob.core.windows.net/;QueueEndpoint=https://storagedotnettesting.queue.core.windows.net/;FileEndpoint=https://storagedotnettesting.file.core.windows.net/;BlobSecondaryEndpoint=https://storagedotnettesting-secondary.blob.core.windows.net/;QueueSecondaryEndpoint=https://storagedotnettesting-secondary.queue.core.windows.net/;FileSecondaryEndpoint=https://storagedotnettesting-secondary.file.core.windows.net/;AccountName=storagedotnettesting;AccountKey=Kg==;\n"
  }
}<|MERGE_RESOLUTION|>--- conflicted
+++ resolved
@@ -28,11 +28,7 @@
           "Microsoft-HTTPAPI/2.0"
         ],
         "x-ms-client-request-id": "5280732c-3dd8-3c32-e43a-39080ba10ebd",
-<<<<<<< HEAD
-        "x-ms-request-id": "2c769acc-601e-0039-6f73-754aae000000",
-=======
         "x-ms-request-id": "7482f2ff-601e-0046-0b46-989351000000",
->>>>>>> 365f255a
         "x-ms-version": "2020-02-10"
       },
       "ResponseBody": []
@@ -100,11 +96,7 @@
           "Microsoft-HTTPAPI/2.0"
         ],
         "x-ms-client-request-id": "4db51853-0aaf-0f05-ac2c-4998a3810c74",
-<<<<<<< HEAD
-        "x-ms-request-id": "2c769b83-601e-0039-0c73-754aae000000",
-=======
         "x-ms-request-id": "7482f320-601e-0046-2346-989351000000",
->>>>>>> 365f255a
         "x-ms-version": "2020-02-10"
       },
       "ResponseBody": []
