--- conflicted
+++ resolved
@@ -28,11 +28,7 @@
           "Microsoft-HTTPAPI/2.0"
         ],
         "x-ms-client-request-id": "960c1668-2fd2-4c30-4e3a-7611de205040",
-<<<<<<< HEAD
-        "x-ms-request-id": "8d51a64d-d01e-0048-6533-f38f0c000000",
-=======
         "x-ms-request-id": "9544569f-301e-0050-484b-098ff0000000",
->>>>>>> 8d420312
         "x-ms-version": "2019-12-12"
       },
       "ResponseBody": []
@@ -144,11 +140,7 @@
           "Microsoft-HTTPAPI/2.0"
         ],
         "x-ms-client-request-id": "d472b73b-d92a-5c32-726e-52bbb2f842a0",
-<<<<<<< HEAD
-        "x-ms-request-id": "8d51a652-d01e-0048-6933-f38f0c000000",
-=======
         "x-ms-request-id": "954456ea-301e-0050-014b-098ff0000000",
->>>>>>> 8d420312
         "x-ms-version": "2019-12-12"
       },
       "ResponseBody": []
