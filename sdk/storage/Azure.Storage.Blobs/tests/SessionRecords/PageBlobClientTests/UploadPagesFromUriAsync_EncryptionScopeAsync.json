{
  "Entries": [
    {
      "RequestUri": "https://seanmcccanary.blob.core.windows.net/test-container-ae047e64-1856-f194-f1ee-160e254961fd?restype=container",
      "RequestMethod": "PUT",
      "RequestHeaders": {
        "Authorization": "Sanitized",
        "traceparent": "00-8956edd162043645b947ea542cbef7ce-f34a39f32f8f964c-00",
        "User-Agent": [
          "azsdk-net-Storage.Blobs/12.5.0-dev.20200402.1",
          "(.NET Core 4.6.28325.01; Microsoft Windows 10.0.18362 )"
        ],
        "x-ms-blob-public-access": "container",
        "x-ms-client-request-id": "43d483d4-d6a3-81f9-f09b-f3f44c4f91e9",
        "x-ms-date": "Fri, 03 Apr 2020 00:09:41 GMT",
        "x-ms-return-client-request-id": "true",
        "x-ms-version": "2019-12-12"
      },
      "RequestBody": null,
      "StatusCode": 201,
      "ResponseHeaders": {
        "Content-Length": "0",
        "Date": "Fri, 03 Apr 2020 00:09:40 GMT",
        "ETag": "\u00220x8D7D7634E293E5D\u0022",
        "Last-Modified": "Fri, 03 Apr 2020 00:09:40 GMT",
        "Server": [
          "Windows-Azure-Blob/1.0",
          "Microsoft-HTTPAPI/2.0"
        ],
        "x-ms-client-request-id": "43d483d4-d6a3-81f9-f09b-f3f44c4f91e9",
<<<<<<< HEAD
        "x-ms-request-id": "0fafd9f5-d01e-0015-1734-f38588000000",
=======
        "x-ms-request-id": "16504182-501e-009d-654c-09bf1a000000",
>>>>>>> 8d420312
        "x-ms-version": "2019-12-12"
      },
      "ResponseBody": []
    },
    {
      "RequestUri": "https://seanmcccanary.blob.core.windows.net/test-container-ae047e64-1856-f194-f1ee-160e254961fd?restype=container\u0026comp=acl",
      "RequestMethod": "PUT",
      "RequestHeaders": {
        "Authorization": "Sanitized",
        "Content-Length": "21",
        "Content-Type": "application/xml",
        "traceparent": "00-1dae55017d8d91459e9b388e3758de24-1e692b9a2bbfbe49-00",
        "User-Agent": [
          "azsdk-net-Storage.Blobs/12.5.0-dev.20200402.1",
          "(.NET Core 4.6.28325.01; Microsoft Windows 10.0.18362 )"
        ],
        "x-ms-blob-public-access": "container",
        "x-ms-client-request-id": "a23a682b-1e74-f45a-72f0-7c93931e7c07",
        "x-ms-date": "Fri, 03 Apr 2020 00:09:41 GMT",
        "x-ms-return-client-request-id": "true",
        "x-ms-version": "2019-12-12"
      },
      "RequestBody": "\u003CSignedIdentifiers /\u003E",
      "StatusCode": 200,
      "ResponseHeaders": {
        "Content-Length": "0",
        "Date": "Fri, 03 Apr 2020 00:09:40 GMT",
        "ETag": "\u00220x8D7D7634E355245\u0022",
        "Last-Modified": "Fri, 03 Apr 2020 00:09:41 GMT",
        "Server": [
          "Windows-Azure-Blob/1.0",
          "Microsoft-HTTPAPI/2.0"
        ],
        "x-ms-client-request-id": "a23a682b-1e74-f45a-72f0-7c93931e7c07",
<<<<<<< HEAD
        "x-ms-request-id": "0fafd9f7-d01e-0015-1834-f38588000000",
=======
        "x-ms-request-id": "1650419a-501e-009d-774c-09bf1a000000",
>>>>>>> 8d420312
        "x-ms-version": "2019-12-12"
      },
      "ResponseBody": []
    },
    {
      "RequestUri": "https://seanmcccanary.blob.core.windows.net/test-container-ae047e64-1856-f194-f1ee-160e254961fd/test-blob-45b6a439-6496-37ce-cae1-7c7114be1c22",
      "RequestMethod": "PUT",
      "RequestHeaders": {
        "Authorization": "Sanitized",
        "Content-Length": "0",
        "traceparent": "00-6e3196192cd1764cbe6b650c803790ab-0d1eb21c35a5914f-00",
        "User-Agent": [
          "azsdk-net-Storage.Blobs/12.5.0-dev.20200402.1",
          "(.NET Core 4.6.28325.01; Microsoft Windows 10.0.18362 )"
        ],
        "x-ms-blob-content-length": "1024",
        "x-ms-blob-type": "PageBlob",
        "x-ms-client-request-id": "c34ed230-872c-9cb4-9d1b-abd78a1a6423",
        "x-ms-date": "Fri, 03 Apr 2020 00:09:41 GMT",
        "x-ms-return-client-request-id": "true",
        "x-ms-version": "2019-12-12"
      },
      "RequestBody": null,
      "StatusCode": 201,
      "ResponseHeaders": {
        "Content-Length": "0",
        "Date": "Fri, 03 Apr 2020 00:09:40 GMT",
        "ETag": "\u00220x8D7D7634E419880\u0022",
        "Last-Modified": "Fri, 03 Apr 2020 00:09:41 GMT",
        "Server": [
          "Windows-Azure-Blob/1.0",
          "Microsoft-HTTPAPI/2.0"
        ],
        "x-ms-client-request-id": "c34ed230-872c-9cb4-9d1b-abd78a1a6423",
        "x-ms-request-id": "165041b7-501e-009d-114c-09bf1a000000",
        "x-ms-request-server-encrypted": "true",
        "x-ms-version": "2019-12-12"
      },
      "ResponseBody": []
    },
    {
      "RequestUri": "https://seanmcccanary.blob.core.windows.net/test-container-ae047e64-1856-f194-f1ee-160e254961fd/test-blob-45b6a439-6496-37ce-cae1-7c7114be1c22?comp=page",
      "RequestMethod": "PUT",
      "RequestHeaders": {
        "Authorization": "Sanitized",
        "Content-Length": "1024",
        "traceparent": "00-5a52ec373f79804492a9d5db25f48492-3d05d08b2d24cb42-00",
        "User-Agent": [
          "azsdk-net-Storage.Blobs/12.5.0-dev.20200402.1",
          "(.NET Core 4.6.28325.01; Microsoft Windows 10.0.18362 )"
        ],
        "x-ms-client-request-id": "42414c53-5970-16f5-fd3d-bab3ed3d156a",
        "x-ms-date": "Fri, 03 Apr 2020 00:09:42 GMT",
        "x-ms-page-write": "update",
        "x-ms-range": "bytes=0-1023",
        "x-ms-return-client-request-id": "true",
        "x-ms-version": "2019-12-12"
      },
      "RequestBody": "\u002BcpgF4e86oEm99hofi4deZ/LyOQV7nWehE2T09XJSUy\u002BT9GYFuSgb364fHxG8XVD0wPzyFaY8gpVwpI6KRasXK6LqS5dhGK7K1lmXHL4WJLXUADS1YH2JlzGQ1RRZUZnDB/OukhG5k6gOJz8MpWYXGr/Y9kW2YcslYLSlkEOasYT/lBTKp1KkWmxMZ3k\u002BfTHLubqUgFtUTKXoiXFdE8Nks7W6TNERDLMtNJvZKfqR5uOC2haIxfEpa0eu4h4hBwapJ/PDhDAgum0Hp0v/uyKrVqJN2nms262EUOGJoiqUzC1VMAIGzmLzYh\u002BpQV6lafBkw4t702zNPEwGPzMOlthCspteqorgpEh/mngZw1pO3ybxZN5fGTiAR/P2AI8vpMtHZs6DRv9lRF9DPDk08zjx91/MHXI541mi3iKW6qP5UDVskpyLi5hni\u002BC/HBz/S5T7BAlvI0eZTYN1IKiczpm7iawDyCCcZivHpJFRuoc8o1JNm\u002BZaSiytk0UZFmrvir1Gw5Jw\u002B0O0Xp3dp762B5L8eH0WTzKzYT\u002B/VjSbgw\u002BA19oUCrc0i\u002BfOmX0IfOKuN0uyHJ4t2XtKk2KS8WVPGNuOXI\u002Bkoj0bx6xVB/X1ayQc0V6o6WZxkz6eiXdUYdqCv4ChuiASyZVOlhUx2JFFVWh\u002BdiAGpm91HImRBdiFx2WR0oh1U7DDyceJGhMRf/qtGTQO1iv6fBkRLJ1WgcP8yM7vX8YJEAG3emwYvUwcI5zPI\u002BykdvF511ZvJCcTrUgDzFEEYd/0ZAkyV1u/of6NNMjAh53XWFIddYivmivao80kFLE618H82r/jcd9VujWX4i9eEuWqLLP/JuxXRModF/OOW40Nkh0HA60eM\u002Bayh7tS1/f8vFEnueg9O/DVZZW1xlorx15oSg/SFw84TDiNTF8wxG0SIJtipuGk0JYsMZ4XaC1MhoBc6o2oKmVB7y3vb69R5KEoo\u002BX\u002BiWC8w3m5piVw4SPLQMWe09mfqfY14Lez9aDm2g09LsRHjf1f4CdT7kQAEM4KJC7psxCHSTnviKioyM3Y0svYc/Ifg7LIfvOyS7ux9c/pqZFx/Sc8daXKmAUUttcZuxt4Z5zb6qC74XQc1P1\u002BPZLY/198ZtXknD4MVOtt88fcWNBgeY4yzb8wthvy32CoTFpyO7e33RRFU4uez5W1Di1sQLws3cPE5fHgC7D6MbydY8iQ\u002B7gQZLu8GuYClD3pu6guRp7ku66WrVXF19FjS2HOwWvNJBJ1XBvAcMLdwlGz9pAIy\u002Bsd\u002BOhZ\u002Bk4iSoyqGI\u002BEc5LR3FdVuOqC5ArruKsEEeFBWr\u002B28QiDsynEUxFPVlgzWY6\u002B4ho4sxLAWtSdrgGjHjiraP4PzYKKQ==",
      "StatusCode": 201,
      "ResponseHeaders": {
        "Content-Length": "0",
        "Content-MD5": "BwtXzekunBlFnM1pu9YAIA==",
        "Date": "Fri, 03 Apr 2020 00:09:41 GMT",
        "ETag": "\u00220x8D7D7634E4DA8A0\u0022",
        "Last-Modified": "Fri, 03 Apr 2020 00:09:41 GMT",
        "Server": [
          "Windows-Azure-Blob/1.0",
          "Microsoft-HTTPAPI/2.0"
        ],
        "x-ms-blob-sequence-number": "0",
        "x-ms-client-request-id": "42414c53-5970-16f5-fd3d-bab3ed3d156a",
        "x-ms-request-id": "165041d7-501e-009d-2b4c-09bf1a000000",
        "x-ms-request-server-encrypted": "true",
        "x-ms-version": "2019-12-12"
      },
      "ResponseBody": []
    },
    {
      "RequestUri": "https://seanmcccanary.blob.core.windows.net/test-container-ae047e64-1856-f194-f1ee-160e254961fd/test-blob-34ff3f6f-000e-7ed3-78ad-3216c7f19a5f",
      "RequestMethod": "PUT",
      "RequestHeaders": {
        "Authorization": "Sanitized",
        "Content-Length": "0",
        "traceparent": "00-a1ee7109c0622140b7c99d164da85ebd-83a7710fbf591842-00",
        "User-Agent": [
          "azsdk-net-Storage.Blobs/12.5.0-dev.20200402.1",
          "(.NET Core 4.6.28325.01; Microsoft Windows 10.0.18362 )"
        ],
        "x-ms-blob-content-length": "1024",
        "x-ms-blob-type": "PageBlob",
        "x-ms-client-request-id": "c2535500-4d3e-5254-78c2-c9c227df4f0b",
        "x-ms-date": "Fri, 03 Apr 2020 00:09:42 GMT",
        "x-ms-encryption-scope": "seanscope1",
        "x-ms-return-client-request-id": "true",
        "x-ms-version": "2019-12-12"
      },
      "RequestBody": null,
      "StatusCode": 201,
      "ResponseHeaders": {
        "Content-Length": "0",
        "Date": "Fri, 03 Apr 2020 00:09:41 GMT",
        "ETag": "\u00220x8D7D7634E81452B\u0022",
        "Last-Modified": "Fri, 03 Apr 2020 00:09:41 GMT",
        "Server": [
          "Windows-Azure-Blob/1.0",
          "Microsoft-HTTPAPI/2.0"
        ],
        "x-ms-client-request-id": "c2535500-4d3e-5254-78c2-c9c227df4f0b",
        "x-ms-encryption-scope": "seanscope1",
        "x-ms-request-id": "165041f9-501e-009d-464c-09bf1a000000",
        "x-ms-request-server-encrypted": "true",
        "x-ms-version": "2019-12-12"
      },
      "ResponseBody": []
    },
    {
      "RequestUri": "https://seanmcccanary.blob.core.windows.net/test-container-ae047e64-1856-f194-f1ee-160e254961fd/test-blob-34ff3f6f-000e-7ed3-78ad-3216c7f19a5f?comp=page",
      "RequestMethod": "PUT",
      "RequestHeaders": {
        "Authorization": "Sanitized",
        "Content-Length": "0",
        "traceparent": "00-fb04fbcdaf321349b62ea2ee39a968c9-db3c217b2ce65e45-00",
        "User-Agent": [
          "azsdk-net-Storage.Blobs/12.5.0-dev.20200402.1",
          "(.NET Core 4.6.28325.01; Microsoft Windows 10.0.18362 )"
        ],
        "x-ms-client-request-id": "7116dff9-d89e-4c20-f330-c41658f10fab",
        "x-ms-copy-source": "https://seanmcccanary.blob.core.windows.net/test-container-ae047e64-1856-f194-f1ee-160e254961fd/test-blob-45b6a439-6496-37ce-cae1-7c7114be1c22",
        "x-ms-date": "Fri, 03 Apr 2020 00:09:42 GMT",
        "x-ms-encryption-scope": "seanscope1",
        "x-ms-page-write": "update",
        "x-ms-range": "bytes=0-1023",
        "x-ms-return-client-request-id": "true",
        "x-ms-source-range": "bytes=0-1023",
        "x-ms-version": "2019-12-12"
      },
      "RequestBody": null,
      "StatusCode": 201,
      "ResponseHeaders": {
        "Content-Length": "0",
        "Content-MD5": "BwtXzekunBlFnM1pu9YAIA==",
        "Date": "Fri, 03 Apr 2020 00:09:41 GMT",
        "ETag": "\u00220x8D7D7634E945B76\u0022",
        "Last-Modified": "Fri, 03 Apr 2020 00:09:41 GMT",
        "Server": [
          "Windows-Azure-Blob/1.0",
          "Microsoft-HTTPAPI/2.0"
        ],
        "x-ms-blob-sequence-number": "0",
        "x-ms-client-request-id": "7116dff9-d89e-4c20-f330-c41658f10fab",
        "x-ms-encryption-scope": "seanscope1",
        "x-ms-request-id": "16504263-501e-009d-1f4c-09bf1a000000",
        "x-ms-request-server-encrypted": "true",
        "x-ms-version": "2019-12-12"
      },
      "ResponseBody": []
    },
    {
      "RequestUri": "https://seanmcccanary.blob.core.windows.net/test-container-ae047e64-1856-f194-f1ee-160e254961fd?restype=container",
      "RequestMethod": "DELETE",
      "RequestHeaders": {
        "Authorization": "Sanitized",
        "traceparent": "00-21189f2b61828d468e04646544c56adb-0d4272c179b52f47-00",
        "User-Agent": [
          "azsdk-net-Storage.Blobs/12.5.0-dev.20200402.1",
          "(.NET Core 4.6.28325.01; Microsoft Windows 10.0.18362 )"
        ],
        "x-ms-client-request-id": "47c8f63a-dec8-ca6d-3acd-b188127bf49a",
        "x-ms-date": "Fri, 03 Apr 2020 00:09:42 GMT",
        "x-ms-return-client-request-id": "true",
        "x-ms-version": "2019-12-12"
      },
      "RequestBody": null,
      "StatusCode": 202,
      "ResponseHeaders": {
        "Content-Length": "0",
        "Date": "Fri, 03 Apr 2020 00:09:41 GMT",
        "Server": [
          "Windows-Azure-Blob/1.0",
          "Microsoft-HTTPAPI/2.0"
        ],
        "x-ms-client-request-id": "47c8f63a-dec8-ca6d-3acd-b188127bf49a",
<<<<<<< HEAD
        "x-ms-request-id": "0fafd9ff-d01e-0015-1f34-f38588000000",
=======
        "x-ms-request-id": "1650428c-501e-009d-3f4c-09bf1a000000",
>>>>>>> 8d420312
        "x-ms-version": "2019-12-12"
      },
      "ResponseBody": []
    }
  ],
  "Variables": {
    "RandomSeed": "880509832",
    "Storage_TestConfigDefault": "ProductionTenant\nseanmcccanary\nU2FuaXRpemVk\nhttps://seanmcccanary.blob.core.windows.net\nhttps://seanmcccanary.file.core.windows.net\nhttps://seanmcccanary.queue.core.windows.net\nhttps://seanmcccanary.table.core.windows.net\n\n\n\n\nhttps://seanmcccanary-secondary.blob.core.windows.net\nhttps://seanmcccanary-secondary.file.core.windows.net\nhttps://seanmcccanary-secondary.queue.core.windows.net\nhttps://seanmcccanary-secondary.table.core.windows.net\n\nSanitized\n\n\nCloud\nBlobEndpoint=https://seanmcccanary.blob.core.windows.net/;QueueEndpoint=https://seanmcccanary.queue.core.windows.net/;FileEndpoint=https://seanmcccanary.file.core.windows.net/;BlobSecondaryEndpoint=https://seanmcccanary-secondary.blob.core.windows.net/;QueueSecondaryEndpoint=https://seanmcccanary-secondary.queue.core.windows.net/;FileSecondaryEndpoint=https://seanmcccanary-secondary.file.core.windows.net/;AccountName=seanmcccanary;AccountKey=Sanitized\nseanscope1"
  }
}<|MERGE_RESOLUTION|>--- conflicted
+++ resolved
@@ -28,11 +28,7 @@
           "Microsoft-HTTPAPI/2.0"
         ],
         "x-ms-client-request-id": "43d483d4-d6a3-81f9-f09b-f3f44c4f91e9",
-<<<<<<< HEAD
-        "x-ms-request-id": "0fafd9f5-d01e-0015-1734-f38588000000",
-=======
         "x-ms-request-id": "16504182-501e-009d-654c-09bf1a000000",
->>>>>>> 8d420312
         "x-ms-version": "2019-12-12"
       },
       "ResponseBody": []
@@ -67,11 +63,7 @@
           "Microsoft-HTTPAPI/2.0"
         ],
         "x-ms-client-request-id": "a23a682b-1e74-f45a-72f0-7c93931e7c07",
-<<<<<<< HEAD
-        "x-ms-request-id": "0fafd9f7-d01e-0015-1834-f38588000000",
-=======
         "x-ms-request-id": "1650419a-501e-009d-774c-09bf1a000000",
->>>>>>> 8d420312
         "x-ms-version": "2019-12-12"
       },
       "ResponseBody": []
@@ -255,11 +247,7 @@
           "Microsoft-HTTPAPI/2.0"
         ],
         "x-ms-client-request-id": "47c8f63a-dec8-ca6d-3acd-b188127bf49a",
-<<<<<<< HEAD
-        "x-ms-request-id": "0fafd9ff-d01e-0015-1f34-f38588000000",
-=======
         "x-ms-request-id": "1650428c-501e-009d-3f4c-09bf1a000000",
->>>>>>> 8d420312
         "x-ms-version": "2019-12-12"
       },
       "ResponseBody": []
