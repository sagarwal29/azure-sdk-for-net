--- conflicted
+++ resolved
@@ -1,152 +1,88 @@
 {
   "Entries": [
     {
-<<<<<<< HEAD
-      "RequestUri": "https://seanmcccanary.blob.core.windows.net/test-container-771dc5c1-d668-9a9f-06d8-7174d3bdabf5?restype=container",
+      "RequestUri": "https://seanmcccanary.blob.core.windows.net/test-container-aff42dcd-b48a-7dfd-a663-7a946f1bb5c8?restype=container",
       "RequestMethod": "PUT",
       "RequestHeaders": {
         "Authorization": "Sanitized",
-        "traceparent": "00-7976109dd0e3ac45aa1106f247c74e22-d2c7e00017e19b4f-00",
-        "User-Agent": [
-          "azsdk-net-Storage.Blobs/12.5.0-dev.20200402.1",
-=======
-      "RequestUri": "https://seandevtest.blob.core.windows.net/test-container-771dc5c1-d668-9a9f-06d8-7174d3bdabf5?restype=container",
+        "traceparent": "00-0cc091a918b1d642a7aed53add74631d-43b0ca5cebb61b4c-00",
+        "User-Agent": [
+          "azsdk-net-Storage.Blobs/12.5.0-dev.20200403.1",
+          "(.NET Core 4.6.28325.01; Microsoft Windows 10.0.18362 )"
+        ],
+        "x-ms-blob-public-access": "container",
+        "x-ms-client-request-id": "66fa08ce-0de4-707a-6db0-09b7c6d8d7f8",
+        "x-ms-date": "Sat, 04 Apr 2020 01:41:00 GMT",
+        "x-ms-return-client-request-id": "true",
+        "x-ms-version": "2019-12-12"
+      },
+      "RequestBody": null,
+      "StatusCode": 201,
+      "ResponseHeaders": {
+        "Content-Length": "0",
+        "Date": "Sat, 04 Apr 2020 01:41:00 GMT",
+        "ETag": "\u00220x8D7D8393AF18510\u0022",
+        "Last-Modified": "Sat, 04 Apr 2020 01:41:00 GMT",
+        "Server": [
+          "Windows-Azure-Blob/1.0",
+          "Microsoft-HTTPAPI/2.0"
+        ],
+        "x-ms-client-request-id": "66fa08ce-0de4-707a-6db0-09b7c6d8d7f8",
+        "x-ms-request-id": "9a4ad708-201e-0001-7322-0a127c000000",
+        "x-ms-version": "2019-12-12"
+      },
+      "ResponseBody": []
+    },
+    {
+      "RequestUri": "https://seanmcccanary.blob.core.windows.net/test-container-aff42dcd-b48a-7dfd-a663-7a946f1bb5c8/test-blob-911dccea-873d-2376-9655-71a311c74100",
       "RequestMethod": "PUT",
       "RequestHeaders": {
         "Authorization": "Sanitized",
-        "traceparent": "00-679b956225cd99478c300d9b8131dd45-5fea3f690769c14e-00",
-        "User-Agent": [
-          "azsdk-net-Storage.Blobs/12.5.0-dev.20200326.1",
->>>>>>> bb257be6
-          "(.NET Core 4.6.28325.01; Microsoft Windows 10.0.18362 )"
-        ],
-        "x-ms-blob-public-access": "container",
-        "x-ms-client-request-id": "ebbad600-11d1-4f2c-f6a0-31bd61a7234b",
-<<<<<<< HEAD
-        "x-ms-date": "Thu, 02 Apr 2020 23:49:30 GMT",
-=======
-        "x-ms-date": "Thu, 26 Mar 2020 20:50:37 GMT",
->>>>>>> bb257be6
-        "x-ms-return-client-request-id": "true",
-        "x-ms-version": "2019-12-12"
-      },
-      "RequestBody": null,
+        "Content-Length": "1024",
+        "If-None-Match": "*",
+        "traceparent": "00-46b6b25db857bd4c8168e2e7d1bb07d4-2052868607c7644c-00",
+        "User-Agent": [
+          "azsdk-net-Storage.Blobs/12.5.0-dev.20200403.1",
+          "(.NET Core 4.6.28325.01; Microsoft Windows 10.0.18362 )"
+        ],
+        "x-ms-blob-type": "BlockBlob",
+        "x-ms-client-request-id": "e421514c-b39c-b7cb-befc-320245edf95a",
+        "x-ms-date": "Sat, 04 Apr 2020 01:41:01 GMT",
+        "x-ms-return-client-request-id": "true",
+        "x-ms-version": "2019-12-12"
+      },
+      "RequestBody": "cibFZiFO4zumWZQ3oN/YZRCqS2\u002BIYBZGkdbQj5vWX6ZvCESgE3DWm\u002Bji6\u002BPzPoK2fAyTZnvRdxIPftVKflSfz/ntyJiaOFGf06\u002BGpnUzU1JUGhKPQ/kqnZAykJSajB2UQhvqBXbqG0O785LMS9Gc3CuC9WNBEIsAwysHaKe8BEeS8WNZSE3cav/O1FBmXlG/lbRpGJa5UzGQ6UJL4rOc/u5LOlltQ5Pepotkcjw6mWXZSNLzU\u002Byw2J4xyF8KkIdLMtViGyP4UVIgi3EKVeD1VlDccprhqKoBmmG6O3s00xUEGD9m131B4PaA0sh6pYO\u002BPHIOLR7saokrYYHCPRXW7LdbBjygjn7Sm5GjYNbihvTe/P8IJaX3F621O3b8f6LhqeURHp9GHa30PJKMSAmzSdqM40EWzccRY\u002B6O6lMH1hvvwrfx0GhUmN5SFOgSa86jAvGcb5xhy9sd/7qwtzJZ7GV3nYZSwnhxOEtiw7ne/vgf6uhhamd/jffc09GtpOCs\u002BCiDm85IUUB5KzdQ/gciPgDCkMxK94L\u002B9w\u002BOde\u002BmxJNrtsuQW2Ip15io6D8wL4/wupTQ6hMTYgCmhaS/udxR0maj5Ug7keOembkzoQ9CzciAnrta1tmAV1TK6ta\u002Bah28VxXYjUlHtCixMlFZ38DxY7fbPhsg9vyNIo3zcacM3y6cd0r5aUB\u002BOeqSqaOHJ3iU2IYf4ysCm2AZS2q8U0KBpFMjvWh1\u002BPp2XAUwjk1YBfsUX5gg7fsDmdvp4B3VwuWnEQVQZGkQHuCMqIYl0Q0TwEZvp/OpYLZXHyOMjBfcoJogiHxICKGRBEG3lER03cfO1h/XZhrx/rBO\u002BERGg5LJrwjsBUmQy7il3qKy8cxy4kJbvrX3BDp/LorM\u002BQ9cSoGv7uQ8iNd\u002BPQpnMoh4Pwzk3BYC68Xc0avObde/w9GpSJMhAwPnNVpq3ICqkNGxB\u002B5\u002B6B35Wl\u002B70h05bhoAv3o5vun0VjwJ/Ka7lw5FMUDZHGboQNuzsO40ZjDlrsc/ah0GcdLnvbCydex2PcJRdqHcX1G0F36ehQ77wPALI03fey3xP79u8V\u002B1NsvvPXIs4/CPCE91ilKeZ\u002BzD7PzAplGfl8GVXzfhbm7y/\u002BGzr0ibz90AfBr9avDaUtfTqgVj9I95UKWwloO4rZrhgotx67ikKB0ewCo3oSzQuw1fDsNpjwtSOV\u002Bi6jhaR85/HOhlaWYfLoLnRDNkQq554Nt1WZ/XePJ/HrJYAj3kxHlbt4REa1GmP99BgUvY7fawKQpd5O0uqKT15kq0xixEA3\u002B5CIsqNHSJzxnAlvanpzC8qNkyh9\u002BLLA7fT4QH8Xmy/H3LHuRqhvSV0xTUbhKtTT8Z\u002BB5TEg==",
       "StatusCode": 201,
       "ResponseHeaders": {
         "Content-Length": "0",
-<<<<<<< HEAD
-        "Date": "Thu, 02 Apr 2020 23:49:29 GMT",
-        "ETag": "\u00220x8D7D7607C314B38\u0022",
-        "Last-Modified": "Thu, 02 Apr 2020 23:49:29 GMT",
-=======
-        "Date": "Thu, 26 Mar 2020 20:50:37 GMT",
-        "ETag": "\u00220x8D7D1C756F42C07\u0022",
-        "Last-Modified": "Thu, 26 Mar 2020 20:50:38 GMT",
->>>>>>> bb257be6
-        "Server": [
-          "Windows-Azure-Blob/1.0",
-          "Microsoft-HTTPAPI/2.0"
-        ],
-        "x-ms-client-request-id": "ebbad600-11d1-4f2c-f6a0-31bd61a7234b",
-<<<<<<< HEAD
-        "x-ms-request-id": "4b6345e9-301e-007f-7b49-09823b000000",
-        "x-ms-version": "2019-12-12"
-=======
-        "x-ms-request-id": "4ebd70ec-201e-0071-45b0-037833000000",
-        "x-ms-version": "2019-07-07"
->>>>>>> bb257be6
-      },
-      "ResponseBody": []
-    },
-    {
-<<<<<<< HEAD
-      "RequestUri": "https://seanmcccanary.blob.core.windows.net/test-container-771dc5c1-d668-9a9f-06d8-7174d3bdabf5/test-blob-5e4c84ef-5eb3-c881-9c27-4371811e2733",
-=======
-      "RequestUri": "https://seandevtest.blob.core.windows.net/test-container-771dc5c1-d668-9a9f-06d8-7174d3bdabf5/test-blob-5e4c84ef-5eb3-c881-9c27-4371811e2733",
->>>>>>> bb257be6
-      "RequestMethod": "PUT",
-      "RequestHeaders": {
-        "Authorization": "Sanitized",
-        "Content-Length": "1024",
-        "If-None-Match": "*",
-<<<<<<< HEAD
-        "traceparent": "00-b33887a54ffaaa46974e621ba9cd4b97-f221800e10718c4f-00",
-        "User-Agent": [
-          "azsdk-net-Storage.Blobs/12.5.0-dev.20200402.1",
-=======
-        "traceparent": "00-46d2efed82908647a8284194d7325b1f-e3a526ceb184ad4a-00",
-        "User-Agent": [
-          "azsdk-net-Storage.Blobs/12.5.0-dev.20200326.1",
->>>>>>> bb257be6
-          "(.NET Core 4.6.28325.01; Microsoft Windows 10.0.18362 )"
-        ],
-        "x-ms-blob-type": "BlockBlob",
-        "x-ms-client-request-id": "11f95379-7833-a0c3-5ebd-190231a6f387",
-<<<<<<< HEAD
-        "x-ms-date": "Thu, 02 Apr 2020 23:49:30 GMT",
-=======
-        "x-ms-date": "Thu, 26 Mar 2020 20:50:37 GMT",
->>>>>>> bb257be6
-        "x-ms-return-client-request-id": "true",
-        "x-ms-version": "2019-12-12"
-      },
-      "RequestBody": "LMx0/AK/JNyYNJ7hxmqUjNMKke6HTvGhVPFOqc26zth4/pGUMyZIL19vxX7AnwIyk7eed4w5rN7b0qcQcHoP3mbFacjZ/1mswWGOF4hz4bTvHBYWG1ZLP1KyuWB\u002BOL7kYOcY\u002BjY5WJNd8bUrqpRWZ/DyIFRk\u002BcIPeSl2JkX4LYmjqbehWuZ\u002BtsSDuCqhIJS9XFJwixdqgGYkCYENwzFNZMMshwHdtA0KdGqP4UGYbliVuMrziKJxOClQfFFlcPKSNVNmdJiT36dFZhet2p8ljJooeApnWtwhu0/YjTi7pAN3/KvtMvnAAdkiriKKxF2JK\u002B\u002B2PPjoK9t3RLlJu1JvicETNd3zN1qgaHYxRKu5l/bxTmFIBGcLj9HQdu5AdkaGsyRhd45/lfOVFtSBtuYvva3CV2zwJoVZB6YMI8FsYPEwq5GGWB9ncrhus\u002B6TidjqobhBfh/ZlYyfCHDoc3IyKLXiUQtVqGWNWuW0gnOWxX7NIYEIK\u002BLSVhUF51Cvf/5GO4o4sTjMlflTsyM5JRIYCELxGlHwKv3TEPr2UMEV3tvmbUfpXhRFAYyItHi\u002BmDED7N4NvWStVRGMZKA91kQ3PdRHU7fLL6otqxnEZ3WFFXfI8mPiByF3ORc1XPlzCCpIUXejdkV5N7w04BFK6O6bB08pdOPgVTaz0BmfldOwuaPufBb\u002B4Z4xT7unricQLFApmlSpSpNHZ/tB8KUr2qHogyZtW2zXnSWx9yUoOaYOo6TIdft/Bm8PpxUavfH4BXQZvioAotDkUv0u\u002BFJuHy1UMkwBYmSmaX23XrRWvN80uPGwDnt8DgDU5CP\u002BUA0coYjoxYuk96MQc1StSEQcjZUd\u002Bj9hvRCy2CNLLX5Apxlvm7wrbvZUj8FOoJomzsW8uFeO4FXOu\u002BN3Ne1nWMokz8s7Pq2H8B6eyWt\u002BEh12iwpej3QnssbDod/ZszgJ7Tb3KdDO65AXNcc47xfqT6nGAariCMlV/R0Ed53OrTzllds1huhMp6B6Rlmt7sKv2VE2E7KOJuRsoiyzyXPySYeLUlo8tcjAeVkJaMJvqA5aVZ5Ml5qKV273yOS8md0sh/zSIpxocySIdplYhL0h/fodWHPUprLtAPvsRO3jBN983eHFnYVy8eJ6xCEAMdKw1cvqnkBpV\u002BBK5SGgfC42pHG63KfcXF90q2aRWuKR7M8oPG4h\u002BGaeEoUBe7hk0XW0Qx\u002BvRlUr03lrdvLZ2P3\u002BufhSd0C/FasLG8oi2\u002BCmD9nx3BfC4aZ5/Wj1toJzxDmHAsLAElk19C50pCuLCPiYxGcZ6PzmO9dS2HrYyl4pmFaQmtge5v2Au\u002BjoTj177vVvXfEbWdw9ocfqbjrfXSrPSwvV\u002Bm0geQ==",
-      "StatusCode": 201,
-      "ResponseHeaders": {
-        "Content-Length": "0",
-        "Content-MD5": "1zVETTbSpKEuFvuQH1Dt3Q==",
-<<<<<<< HEAD
-        "Date": "Thu, 02 Apr 2020 23:49:29 GMT",
-        "ETag": "\u00220x8D7D7607C3FB9F9\u0022",
-        "Last-Modified": "Thu, 02 Apr 2020 23:49:29 GMT",
-=======
-        "Date": "Thu, 26 Mar 2020 20:50:37 GMT",
-        "ETag": "\u00220x8D7D1C756F8D756\u0022",
-        "Last-Modified": "Thu, 26 Mar 2020 20:50:38 GMT",
->>>>>>> bb257be6
-        "Server": [
-          "Windows-Azure-Blob/1.0",
-          "Microsoft-HTTPAPI/2.0"
-        ],
-        "x-ms-client-request-id": "11f95379-7833-a0c3-5ebd-190231a6f387",
-        "x-ms-content-crc64": "lcEVHab7WTo=",
-<<<<<<< HEAD
-        "x-ms-request-id": "4b6345f4-301e-007f-0349-09823b000000",
-=======
-        "x-ms-request-id": "4ebd7115-201e-0071-69b0-037833000000",
->>>>>>> bb257be6
+        "Content-MD5": "BqC6Mm/tVnVGDf\u002BHx3P82Q==",
+        "Date": "Sat, 04 Apr 2020 01:41:00 GMT",
+        "ETag": "\u00220x8D7D8393AFFBC68\u0022",
+        "Last-Modified": "Sat, 04 Apr 2020 01:41:01 GMT",
+        "Server": [
+          "Windows-Azure-Blob/1.0",
+          "Microsoft-HTTPAPI/2.0"
+        ],
+        "x-ms-client-request-id": "e421514c-b39c-b7cb-befc-320245edf95a",
+        "x-ms-content-crc64": "3NcmkXq1hLI=",
+        "x-ms-request-id": "9a4ad72d-201e-0001-1422-0a127c000000",
         "x-ms-request-server-encrypted": "true",
         "x-ms-version": "2019-12-12"
       },
       "ResponseBody": []
     },
     {
-<<<<<<< HEAD
-      "RequestUri": "https://seanmcccanary.blob.core.windows.net/test-container-771dc5c1-d668-9a9f-06d8-7174d3bdabf5/test-blob-5e4c84ef-5eb3-c881-9c27-4371811e2733",
+      "RequestUri": "https://seanmcccanary.blob.core.windows.net/test-container-aff42dcd-b48a-7dfd-a663-7a946f1bb5c8/test-blob-911dccea-873d-2376-9655-71a311c74100",
       "RequestMethod": "GET",
       "RequestHeaders": {
         "Authorization": "Sanitized",
-        "traceparent": "00-d39de7074383434fa470c70a4565810f-bf77b6e9e4a6104a-00",
-        "User-Agent": [
-          "azsdk-net-Storage.Blobs/12.5.0-dev.20200402.1",
-          "(.NET Core 4.6.28325.01; Microsoft Windows 10.0.18362 )"
-        ],
-        "x-ms-client-request-id": "a75bcd3d-0f74-6545-a6f8-ce56e4ea6830",
-        "x-ms-date": "Thu, 02 Apr 2020 23:49:30 GMT",
-        "x-ms-range": "bytes=0-",
-=======
-      "RequestUri": "https://seandevtest.blob.core.windows.net/test-container-771dc5c1-d668-9a9f-06d8-7174d3bdabf5/test-blob-5e4c84ef-5eb3-c881-9c27-4371811e2733",
-      "RequestMethod": "GET",
-      "RequestHeaders": {
-        "Authorization": "Sanitized",
-        "traceparent": "00-eb059e9a737d4f4092b25de700faa9bd-ba6d8f660369b24c-00",
-        "User-Agent": [
-          "azsdk-net-Storage.Blobs/12.5.0-dev.20200326.1",
-          "(.NET Core 4.6.28325.01; Microsoft Windows 10.0.18362 )"
-        ],
-        "x-ms-client-request-id": "a75bcd3d-0f74-6545-a6f8-ce56e4ea6830",
-        "x-ms-date": "Thu, 26 Mar 2020 20:50:37 GMT",
->>>>>>> bb257be6
+        "traceparent": "00-3bc18aeb6652dc4cb98fc1eb359de400-c52cc0f146e22244-00",
+        "User-Agent": [
+          "azsdk-net-Storage.Blobs/12.5.0-dev.20200403.1",
+          "(.NET Core 4.6.28325.01; Microsoft Windows 10.0.18362 )"
+        ],
+        "x-ms-client-request-id": "a6cdb770-6ffd-c875-d475-1d7f18e2aa94",
+        "x-ms-date": "Sat, 04 Apr 2020 01:41:01 GMT",
         "x-ms-return-client-request-id": "true",
         "x-ms-version": "2019-12-12"
       },
@@ -155,130 +91,152 @@
       "ResponseHeaders": {
         "Accept-Ranges": "bytes",
         "Content-Length": "1024",
-        "Content-MD5": "1zVETTbSpKEuFvuQH1Dt3Q==",
+        "Content-MD5": "BqC6Mm/tVnVGDf\u002BHx3P82Q==",
         "Content-Type": "application/octet-stream",
-<<<<<<< HEAD
-        "Date": "Thu, 02 Apr 2020 23:49:29 GMT",
-        "ETag": "\u00220x8D7D7607C3FB9F9\u0022",
-        "Last-Modified": "Thu, 02 Apr 2020 23:49:29 GMT",
-=======
-        "Date": "Thu, 26 Mar 2020 20:50:37 GMT",
-        "ETag": "\u00220x8D7D1C756F8D756\u0022",
-        "Last-Modified": "Thu, 26 Mar 2020 20:50:38 GMT",
->>>>>>> bb257be6
-        "Server": [
-          "Windows-Azure-Blob/1.0",
-          "Microsoft-HTTPAPI/2.0"
-        ],
-<<<<<<< HEAD
-        "x-ms-blob-content-md5": "1zVETTbSpKEuFvuQH1Dt3Q==",
-        "x-ms-blob-type": "BlockBlob",
-        "x-ms-client-request-id": "a75bcd3d-0f74-6545-a6f8-ce56e4ea6830",
-        "x-ms-creation-time": "Thu, 02 Apr 2020 23:49:29 GMT",
+        "Date": "Sat, 04 Apr 2020 01:41:01 GMT",
+        "ETag": "\u00220x8D7D8393AFFBC68\u0022",
+        "Last-Modified": "Sat, 04 Apr 2020 01:41:01 GMT",
+        "Server": [
+          "Windows-Azure-Blob/1.0",
+          "Microsoft-HTTPAPI/2.0"
+        ],
+        "x-ms-blob-type": "BlockBlob",
+        "x-ms-client-request-id": "a6cdb770-6ffd-c875-d475-1d7f18e2aa94",
+        "x-ms-creation-time": "Sat, 04 Apr 2020 01:41:01 GMT",
         "x-ms-lease-state": "available",
         "x-ms-lease-status": "unlocked",
-        "x-ms-request-id": "4b6345f9-301e-007f-0849-09823b000000",
-=======
-        "x-ms-blob-type": "BlockBlob",
-        "x-ms-client-request-id": "a75bcd3d-0f74-6545-a6f8-ce56e4ea6830",
-        "x-ms-creation-time": "Thu, 26 Mar 2020 20:50:38 GMT",
+        "x-ms-request-id": "9a4ad733-201e-0001-1922-0a127c000000",
+        "x-ms-server-encrypted": "true",
+        "x-ms-version": "2019-12-12"
+      },
+      "ResponseBody": "cibFZiFO4zumWZQ3oN/YZRCqS2\u002BIYBZGkdbQj5vWX6ZvCESgE3DWm\u002Bji6\u002BPzPoK2fAyTZnvRdxIPftVKflSfz/ntyJiaOFGf06\u002BGpnUzU1JUGhKPQ/kqnZAykJSajB2UQhvqBXbqG0O785LMS9Gc3CuC9WNBEIsAwysHaKe8BEeS8WNZSE3cav/O1FBmXlG/lbRpGJa5UzGQ6UJL4rOc/u5LOlltQ5Pepotkcjw6mWXZSNLzU\u002Byw2J4xyF8KkIdLMtViGyP4UVIgi3EKVeD1VlDccprhqKoBmmG6O3s00xUEGD9m131B4PaA0sh6pYO\u002BPHIOLR7saokrYYHCPRXW7LdbBjygjn7Sm5GjYNbihvTe/P8IJaX3F621O3b8f6LhqeURHp9GHa30PJKMSAmzSdqM40EWzccRY\u002B6O6lMH1hvvwrfx0GhUmN5SFOgSa86jAvGcb5xhy9sd/7qwtzJZ7GV3nYZSwnhxOEtiw7ne/vgf6uhhamd/jffc09GtpOCs\u002BCiDm85IUUB5KzdQ/gciPgDCkMxK94L\u002B9w\u002BOde\u002BmxJNrtsuQW2Ip15io6D8wL4/wupTQ6hMTYgCmhaS/udxR0maj5Ug7keOembkzoQ9CzciAnrta1tmAV1TK6ta\u002Bah28VxXYjUlHtCixMlFZ38DxY7fbPhsg9vyNIo3zcacM3y6cd0r5aUB\u002BOeqSqaOHJ3iU2IYf4ysCm2AZS2q8U0KBpFMjvWh1\u002BPp2XAUwjk1YBfsUX5gg7fsDmdvp4B3VwuWnEQVQZGkQHuCMqIYl0Q0TwEZvp/OpYLZXHyOMjBfcoJogiHxICKGRBEG3lER03cfO1h/XZhrx/rBO\u002BERGg5LJrwjsBUmQy7il3qKy8cxy4kJbvrX3BDp/LorM\u002BQ9cSoGv7uQ8iNd\u002BPQpnMoh4Pwzk3BYC68Xc0avObde/w9GpSJMhAwPnNVpq3ICqkNGxB\u002B5\u002B6B35Wl\u002B70h05bhoAv3o5vun0VjwJ/Ka7lw5FMUDZHGboQNuzsO40ZjDlrsc/ah0GcdLnvbCydex2PcJRdqHcX1G0F36ehQ77wPALI03fey3xP79u8V\u002B1NsvvPXIs4/CPCE91ilKeZ\u002BzD7PzAplGfl8GVXzfhbm7y/\u002BGzr0ibz90AfBr9avDaUtfTqgVj9I95UKWwloO4rZrhgotx67ikKB0ewCo3oSzQuw1fDsNpjwtSOV\u002Bi6jhaR85/HOhlaWYfLoLnRDNkQq554Nt1WZ/XePJ/HrJYAj3kxHlbt4REa1GmP99BgUvY7fawKQpd5O0uqKT15kq0xixEA3\u002B5CIsqNHSJzxnAlvanpzC8qNkyh9\u002BLLA7fT4QH8Xmy/H3LHuRqhvSV0xTUbhKtTT8Z\u002BB5TEg=="
+    },
+    {
+      "RequestUri": "https://seanmcccanary.blob.core.windows.net/test-container-aff42dcd-b48a-7dfd-a663-7a946f1bb5c8/test-blob-911dccea-873d-2376-9655-71a311c74100",
+      "RequestMethod": "PUT",
+      "RequestHeaders": {
+        "Authorization": "Sanitized",
+        "Content-Length": "1024",
+        "traceparent": "00-399153f57ba6424a81bced9fff44d0b6-cb4e5f27b89f1341-00",
+        "User-Agent": [
+          "azsdk-net-Storage.Blobs/12.5.0-dev.20200403.1",
+          "(.NET Core 4.6.28325.01; Microsoft Windows 10.0.18362 )"
+        ],
+        "x-ms-blob-type": "BlockBlob",
+        "x-ms-client-request-id": "8e91fd84-5220-ef5d-7438-567beb6e232c",
+        "x-ms-date": "Sat, 04 Apr 2020 01:41:01 GMT",
+        "x-ms-return-client-request-id": "true",
+        "x-ms-version": "2019-12-12"
+      },
+      "RequestBody": "cibFZiFO4zumWZQ3oN/YZRCqS2\u002BIYBZGkdbQj5vWX6ZvCESgE3DWm\u002Bji6\u002BPzPoK2fAyTZnvRdxIPftVKflSfz/ntyJiaOFGf06\u002BGpnUzU1JUGhKPQ/kqnZAykJSajB2UQhvqBXbqG0O785LMS9Gc3CuC9WNBEIsAwysHaKe8BEeS8WNZSE3cav/O1FBmXlG/lbRpGJa5UzGQ6UJL4rOc/u5LOlltQ5Pepotkcjw6mWXZSNLzU\u002Byw2J4xyF8KkIdLMtViGyP4UVIgi3EKVeD1VlDccprhqKoBmmG6O3s00xUEGD9m131B4PaA0sh6pYO\u002BPHIOLR7saokrYYHCPRXW7LdbBjygjn7Sm5GjYNbihvTe/P8IJaX3F621O3b8f6LhqeURHp9GHa30PJKMSAmzSdqM40EWzccRY\u002B6O6lMH1hvvwrfx0GhUmN5SFOgSa86jAvGcb5xhy9sd/7qwtzJZ7GV3nYZSwnhxOEtiw7ne/vgf6uhhamd/jffc09GtpOCs\u002BCiDm85IUUB5KzdQ/gciPgDCkMxK94L\u002B9w\u002BOde\u002BmxJNrtsuQW2Ip15io6D8wL4/wupTQ6hMTYgCmhaS/udxR0maj5Ug7keOembkzoQ9CzciAnrta1tmAV1TK6ta\u002Bah28VxXYjUlHtCixMlFZ38DxY7fbPhsg9vyNIo3zcacM3y6cd0r5aUB\u002BOeqSqaOHJ3iU2IYf4ysCm2AZS2q8U0KBpFMjvWh1\u002BPp2XAUwjk1YBfsUX5gg7fsDmdvp4B3VwuWnEQVQZGkQHuCMqIYl0Q0TwEZvp/OpYLZXHyOMjBfcoJogiHxICKGRBEG3lER03cfO1h/XZhrx/rBO\u002BERGg5LJrwjsBUmQy7il3qKy8cxy4kJbvrX3BDp/LorM\u002BQ9cSoGv7uQ8iNd\u002BPQpnMoh4Pwzk3BYC68Xc0avObde/w9GpSJMhAwPnNVpq3ICqkNGxB\u002B5\u002B6B35Wl\u002B70h05bhoAv3o5vun0VjwJ/Ka7lw5FMUDZHGboQNuzsO40ZjDlrsc/ah0GcdLnvbCydex2PcJRdqHcX1G0F36ehQ77wPALI03fey3xP79u8V\u002B1NsvvPXIs4/CPCE91ilKeZ\u002BzD7PzAplGfl8GVXzfhbm7y/\u002BGzr0ibz90AfBr9avDaUtfTqgVj9I95UKWwloO4rZrhgotx67ikKB0ewCo3oSzQuw1fDsNpjwtSOV\u002Bi6jhaR85/HOhlaWYfLoLnRDNkQq554Nt1WZ/XePJ/HrJYAj3kxHlbt4REa1GmP99BgUvY7fawKQpd5O0uqKT15kq0xixEA3\u002B5CIsqNHSJzxnAlvanpzC8qNkyh9\u002BLLA7fT4QH8Xmy/H3LHuRqhvSV0xTUbhKtTT8Z\u002BB5TEg==",
+      "StatusCode": 201,
+      "ResponseHeaders": {
+        "Content-Length": "0",
+        "Content-MD5": "BqC6Mm/tVnVGDf\u002BHx3P82Q==",
+        "Date": "Sat, 04 Apr 2020 01:41:01 GMT",
+        "ETag": "\u00220x8D7D8393B1D0DBC\u0022",
+        "Last-Modified": "Sat, 04 Apr 2020 01:41:01 GMT",
+        "Server": [
+          "Windows-Azure-Blob/1.0",
+          "Microsoft-HTTPAPI/2.0"
+        ],
+        "x-ms-client-request-id": "8e91fd84-5220-ef5d-7438-567beb6e232c",
+        "x-ms-content-crc64": "3NcmkXq1hLI=",
+        "x-ms-request-id": "9a4ad73f-201e-0001-2522-0a127c000000",
+        "x-ms-request-server-encrypted": "true",
+        "x-ms-version": "2019-12-12"
+      },
+      "ResponseBody": []
+    },
+    {
+      "RequestUri": "https://seanmcccanary.blob.core.windows.net/test-container-aff42dcd-b48a-7dfd-a663-7a946f1bb5c8/test-blob-911dccea-873d-2376-9655-71a311c74100",
+      "RequestMethod": "GET",
+      "RequestHeaders": {
+        "Authorization": "Sanitized",
+        "traceparent": "00-abdd203f7cced94781215a93a230563c-3b8da2f9be3c034b-00",
+        "User-Agent": [
+          "azsdk-net-Storage.Blobs/12.5.0-dev.20200403.1",
+          "(.NET Core 4.6.28325.01; Microsoft Windows 10.0.18362 )"
+        ],
+        "x-ms-client-request-id": "1afbbff2-1b50-9174-e8bf-3b3e5a1b58f5",
+        "x-ms-date": "Sat, 04 Apr 2020 01:41:01 GMT",
+        "x-ms-return-client-request-id": "true",
+        "x-ms-version": "2019-12-12"
+      },
+      "RequestBody": null,
+      "StatusCode": 200,
+      "ResponseHeaders": {
+        "Accept-Ranges": "bytes",
+        "Content-Length": "1024",
+        "Content-MD5": "BqC6Mm/tVnVGDf\u002BHx3P82Q==",
+        "Content-Type": "application/octet-stream",
+        "Date": "Sat, 04 Apr 2020 01:41:01 GMT",
+        "ETag": "\u00220x8D7D8393B1D0DBC\u0022",
+        "Last-Modified": "Sat, 04 Apr 2020 01:41:01 GMT",
+        "Server": [
+          "Windows-Azure-Blob/1.0",
+          "Microsoft-HTTPAPI/2.0"
+        ],
+        "x-ms-blob-type": "BlockBlob",
+        "x-ms-client-request-id": "1afbbff2-1b50-9174-e8bf-3b3e5a1b58f5",
+        "x-ms-creation-time": "Sat, 04 Apr 2020 01:41:01 GMT",
         "x-ms-lease-state": "available",
         "x-ms-lease-status": "unlocked",
-        "x-ms-request-id": "4ebd714b-201e-0071-18b0-037833000000",
->>>>>>> bb257be6
+        "x-ms-request-id": "9a4ad74f-201e-0001-3322-0a127c000000",
         "x-ms-server-encrypted": "true",
         "x-ms-version": "2019-12-12"
       },
-      "ResponseBody": "LMx0/AK/JNyYNJ7hxmqUjNMKke6HTvGhVPFOqc26zth4/pGUMyZIL19vxX7AnwIyk7eed4w5rN7b0qcQcHoP3mbFacjZ/1mswWGOF4hz4bTvHBYWG1ZLP1KyuWB\u002BOL7kYOcY\u002BjY5WJNd8bUrqpRWZ/DyIFRk\u002BcIPeSl2JkX4LYmjqbehWuZ\u002BtsSDuCqhIJS9XFJwixdqgGYkCYENwzFNZMMshwHdtA0KdGqP4UGYbliVuMrziKJxOClQfFFlcPKSNVNmdJiT36dFZhet2p8ljJooeApnWtwhu0/YjTi7pAN3/KvtMvnAAdkiriKKxF2JK\u002B\u002B2PPjoK9t3RLlJu1JvicETNd3zN1qgaHYxRKu5l/bxTmFIBGcLj9HQdu5AdkaGsyRhd45/lfOVFtSBtuYvva3CV2zwJoVZB6YMI8FsYPEwq5GGWB9ncrhus\u002B6TidjqobhBfh/ZlYyfCHDoc3IyKLXiUQtVqGWNWuW0gnOWxX7NIYEIK\u002BLSVhUF51Cvf/5GO4o4sTjMlflTsyM5JRIYCELxGlHwKv3TEPr2UMEV3tvmbUfpXhRFAYyItHi\u002BmDED7N4NvWStVRGMZKA91kQ3PdRHU7fLL6otqxnEZ3WFFXfI8mPiByF3ORc1XPlzCCpIUXejdkV5N7w04BFK6O6bB08pdOPgVTaz0BmfldOwuaPufBb\u002B4Z4xT7unricQLFApmlSpSpNHZ/tB8KUr2qHogyZtW2zXnSWx9yUoOaYOo6TIdft/Bm8PpxUavfH4BXQZvioAotDkUv0u\u002BFJuHy1UMkwBYmSmaX23XrRWvN80uPGwDnt8DgDU5CP\u002BUA0coYjoxYuk96MQc1StSEQcjZUd\u002Bj9hvRCy2CNLLX5Apxlvm7wrbvZUj8FOoJomzsW8uFeO4FXOu\u002BN3Ne1nWMokz8s7Pq2H8B6eyWt\u002BEh12iwpej3QnssbDod/ZszgJ7Tb3KdDO65AXNcc47xfqT6nGAariCMlV/R0Ed53OrTzllds1huhMp6B6Rlmt7sKv2VE2E7KOJuRsoiyzyXPySYeLUlo8tcjAeVkJaMJvqA5aVZ5Ml5qKV273yOS8md0sh/zSIpxocySIdplYhL0h/fodWHPUprLtAPvsRO3jBN983eHFnYVy8eJ6xCEAMdKw1cvqnkBpV\u002BBK5SGgfC42pHG63KfcXF90q2aRWuKR7M8oPG4h\u002BGaeEoUBe7hk0XW0Qx\u002BvRlUr03lrdvLZ2P3\u002BufhSd0C/FasLG8oi2\u002BCmD9nx3BfC4aZ5/Wj1toJzxDmHAsLAElk19C50pCuLCPiYxGcZ6PzmO9dS2HrYyl4pmFaQmtge5v2Au\u002BjoTj177vVvXfEbWdw9ocfqbjrfXSrPSwvV\u002Bm0geQ=="
-    },
-    {
-<<<<<<< HEAD
-      "RequestUri": "https://seanmcccanary.blob.core.windows.net/test-container-771dc5c1-d668-9a9f-06d8-7174d3bdabf5/test-blob-5e4c84ef-5eb3-c881-9c27-4371811e2733",
-=======
-      "RequestUri": "https://seandevtest.blob.core.windows.net/test-container-771dc5c1-d668-9a9f-06d8-7174d3bdabf5/test-blob-5e4c84ef-5eb3-c881-9c27-4371811e2733",
->>>>>>> bb257be6
+      "ResponseBody": "cibFZiFO4zumWZQ3oN/YZRCqS2\u002BIYBZGkdbQj5vWX6ZvCESgE3DWm\u002Bji6\u002BPzPoK2fAyTZnvRdxIPftVKflSfz/ntyJiaOFGf06\u002BGpnUzU1JUGhKPQ/kqnZAykJSajB2UQhvqBXbqG0O785LMS9Gc3CuC9WNBEIsAwysHaKe8BEeS8WNZSE3cav/O1FBmXlG/lbRpGJa5UzGQ6UJL4rOc/u5LOlltQ5Pepotkcjw6mWXZSNLzU\u002Byw2J4xyF8KkIdLMtViGyP4UVIgi3EKVeD1VlDccprhqKoBmmG6O3s00xUEGD9m131B4PaA0sh6pYO\u002BPHIOLR7saokrYYHCPRXW7LdbBjygjn7Sm5GjYNbihvTe/P8IJaX3F621O3b8f6LhqeURHp9GHa30PJKMSAmzSdqM40EWzccRY\u002B6O6lMH1hvvwrfx0GhUmN5SFOgSa86jAvGcb5xhy9sd/7qwtzJZ7GV3nYZSwnhxOEtiw7ne/vgf6uhhamd/jffc09GtpOCs\u002BCiDm85IUUB5KzdQ/gciPgDCkMxK94L\u002B9w\u002BOde\u002BmxJNrtsuQW2Ip15io6D8wL4/wupTQ6hMTYgCmhaS/udxR0maj5Ug7keOembkzoQ9CzciAnrta1tmAV1TK6ta\u002Bah28VxXYjUlHtCixMlFZ38DxY7fbPhsg9vyNIo3zcacM3y6cd0r5aUB\u002BOeqSqaOHJ3iU2IYf4ysCm2AZS2q8U0KBpFMjvWh1\u002BPp2XAUwjk1YBfsUX5gg7fsDmdvp4B3VwuWnEQVQZGkQHuCMqIYl0Q0TwEZvp/OpYLZXHyOMjBfcoJogiHxICKGRBEG3lER03cfO1h/XZhrx/rBO\u002BERGg5LJrwjsBUmQy7il3qKy8cxy4kJbvrX3BDp/LorM\u002BQ9cSoGv7uQ8iNd\u002BPQpnMoh4Pwzk3BYC68Xc0avObde/w9GpSJMhAwPnNVpq3ICqkNGxB\u002B5\u002B6B35Wl\u002B70h05bhoAv3o5vun0VjwJ/Ka7lw5FMUDZHGboQNuzsO40ZjDlrsc/ah0GcdLnvbCydex2PcJRdqHcX1G0F36ehQ77wPALI03fey3xP79u8V\u002B1NsvvPXIs4/CPCE91ilKeZ\u002BzD7PzAplGfl8GVXzfhbm7y/\u002BGzr0ibz90AfBr9avDaUtfTqgVj9I95UKWwloO4rZrhgotx67ikKB0ewCo3oSzQuw1fDsNpjwtSOV\u002Bi6jhaR85/HOhlaWYfLoLnRDNkQq554Nt1WZ/XePJ/HrJYAj3kxHlbt4REa1GmP99BgUvY7fawKQpd5O0uqKT15kq0xixEA3\u002B5CIsqNHSJzxnAlvanpzC8qNkyh9\u002BLLA7fT4QH8Xmy/H3LHuRqhvSV0xTUbhKtTT8Z\u002BB5TEg=="
+    },
+    {
+      "RequestUri": "https://seanmcccanary.blob.core.windows.net/test-container-aff42dcd-b48a-7dfd-a663-7a946f1bb5c8/test-blob-911dccea-873d-2376-9655-71a311c74100",
       "RequestMethod": "PUT",
       "RequestHeaders": {
         "Authorization": "Sanitized",
         "Content-Length": "1024",
-<<<<<<< HEAD
-        "traceparent": "00-e2d4f870d4cc0148be90f041cccc05d6-857511bce6ef2d48-00",
-        "User-Agent": [
-          "azsdk-net-Storage.Blobs/12.5.0-dev.20200402.1",
-=======
-        "traceparent": "00-4f78c0fa3491ca438a2e2d1c336f66f6-95726113d5d72049-00",
-        "User-Agent": [
-          "azsdk-net-Storage.Blobs/12.5.0-dev.20200326.1",
->>>>>>> bb257be6
-          "(.NET Core 4.6.28325.01; Microsoft Windows 10.0.18362 )"
-        ],
-        "x-ms-blob-type": "BlockBlob",
-        "x-ms-client-request-id": "63c5b700-4c4b-3f12-9dae-0ac8e1d3bfef",
-<<<<<<< HEAD
-        "x-ms-date": "Thu, 02 Apr 2020 23:49:30 GMT",
-=======
-        "x-ms-date": "Thu, 26 Mar 2020 20:50:37 GMT",
->>>>>>> bb257be6
-        "x-ms-return-client-request-id": "true",
-        "x-ms-version": "2019-12-12"
-      },
-      "RequestBody": "LMx0/AK/JNyYNJ7hxmqUjNMKke6HTvGhVPFOqc26zth4/pGUMyZIL19vxX7AnwIyk7eed4w5rN7b0qcQcHoP3mbFacjZ/1mswWGOF4hz4bTvHBYWG1ZLP1KyuWB\u002BOL7kYOcY\u002BjY5WJNd8bUrqpRWZ/DyIFRk\u002BcIPeSl2JkX4LYmjqbehWuZ\u002BtsSDuCqhIJS9XFJwixdqgGYkCYENwzFNZMMshwHdtA0KdGqP4UGYbliVuMrziKJxOClQfFFlcPKSNVNmdJiT36dFZhet2p8ljJooeApnWtwhu0/YjTi7pAN3/KvtMvnAAdkiriKKxF2JK\u002B\u002B2PPjoK9t3RLlJu1JvicETNd3zN1qgaHYxRKu5l/bxTmFIBGcLj9HQdu5AdkaGsyRhd45/lfOVFtSBtuYvva3CV2zwJoVZB6YMI8FsYPEwq5GGWB9ncrhus\u002B6TidjqobhBfh/ZlYyfCHDoc3IyKLXiUQtVqGWNWuW0gnOWxX7NIYEIK\u002BLSVhUF51Cvf/5GO4o4sTjMlflTsyM5JRIYCELxGlHwKv3TEPr2UMEV3tvmbUfpXhRFAYyItHi\u002BmDED7N4NvWStVRGMZKA91kQ3PdRHU7fLL6otqxnEZ3WFFXfI8mPiByF3ORc1XPlzCCpIUXejdkV5N7w04BFK6O6bB08pdOPgVTaz0BmfldOwuaPufBb\u002B4Z4xT7unricQLFApmlSpSpNHZ/tB8KUr2qHogyZtW2zXnSWx9yUoOaYOo6TIdft/Bm8PpxUavfH4BXQZvioAotDkUv0u\u002BFJuHy1UMkwBYmSmaX23XrRWvN80uPGwDnt8DgDU5CP\u002BUA0coYjoxYuk96MQc1StSEQcjZUd\u002Bj9hvRCy2CNLLX5Apxlvm7wrbvZUj8FOoJomzsW8uFeO4FXOu\u002BN3Ne1nWMokz8s7Pq2H8B6eyWt\u002BEh12iwpej3QnssbDod/ZszgJ7Tb3KdDO65AXNcc47xfqT6nGAariCMlV/R0Ed53OrTzllds1huhMp6B6Rlmt7sKv2VE2E7KOJuRsoiyzyXPySYeLUlo8tcjAeVkJaMJvqA5aVZ5Ml5qKV273yOS8md0sh/zSIpxocySIdplYhL0h/fodWHPUprLtAPvsRO3jBN983eHFnYVy8eJ6xCEAMdKw1cvqnkBpV\u002BBK5SGgfC42pHG63KfcXF90q2aRWuKR7M8oPG4h\u002BGaeEoUBe7hk0XW0Qx\u002BvRlUr03lrdvLZ2P3\u002BufhSd0C/FasLG8oi2\u002BCmD9nx3BfC4aZ5/Wj1toJzxDmHAsLAElk19C50pCuLCPiYxGcZ6PzmO9dS2HrYyl4pmFaQmtge5v2Au\u002BjoTj177vVvXfEbWdw9ocfqbjrfXSrPSwvV\u002Bm0geQ==",
+        "traceparent": "00-bdbe0309ed4fe544be7f88a9e1230b36-6e41334347c4834d-00",
+        "User-Agent": [
+          "azsdk-net-Storage.Blobs/12.5.0-dev.20200403.1",
+          "(.NET Core 4.6.28325.01; Microsoft Windows 10.0.18362 )"
+        ],
+        "x-ms-blob-type": "BlockBlob",
+        "x-ms-client-request-id": "2c8915d2-0872-dfdc-48c1-05f08c7e6405",
+        "x-ms-date": "Sat, 04 Apr 2020 01:41:01 GMT",
+        "x-ms-return-client-request-id": "true",
+        "x-ms-version": "2019-12-12"
+      },
+      "RequestBody": "cibFZiFO4zumWZQ3oN/YZRCqS2\u002BIYBZGkdbQj5vWX6ZvCESgE3DWm\u002Bji6\u002BPzPoK2fAyTZnvRdxIPftVKflSfz/ntyJiaOFGf06\u002BGpnUzU1JUGhKPQ/kqnZAykJSajB2UQhvqBXbqG0O785LMS9Gc3CuC9WNBEIsAwysHaKe8BEeS8WNZSE3cav/O1FBmXlG/lbRpGJa5UzGQ6UJL4rOc/u5LOlltQ5Pepotkcjw6mWXZSNLzU\u002Byw2J4xyF8KkIdLMtViGyP4UVIgi3EKVeD1VlDccprhqKoBmmG6O3s00xUEGD9m131B4PaA0sh6pYO\u002BPHIOLR7saokrYYHCPRXW7LdbBjygjn7Sm5GjYNbihvTe/P8IJaX3F621O3b8f6LhqeURHp9GHa30PJKMSAmzSdqM40EWzccRY\u002B6O6lMH1hvvwrfx0GhUmN5SFOgSa86jAvGcb5xhy9sd/7qwtzJZ7GV3nYZSwnhxOEtiw7ne/vgf6uhhamd/jffc09GtpOCs\u002BCiDm85IUUB5KzdQ/gciPgDCkMxK94L\u002B9w\u002BOde\u002BmxJNrtsuQW2Ip15io6D8wL4/wupTQ6hMTYgCmhaS/udxR0maj5Ug7keOembkzoQ9CzciAnrta1tmAV1TK6ta\u002Bah28VxXYjUlHtCixMlFZ38DxY7fbPhsg9vyNIo3zcacM3y6cd0r5aUB\u002BOeqSqaOHJ3iU2IYf4ysCm2AZS2q8U0KBpFMjvWh1\u002BPp2XAUwjk1YBfsUX5gg7fsDmdvp4B3VwuWnEQVQZGkQHuCMqIYl0Q0TwEZvp/OpYLZXHyOMjBfcoJogiHxICKGRBEG3lER03cfO1h/XZhrx/rBO\u002BERGg5LJrwjsBUmQy7il3qKy8cxy4kJbvrX3BDp/LorM\u002BQ9cSoGv7uQ8iNd\u002BPQpnMoh4Pwzk3BYC68Xc0avObde/w9GpSJMhAwPnNVpq3ICqkNGxB\u002B5\u002B6B35Wl\u002B70h05bhoAv3o5vun0VjwJ/Ka7lw5FMUDZHGboQNuzsO40ZjDlrsc/ah0GcdLnvbCydex2PcJRdqHcX1G0F36ehQ77wPALI03fey3xP79u8V\u002B1NsvvPXIs4/CPCE91ilKeZ\u002BzD7PzAplGfl8GVXzfhbm7y/\u002BGzr0ibz90AfBr9avDaUtfTqgVj9I95UKWwloO4rZrhgotx67ikKB0ewCo3oSzQuw1fDsNpjwtSOV\u002Bi6jhaR85/HOhlaWYfLoLnRDNkQq554Nt1WZ/XePJ/HrJYAj3kxHlbt4REa1GmP99BgUvY7fawKQpd5O0uqKT15kq0xixEA3\u002B5CIsqNHSJzxnAlvanpzC8qNkyh9\u002BLLA7fT4QH8Xmy/H3LHuRqhvSV0xTUbhKtTT8Z\u002BB5TEg==",
       "StatusCode": 201,
       "ResponseHeaders": {
         "Content-Length": "0",
-        "Content-MD5": "1zVETTbSpKEuFvuQH1Dt3Q==",
-<<<<<<< HEAD
-        "Date": "Thu, 02 Apr 2020 23:49:29 GMT",
-        "ETag": "\u00220x8D7D7607C5A24A0\u0022",
-        "Last-Modified": "Thu, 02 Apr 2020 23:49:29 GMT",
-=======
-        "Date": "Thu, 26 Mar 2020 20:50:37 GMT",
-        "ETag": "\u00220x8D7D1C757018B7D\u0022",
-        "Last-Modified": "Thu, 26 Mar 2020 20:50:38 GMT",
->>>>>>> bb257be6
-        "Server": [
-          "Windows-Azure-Blob/1.0",
-          "Microsoft-HTTPAPI/2.0"
-        ],
-        "x-ms-client-request-id": "63c5b700-4c4b-3f12-9dae-0ac8e1d3bfef",
-        "x-ms-content-crc64": "lcEVHab7WTo=",
-<<<<<<< HEAD
-        "x-ms-request-id": "4b634604-301e-007f-1349-09823b000000",
-=======
-        "x-ms-request-id": "4ebd7173-201e-0071-3fb0-037833000000",
->>>>>>> bb257be6
+        "Content-MD5": "BqC6Mm/tVnVGDf\u002BHx3P82Q==",
+        "Date": "Sat, 04 Apr 2020 01:41:01 GMT",
+        "ETag": "\u00220x8D7D8393B37C688\u0022",
+        "Last-Modified": "Sat, 04 Apr 2020 01:41:01 GMT",
+        "Server": [
+          "Windows-Azure-Blob/1.0",
+          "Microsoft-HTTPAPI/2.0"
+        ],
+        "x-ms-client-request-id": "2c8915d2-0872-dfdc-48c1-05f08c7e6405",
+        "x-ms-content-crc64": "3NcmkXq1hLI=",
+        "x-ms-request-id": "9a4ad758-201e-0001-3c22-0a127c000000",
         "x-ms-request-server-encrypted": "true",
         "x-ms-version": "2019-12-12"
       },
       "ResponseBody": []
     },
     {
-<<<<<<< HEAD
-      "RequestUri": "https://seanmcccanary.blob.core.windows.net/test-container-771dc5c1-d668-9a9f-06d8-7174d3bdabf5/test-blob-5e4c84ef-5eb3-c881-9c27-4371811e2733",
+      "RequestUri": "https://seanmcccanary.blob.core.windows.net/test-container-aff42dcd-b48a-7dfd-a663-7a946f1bb5c8/test-blob-911dccea-873d-2376-9655-71a311c74100",
       "RequestMethod": "GET",
       "RequestHeaders": {
         "Authorization": "Sanitized",
-        "traceparent": "00-5ee56a58cd27d148984c7a65bc4855b6-8f101f433628944e-00",
-        "User-Agent": [
-          "azsdk-net-Storage.Blobs/12.5.0-dev.20200402.1",
-          "(.NET Core 4.6.28325.01; Microsoft Windows 10.0.18362 )"
-        ],
-        "x-ms-client-request-id": "2d5563b1-0425-a9e5-ead9-ebab51b4e956",
-        "x-ms-date": "Thu, 02 Apr 2020 23:49:30 GMT",
-        "x-ms-range": "bytes=0-",
-=======
-      "RequestUri": "https://seandevtest.blob.core.windows.net/test-container-771dc5c1-d668-9a9f-06d8-7174d3bdabf5/test-blob-5e4c84ef-5eb3-c881-9c27-4371811e2733",
-      "RequestMethod": "GET",
-      "RequestHeaders": {
-        "Authorization": "Sanitized",
-        "traceparent": "00-d3d95614acd70b41b40499aee030f3f8-e7e07e5dcb723146-00",
-        "User-Agent": [
-          "azsdk-net-Storage.Blobs/12.5.0-dev.20200326.1",
-          "(.NET Core 4.6.28325.01; Microsoft Windows 10.0.18362 )"
-        ],
-        "x-ms-client-request-id": "2d5563b1-0425-a9e5-ead9-ebab51b4e956",
-        "x-ms-date": "Thu, 26 Mar 2020 20:50:37 GMT",
->>>>>>> bb257be6
+        "traceparent": "00-7a65555d18fee840ab00e580d9e3e04b-851bb41c38414743-00",
+        "User-Agent": [
+          "azsdk-net-Storage.Blobs/12.5.0-dev.20200403.1",
+          "(.NET Core 4.6.28325.01; Microsoft Windows 10.0.18362 )"
+        ],
+        "x-ms-client-request-id": "456b456a-2b91-ba82-cb1b-5d7f8fbc30c1",
+        "x-ms-date": "Sat, 04 Apr 2020 01:41:01 GMT",
         "x-ms-return-client-request-id": "true",
         "x-ms-version": "2019-12-12"
       },
@@ -287,200 +245,38 @@
       "ResponseHeaders": {
         "Accept-Ranges": "bytes",
         "Content-Length": "1024",
-        "Content-MD5": "1zVETTbSpKEuFvuQH1Dt3Q==",
+        "Content-MD5": "BqC6Mm/tVnVGDf\u002BHx3P82Q==",
         "Content-Type": "application/octet-stream",
-<<<<<<< HEAD
-        "Date": "Thu, 02 Apr 2020 23:49:29 GMT",
-        "ETag": "\u00220x8D7D7607C5A24A0\u0022",
-        "Last-Modified": "Thu, 02 Apr 2020 23:49:29 GMT",
-=======
-        "Date": "Thu, 26 Mar 2020 20:50:37 GMT",
-        "ETag": "\u00220x8D7D1C757018B7D\u0022",
-        "Last-Modified": "Thu, 26 Mar 2020 20:50:38 GMT",
->>>>>>> bb257be6
-        "Server": [
-          "Windows-Azure-Blob/1.0",
-          "Microsoft-HTTPAPI/2.0"
-        ],
-<<<<<<< HEAD
-        "x-ms-blob-content-md5": "1zVETTbSpKEuFvuQH1Dt3Q==",
-        "x-ms-blob-type": "BlockBlob",
-        "x-ms-client-request-id": "2d5563b1-0425-a9e5-ead9-ebab51b4e956",
-        "x-ms-creation-time": "Thu, 02 Apr 2020 23:49:29 GMT",
+        "Date": "Sat, 04 Apr 2020 01:41:01 GMT",
+        "ETag": "\u00220x8D7D8393B37C688\u0022",
+        "Last-Modified": "Sat, 04 Apr 2020 01:41:01 GMT",
+        "Server": [
+          "Windows-Azure-Blob/1.0",
+          "Microsoft-HTTPAPI/2.0"
+        ],
+        "x-ms-blob-type": "BlockBlob",
+        "x-ms-client-request-id": "456b456a-2b91-ba82-cb1b-5d7f8fbc30c1",
+        "x-ms-creation-time": "Sat, 04 Apr 2020 01:41:01 GMT",
         "x-ms-lease-state": "available",
         "x-ms-lease-status": "unlocked",
-        "x-ms-request-id": "4b63460f-301e-007f-1d49-09823b000000",
-=======
-        "x-ms-blob-type": "BlockBlob",
-        "x-ms-client-request-id": "2d5563b1-0425-a9e5-ead9-ebab51b4e956",
-        "x-ms-creation-time": "Thu, 26 Mar 2020 20:50:38 GMT",
-        "x-ms-lease-state": "available",
-        "x-ms-lease-status": "unlocked",
-        "x-ms-request-id": "4ebd71a6-201e-0071-6cb0-037833000000",
->>>>>>> bb257be6
+        "x-ms-request-id": "9a4ad763-201e-0001-4622-0a127c000000",
         "x-ms-server-encrypted": "true",
         "x-ms-version": "2019-12-12"
       },
-      "ResponseBody": "LMx0/AK/JNyYNJ7hxmqUjNMKke6HTvGhVPFOqc26zth4/pGUMyZIL19vxX7AnwIyk7eed4w5rN7b0qcQcHoP3mbFacjZ/1mswWGOF4hz4bTvHBYWG1ZLP1KyuWB\u002BOL7kYOcY\u002BjY5WJNd8bUrqpRWZ/DyIFRk\u002BcIPeSl2JkX4LYmjqbehWuZ\u002BtsSDuCqhIJS9XFJwixdqgGYkCYENwzFNZMMshwHdtA0KdGqP4UGYbliVuMrziKJxOClQfFFlcPKSNVNmdJiT36dFZhet2p8ljJooeApnWtwhu0/YjTi7pAN3/KvtMvnAAdkiriKKxF2JK\u002B\u002B2PPjoK9t3RLlJu1JvicETNd3zN1qgaHYxRKu5l/bxTmFIBGcLj9HQdu5AdkaGsyRhd45/lfOVFtSBtuYvva3CV2zwJoVZB6YMI8FsYPEwq5GGWB9ncrhus\u002B6TidjqobhBfh/ZlYyfCHDoc3IyKLXiUQtVqGWNWuW0gnOWxX7NIYEIK\u002BLSVhUF51Cvf/5GO4o4sTjMlflTsyM5JRIYCELxGlHwKv3TEPr2UMEV3tvmbUfpXhRFAYyItHi\u002BmDED7N4NvWStVRGMZKA91kQ3PdRHU7fLL6otqxnEZ3WFFXfI8mPiByF3ORc1XPlzCCpIUXejdkV5N7w04BFK6O6bB08pdOPgVTaz0BmfldOwuaPufBb\u002B4Z4xT7unricQLFApmlSpSpNHZ/tB8KUr2qHogyZtW2zXnSWx9yUoOaYOo6TIdft/Bm8PpxUavfH4BXQZvioAotDkUv0u\u002BFJuHy1UMkwBYmSmaX23XrRWvN80uPGwDnt8DgDU5CP\u002BUA0coYjoxYuk96MQc1StSEQcjZUd\u002Bj9hvRCy2CNLLX5Apxlvm7wrbvZUj8FOoJomzsW8uFeO4FXOu\u002BN3Ne1nWMokz8s7Pq2H8B6eyWt\u002BEh12iwpej3QnssbDod/ZszgJ7Tb3KdDO65AXNcc47xfqT6nGAariCMlV/R0Ed53OrTzllds1huhMp6B6Rlmt7sKv2VE2E7KOJuRsoiyzyXPySYeLUlo8tcjAeVkJaMJvqA5aVZ5Ml5qKV273yOS8md0sh/zSIpxocySIdplYhL0h/fodWHPUprLtAPvsRO3jBN983eHFnYVy8eJ6xCEAMdKw1cvqnkBpV\u002BBK5SGgfC42pHG63KfcXF90q2aRWuKR7M8oPG4h\u002BGaeEoUBe7hk0XW0Qx\u002BvRlUr03lrdvLZ2P3\u002BufhSd0C/FasLG8oi2\u002BCmD9nx3BfC4aZ5/Wj1toJzxDmHAsLAElk19C50pCuLCPiYxGcZ6PzmO9dS2HrYyl4pmFaQmtge5v2Au\u002BjoTj177vVvXfEbWdw9ocfqbjrfXSrPSwvV\u002Bm0geQ=="
-    },
-    {
-<<<<<<< HEAD
-      "RequestUri": "https://seanmcccanary.blob.core.windows.net/test-container-771dc5c1-d668-9a9f-06d8-7174d3bdabf5/test-blob-5e4c84ef-5eb3-c881-9c27-4371811e2733",
-=======
-      "RequestUri": "https://seandevtest.blob.core.windows.net/test-container-771dc5c1-d668-9a9f-06d8-7174d3bdabf5/test-blob-5e4c84ef-5eb3-c881-9c27-4371811e2733",
->>>>>>> bb257be6
-      "RequestMethod": "PUT",
-      "RequestHeaders": {
-        "Authorization": "Sanitized",
-        "Content-Length": "1024",
-<<<<<<< HEAD
-        "traceparent": "00-4a6f8e47b7cda542914e70a7248d81ab-0d3081615f195548-00",
-        "User-Agent": [
-          "azsdk-net-Storage.Blobs/12.5.0-dev.20200402.1",
-=======
-        "traceparent": "00-a6d0c5220859e8419872de7916ca5afc-f686968fa0ddcf4a-00",
-        "User-Agent": [
-          "azsdk-net-Storage.Blobs/12.5.0-dev.20200326.1",
->>>>>>> bb257be6
-          "(.NET Core 4.6.28325.01; Microsoft Windows 10.0.18362 )"
-        ],
-        "x-ms-blob-type": "BlockBlob",
-        "x-ms-client-request-id": "7d17d72a-927d-e2ca-80af-7201485d8f9c",
-<<<<<<< HEAD
-        "x-ms-date": "Thu, 02 Apr 2020 23:49:30 GMT",
-=======
-        "x-ms-date": "Thu, 26 Mar 2020 20:50:37 GMT",
->>>>>>> bb257be6
-        "x-ms-return-client-request-id": "true",
-        "x-ms-version": "2019-12-12"
-      },
-      "RequestBody": "LMx0/AK/JNyYNJ7hxmqUjNMKke6HTvGhVPFOqc26zth4/pGUMyZIL19vxX7AnwIyk7eed4w5rN7b0qcQcHoP3mbFacjZ/1mswWGOF4hz4bTvHBYWG1ZLP1KyuWB\u002BOL7kYOcY\u002BjY5WJNd8bUrqpRWZ/DyIFRk\u002BcIPeSl2JkX4LYmjqbehWuZ\u002BtsSDuCqhIJS9XFJwixdqgGYkCYENwzFNZMMshwHdtA0KdGqP4UGYbliVuMrziKJxOClQfFFlcPKSNVNmdJiT36dFZhet2p8ljJooeApnWtwhu0/YjTi7pAN3/KvtMvnAAdkiriKKxF2JK\u002B\u002B2PPjoK9t3RLlJu1JvicETNd3zN1qgaHYxRKu5l/bxTmFIBGcLj9HQdu5AdkaGsyRhd45/lfOVFtSBtuYvva3CV2zwJoVZB6YMI8FsYPEwq5GGWB9ncrhus\u002B6TidjqobhBfh/ZlYyfCHDoc3IyKLXiUQtVqGWNWuW0gnOWxX7NIYEIK\u002BLSVhUF51Cvf/5GO4o4sTjMlflTsyM5JRIYCELxGlHwKv3TEPr2UMEV3tvmbUfpXhRFAYyItHi\u002BmDED7N4NvWStVRGMZKA91kQ3PdRHU7fLL6otqxnEZ3WFFXfI8mPiByF3ORc1XPlzCCpIUXejdkV5N7w04BFK6O6bB08pdOPgVTaz0BmfldOwuaPufBb\u002B4Z4xT7unricQLFApmlSpSpNHZ/tB8KUr2qHogyZtW2zXnSWx9yUoOaYOo6TIdft/Bm8PpxUavfH4BXQZvioAotDkUv0u\u002BFJuHy1UMkwBYmSmaX23XrRWvN80uPGwDnt8DgDU5CP\u002BUA0coYjoxYuk96MQc1StSEQcjZUd\u002Bj9hvRCy2CNLLX5Apxlvm7wrbvZUj8FOoJomzsW8uFeO4FXOu\u002BN3Ne1nWMokz8s7Pq2H8B6eyWt\u002BEh12iwpej3QnssbDod/ZszgJ7Tb3KdDO65AXNcc47xfqT6nGAariCMlV/R0Ed53OrTzllds1huhMp6B6Rlmt7sKv2VE2E7KOJuRsoiyzyXPySYeLUlo8tcjAeVkJaMJvqA5aVZ5Ml5qKV273yOS8md0sh/zSIpxocySIdplYhL0h/fodWHPUprLtAPvsRO3jBN983eHFnYVy8eJ6xCEAMdKw1cvqnkBpV\u002BBK5SGgfC42pHG63KfcXF90q2aRWuKR7M8oPG4h\u002BGaeEoUBe7hk0XW0Qx\u002BvRlUr03lrdvLZ2P3\u002BufhSd0C/FasLG8oi2\u002BCmD9nx3BfC4aZ5/Wj1toJzxDmHAsLAElk19C50pCuLCPiYxGcZ6PzmO9dS2HrYyl4pmFaQmtge5v2Au\u002BjoTj177vVvXfEbWdw9ocfqbjrfXSrPSwvV\u002Bm0geQ==",
-      "StatusCode": 201,
-      "ResponseHeaders": {
-        "Content-Length": "0",
-        "Content-MD5": "1zVETTbSpKEuFvuQH1Dt3Q==",
-<<<<<<< HEAD
-        "Date": "Thu, 02 Apr 2020 23:49:29 GMT",
-        "ETag": "\u00220x8D7D7607C746825\u0022",
-        "Last-Modified": "Thu, 02 Apr 2020 23:49:30 GMT",
-=======
-        "Date": "Thu, 26 Mar 2020 20:50:37 GMT",
-        "ETag": "\u00220x8D7D1C7570ADC01\u0022",
-        "Last-Modified": "Thu, 26 Mar 2020 20:50:38 GMT",
->>>>>>> bb257be6
-        "Server": [
-          "Windows-Azure-Blob/1.0",
-          "Microsoft-HTTPAPI/2.0"
-        ],
-        "x-ms-client-request-id": "7d17d72a-927d-e2ca-80af-7201485d8f9c",
-        "x-ms-content-crc64": "lcEVHab7WTo=",
-<<<<<<< HEAD
-        "x-ms-request-id": "4b63461e-301e-007f-2a49-09823b000000",
-=======
-        "x-ms-request-id": "4ebd71e0-201e-0071-20b0-037833000000",
->>>>>>> bb257be6
-        "x-ms-request-server-encrypted": "true",
-        "x-ms-version": "2019-12-12"
-      },
-      "ResponseBody": []
-    },
-    {
-<<<<<<< HEAD
-      "RequestUri": "https://seanmcccanary.blob.core.windows.net/test-container-771dc5c1-d668-9a9f-06d8-7174d3bdabf5/test-blob-5e4c84ef-5eb3-c881-9c27-4371811e2733",
-      "RequestMethod": "GET",
-      "RequestHeaders": {
-        "Authorization": "Sanitized",
-        "traceparent": "00-51bcc7286bf1d24b8754571f1a813ca5-6cd9088040af6b4e-00",
-        "User-Agent": [
-          "azsdk-net-Storage.Blobs/12.5.0-dev.20200402.1",
-          "(.NET Core 4.6.28325.01; Microsoft Windows 10.0.18362 )"
-        ],
-        "x-ms-client-request-id": "7a80b071-6c9d-03d9-7d18-fa69768d8451",
-        "x-ms-date": "Thu, 02 Apr 2020 23:49:31 GMT",
-        "x-ms-range": "bytes=0-",
-=======
-      "RequestUri": "https://seandevtest.blob.core.windows.net/test-container-771dc5c1-d668-9a9f-06d8-7174d3bdabf5/test-blob-5e4c84ef-5eb3-c881-9c27-4371811e2733",
-      "RequestMethod": "GET",
-      "RequestHeaders": {
-        "Authorization": "Sanitized",
-        "traceparent": "00-c5ff17ce6936ab45955d21939f4d7a4b-68f1785818af6640-00",
-        "User-Agent": [
-          "azsdk-net-Storage.Blobs/12.5.0-dev.20200326.1",
-          "(.NET Core 4.6.28325.01; Microsoft Windows 10.0.18362 )"
-        ],
-        "x-ms-client-request-id": "7a80b071-6c9d-03d9-7d18-fa69768d8451",
-        "x-ms-date": "Thu, 26 Mar 2020 20:50:37 GMT",
->>>>>>> bb257be6
-        "x-ms-return-client-request-id": "true",
-        "x-ms-version": "2019-12-12"
-      },
-      "RequestBody": null,
-      "StatusCode": 200,
-      "ResponseHeaders": {
-        "Accept-Ranges": "bytes",
-        "Content-Length": "1024",
-        "Content-MD5": "1zVETTbSpKEuFvuQH1Dt3Q==",
-        "Content-Type": "application/octet-stream",
-<<<<<<< HEAD
-        "Date": "Thu, 02 Apr 2020 23:49:29 GMT",
-        "ETag": "\u00220x8D7D7607C746825\u0022",
-        "Last-Modified": "Thu, 02 Apr 2020 23:49:30 GMT",
-=======
-        "Date": "Thu, 26 Mar 2020 20:50:37 GMT",
-        "ETag": "\u00220x8D7D1C7570ADC01\u0022",
-        "Last-Modified": "Thu, 26 Mar 2020 20:50:38 GMT",
->>>>>>> bb257be6
-        "Server": [
-          "Windows-Azure-Blob/1.0",
-          "Microsoft-HTTPAPI/2.0"
-        ],
-<<<<<<< HEAD
-        "x-ms-blob-content-md5": "1zVETTbSpKEuFvuQH1Dt3Q==",
-        "x-ms-blob-type": "BlockBlob",
-        "x-ms-client-request-id": "7a80b071-6c9d-03d9-7d18-fa69768d8451",
-        "x-ms-creation-time": "Thu, 02 Apr 2020 23:49:29 GMT",
-        "x-ms-lease-state": "available",
-        "x-ms-lease-status": "unlocked",
-        "x-ms-request-id": "4b634626-301e-007f-3149-09823b000000",
-=======
-        "x-ms-blob-type": "BlockBlob",
-        "x-ms-client-request-id": "7a80b071-6c9d-03d9-7d18-fa69768d8451",
-        "x-ms-creation-time": "Thu, 26 Mar 2020 20:50:38 GMT",
-        "x-ms-lease-state": "available",
-        "x-ms-lease-status": "unlocked",
-        "x-ms-request-id": "4ebd7209-201e-0071-46b0-037833000000",
->>>>>>> bb257be6
-        "x-ms-server-encrypted": "true",
-        "x-ms-version": "2019-12-12"
-      },
-      "ResponseBody": "LMx0/AK/JNyYNJ7hxmqUjNMKke6HTvGhVPFOqc26zth4/pGUMyZIL19vxX7AnwIyk7eed4w5rN7b0qcQcHoP3mbFacjZ/1mswWGOF4hz4bTvHBYWG1ZLP1KyuWB\u002BOL7kYOcY\u002BjY5WJNd8bUrqpRWZ/DyIFRk\u002BcIPeSl2JkX4LYmjqbehWuZ\u002BtsSDuCqhIJS9XFJwixdqgGYkCYENwzFNZMMshwHdtA0KdGqP4UGYbliVuMrziKJxOClQfFFlcPKSNVNmdJiT36dFZhet2p8ljJooeApnWtwhu0/YjTi7pAN3/KvtMvnAAdkiriKKxF2JK\u002B\u002B2PPjoK9t3RLlJu1JvicETNd3zN1qgaHYxRKu5l/bxTmFIBGcLj9HQdu5AdkaGsyRhd45/lfOVFtSBtuYvva3CV2zwJoVZB6YMI8FsYPEwq5GGWB9ncrhus\u002B6TidjqobhBfh/ZlYyfCHDoc3IyKLXiUQtVqGWNWuW0gnOWxX7NIYEIK\u002BLSVhUF51Cvf/5GO4o4sTjMlflTsyM5JRIYCELxGlHwKv3TEPr2UMEV3tvmbUfpXhRFAYyItHi\u002BmDED7N4NvWStVRGMZKA91kQ3PdRHU7fLL6otqxnEZ3WFFXfI8mPiByF3ORc1XPlzCCpIUXejdkV5N7w04BFK6O6bB08pdOPgVTaz0BmfldOwuaPufBb\u002B4Z4xT7unricQLFApmlSpSpNHZ/tB8KUr2qHogyZtW2zXnSWx9yUoOaYOo6TIdft/Bm8PpxUavfH4BXQZvioAotDkUv0u\u002BFJuHy1UMkwBYmSmaX23XrRWvN80uPGwDnt8DgDU5CP\u002BUA0coYjoxYuk96MQc1StSEQcjZUd\u002Bj9hvRCy2CNLLX5Apxlvm7wrbvZUj8FOoJomzsW8uFeO4FXOu\u002BN3Ne1nWMokz8s7Pq2H8B6eyWt\u002BEh12iwpej3QnssbDod/ZszgJ7Tb3KdDO65AXNcc47xfqT6nGAariCMlV/R0Ed53OrTzllds1huhMp6B6Rlmt7sKv2VE2E7KOJuRsoiyzyXPySYeLUlo8tcjAeVkJaMJvqA5aVZ5Ml5qKV273yOS8md0sh/zSIpxocySIdplYhL0h/fodWHPUprLtAPvsRO3jBN983eHFnYVy8eJ6xCEAMdKw1cvqnkBpV\u002BBK5SGgfC42pHG63KfcXF90q2aRWuKR7M8oPG4h\u002BGaeEoUBe7hk0XW0Qx\u002BvRlUr03lrdvLZ2P3\u002BufhSd0C/FasLG8oi2\u002BCmD9nx3BfC4aZ5/Wj1toJzxDmHAsLAElk19C50pCuLCPiYxGcZ6PzmO9dS2HrYyl4pmFaQmtge5v2Au\u002BjoTj177vVvXfEbWdw9ocfqbjrfXSrPSwvV\u002Bm0geQ=="
-    },
-    {
-<<<<<<< HEAD
-      "RequestUri": "https://seanmcccanary.blob.core.windows.net/test-container-771dc5c1-d668-9a9f-06d8-7174d3bdabf5?restype=container",
+      "ResponseBody": "cibFZiFO4zumWZQ3oN/YZRCqS2\u002BIYBZGkdbQj5vWX6ZvCESgE3DWm\u002Bji6\u002BPzPoK2fAyTZnvRdxIPftVKflSfz/ntyJiaOFGf06\u002BGpnUzU1JUGhKPQ/kqnZAykJSajB2UQhvqBXbqG0O785LMS9Gc3CuC9WNBEIsAwysHaKe8BEeS8WNZSE3cav/O1FBmXlG/lbRpGJa5UzGQ6UJL4rOc/u5LOlltQ5Pepotkcjw6mWXZSNLzU\u002Byw2J4xyF8KkIdLMtViGyP4UVIgi3EKVeD1VlDccprhqKoBmmG6O3s00xUEGD9m131B4PaA0sh6pYO\u002BPHIOLR7saokrYYHCPRXW7LdbBjygjn7Sm5GjYNbihvTe/P8IJaX3F621O3b8f6LhqeURHp9GHa30PJKMSAmzSdqM40EWzccRY\u002B6O6lMH1hvvwrfx0GhUmN5SFOgSa86jAvGcb5xhy9sd/7qwtzJZ7GV3nYZSwnhxOEtiw7ne/vgf6uhhamd/jffc09GtpOCs\u002BCiDm85IUUB5KzdQ/gciPgDCkMxK94L\u002B9w\u002BOde\u002BmxJNrtsuQW2Ip15io6D8wL4/wupTQ6hMTYgCmhaS/udxR0maj5Ug7keOembkzoQ9CzciAnrta1tmAV1TK6ta\u002Bah28VxXYjUlHtCixMlFZ38DxY7fbPhsg9vyNIo3zcacM3y6cd0r5aUB\u002BOeqSqaOHJ3iU2IYf4ysCm2AZS2q8U0KBpFMjvWh1\u002BPp2XAUwjk1YBfsUX5gg7fsDmdvp4B3VwuWnEQVQZGkQHuCMqIYl0Q0TwEZvp/OpYLZXHyOMjBfcoJogiHxICKGRBEG3lER03cfO1h/XZhrx/rBO\u002BERGg5LJrwjsBUmQy7il3qKy8cxy4kJbvrX3BDp/LorM\u002BQ9cSoGv7uQ8iNd\u002BPQpnMoh4Pwzk3BYC68Xc0avObde/w9GpSJMhAwPnNVpq3ICqkNGxB\u002B5\u002B6B35Wl\u002B70h05bhoAv3o5vun0VjwJ/Ka7lw5FMUDZHGboQNuzsO40ZjDlrsc/ah0GcdLnvbCydex2PcJRdqHcX1G0F36ehQ77wPALI03fey3xP79u8V\u002B1NsvvPXIs4/CPCE91ilKeZ\u002BzD7PzAplGfl8GVXzfhbm7y/\u002BGzr0ibz90AfBr9avDaUtfTqgVj9I95UKWwloO4rZrhgotx67ikKB0ewCo3oSzQuw1fDsNpjwtSOV\u002Bi6jhaR85/HOhlaWYfLoLnRDNkQq554Nt1WZ/XePJ/HrJYAj3kxHlbt4REa1GmP99BgUvY7fawKQpd5O0uqKT15kq0xixEA3\u002B5CIsqNHSJzxnAlvanpzC8qNkyh9\u002BLLA7fT4QH8Xmy/H3LHuRqhvSV0xTUbhKtTT8Z\u002BB5TEg=="
+    },
+    {
+      "RequestUri": "https://seanmcccanary.blob.core.windows.net/test-container-aff42dcd-b48a-7dfd-a663-7a946f1bb5c8?restype=container",
       "RequestMethod": "DELETE",
       "RequestHeaders": {
         "Authorization": "Sanitized",
-        "traceparent": "00-ab4414486181be4da727bd9677ea251d-dd1eec0d3d667740-00",
-        "User-Agent": [
-          "azsdk-net-Storage.Blobs/12.5.0-dev.20200402.1",
-          "(.NET Core 4.6.28325.01; Microsoft Windows 10.0.18362 )"
-        ],
-        "x-ms-client-request-id": "988f7cd5-15dc-3bfe-4d85-134d0db05146",
-        "x-ms-date": "Thu, 02 Apr 2020 23:49:31 GMT",
-=======
-      "RequestUri": "https://seandevtest.blob.core.windows.net/test-container-771dc5c1-d668-9a9f-06d8-7174d3bdabf5?restype=container",
-      "RequestMethod": "DELETE",
-      "RequestHeaders": {
-        "Authorization": "Sanitized",
-        "traceparent": "00-9450dbbb97b30a47b3c792d4925b9755-ad9e90906f0ad542-00",
-        "User-Agent": [
-          "azsdk-net-Storage.Blobs/12.5.0-dev.20200326.1",
-          "(.NET Core 4.6.28325.01; Microsoft Windows 10.0.18362 )"
-        ],
-        "x-ms-client-request-id": "988f7cd5-15dc-3bfe-4d85-134d0db05146",
-        "x-ms-date": "Thu, 26 Mar 2020 20:50:37 GMT",
->>>>>>> bb257be6
+        "traceparent": "00-6b5fcdc81a39504ba8549b7adda6eb8a-0817e6c79c74de45-00",
+        "User-Agent": [
+          "azsdk-net-Storage.Blobs/12.5.0-dev.20200403.1",
+          "(.NET Core 4.6.28325.01; Microsoft Windows 10.0.18362 )"
+        ],
+        "x-ms-client-request-id": "4686633e-1e12-0673-cb9a-2668637fcc54",
+        "x-ms-date": "Sat, 04 Apr 2020 01:41:01 GMT",
         "x-ms-return-client-request-id": "true",
         "x-ms-version": "2019-12-12"
       },
@@ -488,33 +284,20 @@
       "StatusCode": 202,
       "ResponseHeaders": {
         "Content-Length": "0",
-<<<<<<< HEAD
-        "Date": "Thu, 02 Apr 2020 23:49:29 GMT",
-=======
-        "Date": "Thu, 26 Mar 2020 20:50:37 GMT",
->>>>>>> bb257be6
-        "Server": [
-          "Windows-Azure-Blob/1.0",
-          "Microsoft-HTTPAPI/2.0"
-        ],
-        "x-ms-client-request-id": "988f7cd5-15dc-3bfe-4d85-134d0db05146",
-<<<<<<< HEAD
-        "x-ms-request-id": "4b63462e-301e-007f-3949-09823b000000",
-        "x-ms-version": "2019-12-12"
-=======
-        "x-ms-request-id": "4ebd723a-201e-0071-74b0-037833000000",
-        "x-ms-version": "2019-07-07"
->>>>>>> bb257be6
+        "Date": "Sat, 04 Apr 2020 01:41:01 GMT",
+        "Server": [
+          "Windows-Azure-Blob/1.0",
+          "Microsoft-HTTPAPI/2.0"
+        ],
+        "x-ms-client-request-id": "4686633e-1e12-0673-cb9a-2668637fcc54",
+        "x-ms-request-id": "9a4ad76d-201e-0001-5022-0a127c000000",
+        "x-ms-version": "2019-12-12"
       },
       "ResponseBody": []
     }
   ],
   "Variables": {
-    "RandomSeed": "119397897",
-<<<<<<< HEAD
+    "RandomSeed": "218495210",
     "Storage_TestConfigDefault": "ProductionTenant\nseanmcccanary\nU2FuaXRpemVk\nhttps://seanmcccanary.blob.core.windows.net\nhttps://seanmcccanary.file.core.windows.net\nhttps://seanmcccanary.queue.core.windows.net\nhttps://seanmcccanary.table.core.windows.net\n\n\n\n\nhttps://seanmcccanary-secondary.blob.core.windows.net\nhttps://seanmcccanary-secondary.file.core.windows.net\nhttps://seanmcccanary-secondary.queue.core.windows.net\nhttps://seanmcccanary-secondary.table.core.windows.net\n\nSanitized\n\n\nCloud\nBlobEndpoint=https://seanmcccanary.blob.core.windows.net/;QueueEndpoint=https://seanmcccanary.queue.core.windows.net/;FileEndpoint=https://seanmcccanary.file.core.windows.net/;BlobSecondaryEndpoint=https://seanmcccanary-secondary.blob.core.windows.net/;QueueSecondaryEndpoint=https://seanmcccanary-secondary.queue.core.windows.net/;FileSecondaryEndpoint=https://seanmcccanary-secondary.file.core.windows.net/;AccountName=seanmcccanary;AccountKey=Sanitized\nseanscope1"
-=======
-    "Storage_TestConfigDefault": "ProductionTenant\nseandevtest\nU2FuaXRpemVk\nhttps://seandevtest.blob.core.windows.net\nhttps://seandevtest.file.core.windows.net\nhttps://seandevtest.queue.core.windows.net\nhttps://seandevtest.table.core.windows.net\n\n\n\n\nhttps://seandevtest-secondary.blob.core.windows.net\nhttps://seandevtest-secondary.file.core.windows.net\nhttps://seandevtest-secondary.queue.core.windows.net\nhttps://seandevtest-secondary.table.core.windows.net\n\nSanitized\n\n\nCloud\nBlobEndpoint=https://seandevtest.blob.core.windows.net/;QueueEndpoint=https://seandevtest.queue.core.windows.net/;FileEndpoint=https://seandevtest.file.core.windows.net/;BlobSecondaryEndpoint=https://seandevtest-secondary.blob.core.windows.net/;QueueSecondaryEndpoint=https://seandevtest-secondary.queue.core.windows.net/;FileSecondaryEndpoint=https://seandevtest-secondary.file.core.windows.net/;AccountName=seandevtest;AccountKey=Sanitized\nseanscope1"
->>>>>>> bb257be6
   }
 }