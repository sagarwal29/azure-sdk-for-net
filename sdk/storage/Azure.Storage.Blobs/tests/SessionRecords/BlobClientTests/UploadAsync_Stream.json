{
  "Entries": [
    {
      "RequestUri": "https://seanmcccanary.blob.core.windows.net/test-container-d574d497-90a2-1410-3b7c-219d17e3780b?restype=container",
      "RequestMethod": "PUT",
      "RequestHeaders": {
        "Authorization": "Sanitized",
        "traceparent": "00-3f7fcdc2e3b99a40a6a14d842e8bc73e-2d7d6532f4439d45-00",
        "User-Agent": [
          "azsdk-net-Storage.Blobs/12.5.0-dev.20200403.1",
          "(.NET Core 4.6.28325.01; Microsoft Windows 10.0.18362 )"
        ],
        "x-ms-blob-public-access": "container",
        "x-ms-client-request-id": "b027af47-3f93-f1dc-b5bf-ad80fe6582bf",
        "x-ms-date": "Sat, 04 Apr 2020 01:40:04 GMT",
        "x-ms-return-client-request-id": "true",
        "x-ms-version": "2019-12-12"
      },
      "RequestBody": null,
      "StatusCode": 201,
      "ResponseHeaders": {
        "Content-Length": "0",
        "Date": "Sat, 04 Apr 2020 01:40:04 GMT",
        "ETag": "\u00220x8D7D83919AF77BA\u0022",
        "Last-Modified": "Sat, 04 Apr 2020 01:40:05 GMT",
        "Server": [
          "Windows-Azure-Blob/1.0",
          "Microsoft-HTTPAPI/2.0"
        ],
<<<<<<< HEAD
        "x-ms-client-request-id": "8340a3ca-4c10-a2a9-5364-b45c3da9e541",
        "x-ms-request-id": "b2d40920-501e-0034-3632-f3a1f3000000",
=======
        "x-ms-client-request-id": "b027af47-3f93-f1dc-b5bf-ad80fe6582bf",
        "x-ms-request-id": "e98f6f6d-c01e-0054-3f21-0a02f7000000",
>>>>>>> 8d420312
        "x-ms-version": "2019-12-12"
      },
      "ResponseBody": []
    },
    {
      "RequestUri": "https://seanmcccanary.blob.core.windows.net/test-container-d574d497-90a2-1410-3b7c-219d17e3780b/test-blob-78b3c108-5467-23fc-6542-e967de0f263c",
      "RequestMethod": "PUT",
      "RequestHeaders": {
        "Authorization": "Sanitized",
        "Content-Length": "1024",
        "If-None-Match": "*",
        "traceparent": "00-45bdb618bf881d40af309fa0aaf354a2-ff6dca9f8e81c74d-00",
        "User-Agent": [
          "azsdk-net-Storage.Blobs/12.5.0-dev.20200403.1",
          "(.NET Core 4.6.28325.01; Microsoft Windows 10.0.18362 )"
        ],
        "x-ms-blob-type": "BlockBlob",
        "x-ms-client-request-id": "35e5aa76-e8fa-e8c3-12c3-2cd195e398dd",
        "x-ms-date": "Sat, 04 Apr 2020 01:40:05 GMT",
        "x-ms-return-client-request-id": "true",
        "x-ms-version": "2019-12-12"
      },
      "RequestBody": "wtJWZ7vIeJi0nOh2x\u002B4zhrjy9ytLQOjysgRLUFV1EqaYcb0rDhoEQEkbw8prhlt3DmOu6xf68ILqZLW2fSdCP4pC3VUwCHee7rfiMHwdhiyo00HyxiaOnoE7QKplTcMh2INAKakGRgbrEP1gF78FzN2IDqnmUHljsz/U9MfNOaHzwVj53V2Coow7BrUpLobBNnTM3D8aOocJ3HVqMVI\u002BHtdcbFVnC\u002B\u002BABmscqkrEOoW4E75TAFxh2YbQ7wDnGHA6/efezMEwWSqETNbT/ZA9RaLvsR6U6x56\u002BpPOlxzumO364a1i5W3Eh7mTzrOGjtv2k6le\u002BGZSphLJY9EuYcIOlrTo2Bzj2l80KypkABxq9Gy32ANyj5\u002BGqDubmYKbliX3hDj/nbW/ErlJKsw87aX1X29ldom\u002BmwYUYjDhR0HdmJQEbXvka1a2\u002BMVKKWXSSrqVpToTNiCcOekx6juF3cp4a5E4N4ApEfMYrn3Dc3KhQRh1TKIGymJ0aDOSs4EbMRv60r3TmhI6a5RG\u002Boej2MZ3j6giEJEocaEvw85Nl15y/H1hyKC0zqYFO\u002BAOwNDa0Y9tGiPY\u002BSGJ0mEco9dD7NM11P0JQRAlwsEBHNWwGrDRVfE/33w6mQNc2PY/mCrPwk4N2OzS0JB/R1hi19xL2LewS07lBAxX\u002Bzr5rWga5iqXMlqGo0LE/oRhwJgk2MInEP8\u002Bjk3b6b1Btd2x2SMnZGEtyqSCxTR160zKhER0MiJ30pxp3FfdvEicRe1kEyVgOVs39g0dpUvKyKMAEGV5zIK6OgaHvogJUA5c5X9HENgnakrpPTwUWS1RnhO03KvjI3hrqtge2XvSLaX/wb/Lg7fK2KYaj49GpeDZNiB0VHRjecEH22b/CZDPFg\u002BWFZhthRpc6gMFyZPpJAX4RaNbXdkxnEj\u002BxKdQys8VSnl/r5BIa7AFGGpwXq8tHbdhB8TtdLk2ZXlQb8FzCx80738aanR1r9nyVUVuwD6Y0Kfw78ILJ9W/SEoW\u002BPzvkgxLO24wE7NC7Fjr\u002Bx90yKQ7t54aghtcKcepWiEqXrfcAsM4I4XPZ73zrQNqHyy2S4Cm20Bd1Q/x7hKmh7iRGI2gDvhbO6Qfa0/hJtUY8Qmb8w\u002BghIJ2fi20RzRyKOAEYpV1yREzWg/bhm/wfK862P0JCpOp8JQLKpDLp/RwrEJv3MM/oif4aJj/xP0ShQJ9em43aR5MW3EBap\u002BAaLMba9ktgZ/r\u002BjXVEKL7qSuW\u002BKSOTS2GOUMkIoFRPjiHd//l5Fkj5QRikn84YVh7UbFFanL78huGlDKVCF8embv9TZmjFsXScxKfK7utTdfrqdDPDNTFjIXkXk8njd2lQ/jEOxS/1zvrc/dfWw==",
      "StatusCode": 201,
      "ResponseHeaders": {
        "Content-Length": "0",
        "Content-MD5": "NuInwucZtfIZLJ8\u002B82H3jA==",
        "Date": "Sat, 04 Apr 2020 01:40:04 GMT",
        "ETag": "\u00220x8D7D83919BD8AD6\u0022",
        "Last-Modified": "Sat, 04 Apr 2020 01:40:05 GMT",
        "Server": [
          "Windows-Azure-Blob/1.0",
          "Microsoft-HTTPAPI/2.0"
        ],
        "x-ms-client-request-id": "35e5aa76-e8fa-e8c3-12c3-2cd195e398dd",
        "x-ms-content-crc64": "xiOY1Ia7RBI=",
        "x-ms-request-id": "e98f6f7a-c01e-0054-4721-0a02f7000000",
        "x-ms-request-server-encrypted": "true",
        "x-ms-version": "2019-12-12"
      },
      "ResponseBody": []
    },
    {
      "RequestUri": "https://seanmcccanary.blob.core.windows.net/test-container-d574d497-90a2-1410-3b7c-219d17e3780b?restype=container\u0026comp=list",
      "RequestMethod": "GET",
      "RequestHeaders": {
        "Authorization": "Sanitized",
        "User-Agent": [
          "azsdk-net-Storage.Blobs/12.5.0-dev.20200403.1",
          "(.NET Core 4.6.28325.01; Microsoft Windows 10.0.18362 )"
        ],
        "x-ms-client-request-id": "c8758318-2a11-de61-9df1-35967e8df96b",
        "x-ms-date": "Sat, 04 Apr 2020 01:40:05 GMT",
        "x-ms-return-client-request-id": "true",
        "x-ms-version": "2019-12-12"
      },
      "RequestBody": null,
      "StatusCode": 200,
      "ResponseHeaders": {
        "Content-Type": "application/xml",
        "Date": "Sat, 04 Apr 2020 01:40:04 GMT",
        "Server": [
          "Windows-Azure-Blob/1.0",
          "Microsoft-HTTPAPI/2.0"
        ],
        "Transfer-Encoding": "chunked",
<<<<<<< HEAD
        "Vary": "Origin",
        "x-ms-client-request-id": "d712453a-db67-4f0a-0ec9-3fcc552fe121",
        "x-ms-request-id": "b2d4092e-501e-0034-4232-f3a1f3000000",
=======
        "x-ms-client-request-id": "c8758318-2a11-de61-9df1-35967e8df96b",
        "x-ms-request-id": "e98f6f83-c01e-0054-4f21-0a02f7000000",
>>>>>>> 8d420312
        "x-ms-version": "2019-12-12"
      },
      "ResponseBody": "\uFEFF\u003C?xml version=\u00221.0\u0022 encoding=\u0022utf-8\u0022?\u003E\u003CEnumerationResults ServiceEndpoint=\u0022https://seanmcccanary.blob.core.windows.net/\u0022 ContainerName=\u0022test-container-d574d497-90a2-1410-3b7c-219d17e3780b\u0022\u003E\u003CBlobs\u003E\u003CBlob\u003E\u003CName\u003Etest-blob-78b3c108-5467-23fc-6542-e967de0f263c\u003C/Name\u003E\u003CProperties\u003E\u003CCreation-Time\u003ESat, 04 Apr 2020 01:40:05 GMT\u003C/Creation-Time\u003E\u003CLast-Modified\u003ESat, 04 Apr 2020 01:40:05 GMT\u003C/Last-Modified\u003E\u003CEtag\u003E0x8D7D83919BD8AD6\u003C/Etag\u003E\u003CContent-Length\u003E1024\u003C/Content-Length\u003E\u003CContent-Type\u003Eapplication/octet-stream\u003C/Content-Type\u003E\u003CContent-Encoding /\u003E\u003CContent-Language /\u003E\u003CContent-CRC64 /\u003E\u003CContent-MD5\u003ENuInwucZtfIZLJ8\u002B82H3jA==\u003C/Content-MD5\u003E\u003CCache-Control /\u003E\u003CContent-Disposition /\u003E\u003CBlobType\u003EBlockBlob\u003C/BlobType\u003E\u003CAccessTier\u003EHot\u003C/AccessTier\u003E\u003CAccessTierInferred\u003Etrue\u003C/AccessTierInferred\u003E\u003CLeaseStatus\u003Eunlocked\u003C/LeaseStatus\u003E\u003CLeaseState\u003Eavailable\u003C/LeaseState\u003E\u003CServerEncrypted\u003Etrue\u003C/ServerEncrypted\u003E\u003C/Properties\u003E\u003C/Blob\u003E\u003C/Blobs\u003E\u003CNextMarker /\u003E\u003C/EnumerationResults\u003E"
    },
    {
      "RequestUri": "https://seanmcccanary.blob.core.windows.net/test-container-d574d497-90a2-1410-3b7c-219d17e3780b/test-blob-78b3c108-5467-23fc-6542-e967de0f263c",
      "RequestMethod": "GET",
      "RequestHeaders": {
        "Authorization": "Sanitized",
        "traceparent": "00-1fcad5e282a7244f935910820c8b365e-14c8bf92ebebf84b-00",
        "User-Agent": [
          "azsdk-net-Storage.Blobs/12.5.0-dev.20200403.1",
          "(.NET Core 4.6.28325.01; Microsoft Windows 10.0.18362 )"
        ],
        "x-ms-client-request-id": "11b88070-cf6d-3bcb-cfe0-e794d23664f0",
        "x-ms-date": "Sat, 04 Apr 2020 01:40:05 GMT",
        "x-ms-return-client-request-id": "true",
        "x-ms-version": "2019-12-12"
      },
      "RequestBody": null,
      "StatusCode": 200,
      "ResponseHeaders": {
        "Accept-Ranges": "bytes",
        "Content-Length": "1024",
        "Content-MD5": "NuInwucZtfIZLJ8\u002B82H3jA==",
        "Content-Type": "application/octet-stream",
        "Date": "Sat, 04 Apr 2020 01:40:04 GMT",
        "ETag": "\u00220x8D7D83919BD8AD6\u0022",
        "Last-Modified": "Sat, 04 Apr 2020 01:40:05 GMT",
        "Server": [
          "Windows-Azure-Blob/1.0",
          "Microsoft-HTTPAPI/2.0"
        ],
        "x-ms-blob-type": "BlockBlob",
        "x-ms-client-request-id": "11b88070-cf6d-3bcb-cfe0-e794d23664f0",
        "x-ms-creation-time": "Sat, 04 Apr 2020 01:40:05 GMT",
        "x-ms-lease-state": "available",
        "x-ms-lease-status": "unlocked",
        "x-ms-request-id": "e98f6f8f-c01e-0054-5721-0a02f7000000",
        "x-ms-server-encrypted": "true",
        "x-ms-version": "2019-12-12"
      },
      "ResponseBody": "wtJWZ7vIeJi0nOh2x\u002B4zhrjy9ytLQOjysgRLUFV1EqaYcb0rDhoEQEkbw8prhlt3DmOu6xf68ILqZLW2fSdCP4pC3VUwCHee7rfiMHwdhiyo00HyxiaOnoE7QKplTcMh2INAKakGRgbrEP1gF78FzN2IDqnmUHljsz/U9MfNOaHzwVj53V2Coow7BrUpLobBNnTM3D8aOocJ3HVqMVI\u002BHtdcbFVnC\u002B\u002BABmscqkrEOoW4E75TAFxh2YbQ7wDnGHA6/efezMEwWSqETNbT/ZA9RaLvsR6U6x56\u002BpPOlxzumO364a1i5W3Eh7mTzrOGjtv2k6le\u002BGZSphLJY9EuYcIOlrTo2Bzj2l80KypkABxq9Gy32ANyj5\u002BGqDubmYKbliX3hDj/nbW/ErlJKsw87aX1X29ldom\u002BmwYUYjDhR0HdmJQEbXvka1a2\u002BMVKKWXSSrqVpToTNiCcOekx6juF3cp4a5E4N4ApEfMYrn3Dc3KhQRh1TKIGymJ0aDOSs4EbMRv60r3TmhI6a5RG\u002Boej2MZ3j6giEJEocaEvw85Nl15y/H1hyKC0zqYFO\u002BAOwNDa0Y9tGiPY\u002BSGJ0mEco9dD7NM11P0JQRAlwsEBHNWwGrDRVfE/33w6mQNc2PY/mCrPwk4N2OzS0JB/R1hi19xL2LewS07lBAxX\u002Bzr5rWga5iqXMlqGo0LE/oRhwJgk2MInEP8\u002Bjk3b6b1Btd2x2SMnZGEtyqSCxTR160zKhER0MiJ30pxp3FfdvEicRe1kEyVgOVs39g0dpUvKyKMAEGV5zIK6OgaHvogJUA5c5X9HENgnakrpPTwUWS1RnhO03KvjI3hrqtge2XvSLaX/wb/Lg7fK2KYaj49GpeDZNiB0VHRjecEH22b/CZDPFg\u002BWFZhthRpc6gMFyZPpJAX4RaNbXdkxnEj\u002BxKdQys8VSnl/r5BIa7AFGGpwXq8tHbdhB8TtdLk2ZXlQb8FzCx80738aanR1r9nyVUVuwD6Y0Kfw78ILJ9W/SEoW\u002BPzvkgxLO24wE7NC7Fjr\u002Bx90yKQ7t54aghtcKcepWiEqXrfcAsM4I4XPZ73zrQNqHyy2S4Cm20Bd1Q/x7hKmh7iRGI2gDvhbO6Qfa0/hJtUY8Qmb8w\u002BghIJ2fi20RzRyKOAEYpV1yREzWg/bhm/wfK862P0JCpOp8JQLKpDLp/RwrEJv3MM/oif4aJj/xP0ShQJ9em43aR5MW3EBap\u002BAaLMba9ktgZ/r\u002BjXVEKL7qSuW\u002BKSOTS2GOUMkIoFRPjiHd//l5Fkj5QRikn84YVh7UbFFanL78huGlDKVCF8embv9TZmjFsXScxKfK7utTdfrqdDPDNTFjIXkXk8njd2lQ/jEOxS/1zvrc/dfWw=="
    },
    {
      "RequestUri": "https://seanmcccanary.blob.core.windows.net/test-container-d574d497-90a2-1410-3b7c-219d17e3780b?restype=container",
      "RequestMethod": "DELETE",
      "RequestHeaders": {
        "Authorization": "Sanitized",
        "traceparent": "00-4af6f5d56ce7b845b959ba0d79ff7d82-860e6a7c69920f46-00",
        "User-Agent": [
          "azsdk-net-Storage.Blobs/12.5.0-dev.20200403.1",
          "(.NET Core 4.6.28325.01; Microsoft Windows 10.0.18362 )"
        ],
        "x-ms-client-request-id": "fd2626e6-e8d4-25fd-3d95-c074549e9ba7",
        "x-ms-date": "Sat, 04 Apr 2020 01:40:05 GMT",
        "x-ms-return-client-request-id": "true",
        "x-ms-version": "2019-12-12"
      },
      "RequestBody": null,
      "StatusCode": 202,
      "ResponseHeaders": {
        "Content-Length": "0",
        "Date": "Sat, 04 Apr 2020 01:40:04 GMT",
        "Server": [
          "Windows-Azure-Blob/1.0",
          "Microsoft-HTTPAPI/2.0"
        ],
<<<<<<< HEAD
        "x-ms-client-request-id": "d95af743-5c0a-6aa4-07de-5d3b9091296d",
        "x-ms-request-id": "b2d40930-501e-0034-4432-f3a1f3000000",
=======
        "x-ms-client-request-id": "fd2626e6-e8d4-25fd-3d95-c074549e9ba7",
        "x-ms-request-id": "e98f6f9e-c01e-0054-6121-0a02f7000000",
>>>>>>> 8d420312
        "x-ms-version": "2019-12-12"
      },
      "ResponseBody": []
    }
  ],
  "Variables": {
    "RandomSeed": "438160173",
    "Storage_TestConfigDefault": "ProductionTenant\nseanmcccanary\nU2FuaXRpemVk\nhttps://seanmcccanary.blob.core.windows.net\nhttps://seanmcccanary.file.core.windows.net\nhttps://seanmcccanary.queue.core.windows.net\nhttps://seanmcccanary.table.core.windows.net\n\n\n\n\nhttps://seanmcccanary-secondary.blob.core.windows.net\nhttps://seanmcccanary-secondary.file.core.windows.net\nhttps://seanmcccanary-secondary.queue.core.windows.net\nhttps://seanmcccanary-secondary.table.core.windows.net\n\nSanitized\n\n\nCloud\nBlobEndpoint=https://seanmcccanary.blob.core.windows.net/;QueueEndpoint=https://seanmcccanary.queue.core.windows.net/;FileEndpoint=https://seanmcccanary.file.core.windows.net/;BlobSecondaryEndpoint=https://seanmcccanary-secondary.blob.core.windows.net/;QueueSecondaryEndpoint=https://seanmcccanary-secondary.queue.core.windows.net/;FileSecondaryEndpoint=https://seanmcccanary-secondary.file.core.windows.net/;AccountName=seanmcccanary;AccountKey=Sanitized\nseanscope1"
  }
}<|MERGE_RESOLUTION|>--- conflicted
+++ resolved
@@ -27,13 +27,8 @@
           "Windows-Azure-Blob/1.0",
           "Microsoft-HTTPAPI/2.0"
         ],
-<<<<<<< HEAD
-        "x-ms-client-request-id": "8340a3ca-4c10-a2a9-5364-b45c3da9e541",
-        "x-ms-request-id": "b2d40920-501e-0034-3632-f3a1f3000000",
-=======
         "x-ms-client-request-id": "b027af47-3f93-f1dc-b5bf-ad80fe6582bf",
         "x-ms-request-id": "e98f6f6d-c01e-0054-3f21-0a02f7000000",
->>>>>>> 8d420312
         "x-ms-version": "2019-12-12"
       },
       "ResponseBody": []
@@ -100,14 +95,8 @@
           "Microsoft-HTTPAPI/2.0"
         ],
         "Transfer-Encoding": "chunked",
-<<<<<<< HEAD
-        "Vary": "Origin",
-        "x-ms-client-request-id": "d712453a-db67-4f0a-0ec9-3fcc552fe121",
-        "x-ms-request-id": "b2d4092e-501e-0034-4232-f3a1f3000000",
-=======
         "x-ms-client-request-id": "c8758318-2a11-de61-9df1-35967e8df96b",
         "x-ms-request-id": "e98f6f83-c01e-0054-4f21-0a02f7000000",
->>>>>>> 8d420312
         "x-ms-version": "2019-12-12"
       },
       "ResponseBody": "\uFEFF\u003C?xml version=\u00221.0\u0022 encoding=\u0022utf-8\u0022?\u003E\u003CEnumerationResults ServiceEndpoint=\u0022https://seanmcccanary.blob.core.windows.net/\u0022 ContainerName=\u0022test-container-d574d497-90a2-1410-3b7c-219d17e3780b\u0022\u003E\u003CBlobs\u003E\u003CBlob\u003E\u003CName\u003Etest-blob-78b3c108-5467-23fc-6542-e967de0f263c\u003C/Name\u003E\u003CProperties\u003E\u003CCreation-Time\u003ESat, 04 Apr 2020 01:40:05 GMT\u003C/Creation-Time\u003E\u003CLast-Modified\u003ESat, 04 Apr 2020 01:40:05 GMT\u003C/Last-Modified\u003E\u003CEtag\u003E0x8D7D83919BD8AD6\u003C/Etag\u003E\u003CContent-Length\u003E1024\u003C/Content-Length\u003E\u003CContent-Type\u003Eapplication/octet-stream\u003C/Content-Type\u003E\u003CContent-Encoding /\u003E\u003CContent-Language /\u003E\u003CContent-CRC64 /\u003E\u003CContent-MD5\u003ENuInwucZtfIZLJ8\u002B82H3jA==\u003C/Content-MD5\u003E\u003CCache-Control /\u003E\u003CContent-Disposition /\u003E\u003CBlobType\u003EBlockBlob\u003C/BlobType\u003E\u003CAccessTier\u003EHot\u003C/AccessTier\u003E\u003CAccessTierInferred\u003Etrue\u003C/AccessTierInferred\u003E\u003CLeaseStatus\u003Eunlocked\u003C/LeaseStatus\u003E\u003CLeaseState\u003Eavailable\u003C/LeaseState\u003E\u003CServerEncrypted\u003Etrue\u003C/ServerEncrypted\u003E\u003C/Properties\u003E\u003C/Blob\u003E\u003C/Blobs\u003E\u003CNextMarker /\u003E\u003C/EnumerationResults\u003E"
@@ -176,13 +165,8 @@
           "Windows-Azure-Blob/1.0",
           "Microsoft-HTTPAPI/2.0"
         ],
-<<<<<<< HEAD
-        "x-ms-client-request-id": "d95af743-5c0a-6aa4-07de-5d3b9091296d",
-        "x-ms-request-id": "b2d40930-501e-0034-4432-f3a1f3000000",
-=======
         "x-ms-client-request-id": "fd2626e6-e8d4-25fd-3d95-c074549e9ba7",
         "x-ms-request-id": "e98f6f9e-c01e-0054-6121-0a02f7000000",
->>>>>>> 8d420312
         "x-ms-version": "2019-12-12"
       },
       "ResponseBody": []
