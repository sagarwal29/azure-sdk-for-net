{
  "Entries": [
    {
<<<<<<< HEAD
      "RequestUri": "https://seanmcccanary.blob.core.windows.net/test-container-5c04d49b-ad12-8f57-cde6-a6cdf196fd33?restype=container",
      "RequestMethod": "PUT",
      "RequestHeaders": {
        "Authorization": "Sanitized",
        "traceparent": "00-8f25067113602c419300eb8c8e495dfb-6e1fa1b0223de647-00",
        "User-Agent": [
          "azsdk-net-Storage.Blobs/12.5.0-dev.20200402.1",
=======
      "RequestUri": "https://seandevtest.blob.core.windows.net/test-container-5c04d49b-ad12-8f57-cde6-a6cdf196fd33?restype=container",
      "RequestMethod": "PUT",
      "RequestHeaders": {
        "Authorization": "Sanitized",
        "traceparent": "00-8c097ecac063c642ac56d176dc65c447-b7edac9f0bf0534f-00",
        "User-Agent": [
          "azsdk-net-Storage.Blobs/12.5.0-dev.20200326.1",
>>>>>>> bb257be6
          "(.NET Core 4.6.28325.01; Microsoft Windows 10.0.18362 )"
        ],
        "x-ms-blob-public-access": "container",
        "x-ms-client-request-id": "6fd93813-a958-e33e-a078-325c120683ae",
<<<<<<< HEAD
        "x-ms-date": "Thu, 02 Apr 2020 23:49:03 GMT",
=======
        "x-ms-date": "Thu, 26 Mar 2020 20:49:49 GMT",
>>>>>>> bb257be6
        "x-ms-return-client-request-id": "true",
        "x-ms-version": "2019-12-12"
      },
      "RequestBody": null,
      "StatusCode": 201,
      "ResponseHeaders": {
        "Content-Length": "0",
<<<<<<< HEAD
        "Date": "Thu, 02 Apr 2020 23:49:02 GMT",
        "ETag": "\u00220x8D7D7606C4152F9\u0022",
        "Last-Modified": "Thu, 02 Apr 2020 23:49:02 GMT",
=======
        "Date": "Thu, 26 Mar 2020 20:49:50 GMT",
        "ETag": "\u00220x8D7D1C73A909173\u0022",
        "Last-Modified": "Thu, 26 Mar 2020 20:49:50 GMT",
>>>>>>> bb257be6
        "Server": [
          "Windows-Azure-Blob/1.0",
          "Microsoft-HTTPAPI/2.0"
        ],
        "x-ms-client-request-id": "6fd93813-a958-e33e-a078-325c120683ae",
<<<<<<< HEAD
        "x-ms-request-id": "b0a9785d-e01e-0031-7549-09acb3000000",
        "x-ms-version": "2019-12-12"
=======
        "x-ms-request-id": "70c9d684-d01e-0009-4ab0-031084000000",
        "x-ms-version": "2019-07-07"
>>>>>>> bb257be6
      },
      "ResponseBody": []
    },
    {
<<<<<<< HEAD
      "RequestUri": "https://seanmcccanary.blob.core.windows.net/test-container-5c04d49b-ad12-8f57-cde6-a6cdf196fd33/test-blob-077c7ae1-e8f8-dab8-a32e-76ce9ad89f89",
=======
      "RequestUri": "https://seandevtest.blob.core.windows.net/test-container-5c04d49b-ad12-8f57-cde6-a6cdf196fd33/test-blob-077c7ae1-e8f8-dab8-a32e-76ce9ad89f89",
>>>>>>> bb257be6
      "RequestMethod": "PUT",
      "RequestHeaders": {
        "Authorization": "Sanitized",
        "Content-Length": "1024",
<<<<<<< HEAD
        "traceparent": "00-1aa258dcedd0174d82a8993bf714532b-2db309414de4cb4d-00",
        "User-Agent": [
          "azsdk-net-Storage.Blobs/12.5.0-dev.20200402.1",
=======
        "traceparent": "00-2951771d5e1372498d5df2bf1a7a3e39-fdfbbafb1a323c4f-00",
        "User-Agent": [
          "azsdk-net-Storage.Blobs/12.5.0-dev.20200326.1",
>>>>>>> bb257be6
          "(.NET Core 4.6.28325.01; Microsoft Windows 10.0.18362 )"
        ],
        "x-ms-blob-type": "BlockBlob",
        "x-ms-client-request-id": "c27d05ae-552c-dd8f-6e4b-101a46340aa5",
<<<<<<< HEAD
        "x-ms-date": "Thu, 02 Apr 2020 23:49:03 GMT",
=======
        "x-ms-date": "Thu, 26 Mar 2020 20:49:50 GMT",
>>>>>>> bb257be6
        "x-ms-return-client-request-id": "true",
        "x-ms-version": "2019-12-12"
      },
      "RequestBody": "kQi6uLyO2pBsBpzzjtTD3sBknXXHTaUrgP/LKjJvScfZqMoKTMryUp/rmvFMxEvOapcONjopwkRijze9wq9d/L3UGeYKuZH1cUvV27K03ru0/cCaYRONsOaFp72SNZDwjp00eKplw7EGGMTvU\u002BaSrrB8CcTvwpupRmn/hBHUYzy75U0UgGUQTjkOlEhOnVz/8/kMFizLAMsBijFBZT6gMbWING2YfS5Ka7qL4C1TWqkNAJEXx0wQ7\u002BWCEvU0z\u002Bn6bmOTxmnuZ3bLwqtyQCCdri\u002BINGWtiGpod0SIFmo4FpvQkHHKv5RAHpgaTAWhnq/E5GTFq5uDTOb4K04kZlEMkqsPoa\u002Bu0\u002B6bSBXMkztkxtmUwzEGcmoATEOL0ZRFG7dHDrlZkv0AFhF1KmOFt7mqk2R1j6IfBiBAD1RsIgFZVixehISCCzTclK0fkEgHepWJ4D4v0IsVKAiZGIKok/QQG9Q2JzI1KIgwmPr1/3XYOZS\u002B4kHCKYWgSFx76PKxMwC4D3Rz0FJjVLi1/zeRHyiSwd/u6rGyTfFOld7VuUCWf2T6PPABZGlBW42JDSpNDyk06SYTw0lPBsGCJDp0jZt4H3/TluI3kVx1rI4jKEDHAIW1oc8Zg7wbqjUufz8uzc3xEe6qenlG/VfKnRa6K92BuyO1v\u002BzLX5vDuOusCBIcR97BMRdRHIYMbqR4TuWlYH9YrcMceQ7hJrFS58KNmvRFrVU4\u002BfnGL56dqFFIUxC1HldsVFpOAM7Q3wtl/zTDf9SvMqGQbWeGkX4lftC9mdKhnclrIEWZ96yHZxntYDBp2il8mCFuJbDw5cLcKYL9E0Y5xGJrV16OFTv1CAVNmDFOu6SnQACxM3cYejuCvc4qiVPTtJvN/oLK7oPmeR2qo02Rjm3eVtNFh5HqUt0jDFhsy36xeeSVgLwh3FJ8y7pabdft8S5gSzOAjSwK4qulp\u002BErea2e\u002BSlp\u002Bw2xvHmBybzXkOUFNRspDH9KMeu3ip0RfDVwUVEMu3SuhPUgr4\u002B5/sRvM1HGoHHGAWwuU8c9sXBwn0BEEXdrytVwVrElCF3wkTInR1dLStvEqVDk3metcNKFsA9Ode1NBGl8Vkm/ofgPPcKVFmoZJFVkgGcnhuxuwubfn1hOoRtE2UPtz/SSBAhX1aCkF1pobIu66fWGJn58DpNi4AGgwZumUDwmK1Vg0Xtfz7BLyauMdzPMlLgmvrPEccFhLyMGthQE/scdQUA2WRh5J1bNMETo1mnO1Czjf5KIYrqU/6FXWBmcR8vjbjXylTqfrZZd90B8eFm6OOLnIH40ld\u002BGoll2Ic48Mel5BGgz2z7xQ9L8K2t5GIZInSA3tCdMr9lWbPPhKYzHIMVXAg==",
      "StatusCode": 201,
      "ResponseHeaders": {
        "Content-Length": "0",
        "Content-MD5": "rBeLa7Z12AfNfUdLDhYt8A==",
<<<<<<< HEAD
        "Date": "Thu, 02 Apr 2020 23:49:02 GMT",
        "ETag": "\u00220x8D7D7606C4EC20F\u0022",
        "Last-Modified": "Thu, 02 Apr 2020 23:49:03 GMT",
=======
        "Date": "Thu, 26 Mar 2020 20:49:50 GMT",
        "ETag": "\u00220x8D7D1C73A95DF9E\u0022",
        "Last-Modified": "Thu, 26 Mar 2020 20:49:50 GMT",
>>>>>>> bb257be6
        "Server": [
          "Windows-Azure-Blob/1.0",
          "Microsoft-HTTPAPI/2.0"
        ],
        "x-ms-client-request-id": "c27d05ae-552c-dd8f-6e4b-101a46340aa5",
        "x-ms-content-crc64": "dc/y3AdvYTw=",
<<<<<<< HEAD
        "x-ms-request-id": "b0a97862-e01e-0031-7749-09acb3000000",
=======
        "x-ms-request-id": "70c9d6a6-d01e-0009-69b0-031084000000",
>>>>>>> bb257be6
        "x-ms-request-server-encrypted": "true",
        "x-ms-version": "2019-12-12"
      },
      "ResponseBody": []
    },
    {
<<<<<<< HEAD
      "RequestUri": "https://seanmcccanary.blob.core.windows.net/test-container-5c04d49b-ad12-8f57-cde6-a6cdf196fd33/test-blob-077c7ae1-e8f8-dab8-a32e-76ce9ad89f89",
      "RequestMethod": "GET",
      "RequestHeaders": {
        "Authorization": "Sanitized",
        "traceparent": "00-d97eeb61e6d9ae40a0890e636c3acea1-efd2c5606e19f246-00",
        "User-Agent": [
          "azsdk-net-Storage.Blobs/12.5.0-dev.20200402.1",
          "(.NET Core 4.6.28325.01; Microsoft Windows 10.0.18362 )"
        ],
        "x-ms-client-request-id": "1b1908fc-9448-1ed6-60a9-ed58e4c26504",
        "x-ms-date": "Thu, 02 Apr 2020 23:49:03 GMT",
        "x-ms-range": "bytes=0-",
=======
      "RequestUri": "https://seandevtest.blob.core.windows.net/test-container-5c04d49b-ad12-8f57-cde6-a6cdf196fd33/test-blob-077c7ae1-e8f8-dab8-a32e-76ce9ad89f89",
      "RequestMethod": "GET",
      "RequestHeaders": {
        "Authorization": "Sanitized",
        "traceparent": "00-ad1ca560b8b1b0449b85119f4b45e63b-af376f5f53242e42-00",
        "User-Agent": [
          "azsdk-net-Storage.Blobs/12.5.0-dev.20200326.1",
          "(.NET Core 4.6.28325.01; Microsoft Windows 10.0.18362 )"
        ],
        "x-ms-client-request-id": "1b1908fc-9448-1ed6-60a9-ed58e4c26504",
        "x-ms-date": "Thu, 26 Mar 2020 20:49:50 GMT",
>>>>>>> bb257be6
        "x-ms-return-client-request-id": "true",
        "x-ms-version": "2019-12-12"
      },
      "RequestBody": null,
      "StatusCode": 200,
      "ResponseHeaders": {
        "Accept-Ranges": "bytes",
        "Content-Length": "1024",
        "Content-MD5": "rBeLa7Z12AfNfUdLDhYt8A==",
        "Content-Type": "application/octet-stream",
<<<<<<< HEAD
        "Date": "Thu, 02 Apr 2020 23:49:02 GMT",
        "ETag": "\u00220x8D7D7606C4EC20F\u0022",
        "Last-Modified": "Thu, 02 Apr 2020 23:49:03 GMT",
=======
        "Date": "Thu, 26 Mar 2020 20:49:50 GMT",
        "ETag": "\u00220x8D7D1C73A95DF9E\u0022",
        "Last-Modified": "Thu, 26 Mar 2020 20:49:50 GMT",
>>>>>>> bb257be6
        "Server": [
          "Windows-Azure-Blob/1.0",
          "Microsoft-HTTPAPI/2.0"
        ],
<<<<<<< HEAD
        "x-ms-blob-content-md5": "rBeLa7Z12AfNfUdLDhYt8A==",
        "x-ms-blob-type": "BlockBlob",
        "x-ms-client-request-id": "1b1908fc-9448-1ed6-60a9-ed58e4c26504",
        "x-ms-creation-time": "Thu, 02 Apr 2020 23:49:03 GMT",
        "x-ms-lease-state": "available",
        "x-ms-lease-status": "unlocked",
        "x-ms-request-id": "b0a9786c-e01e-0031-7e49-09acb3000000",
=======
        "x-ms-blob-type": "BlockBlob",
        "x-ms-client-request-id": "1b1908fc-9448-1ed6-60a9-ed58e4c26504",
        "x-ms-creation-time": "Thu, 26 Mar 2020 20:49:50 GMT",
        "x-ms-lease-state": "available",
        "x-ms-lease-status": "unlocked",
        "x-ms-request-id": "70c9d6c0-d01e-0009-02b0-031084000000",
>>>>>>> bb257be6
        "x-ms-server-encrypted": "true",
        "x-ms-version": "2019-12-12"
      },
      "ResponseBody": "kQi6uLyO2pBsBpzzjtTD3sBknXXHTaUrgP/LKjJvScfZqMoKTMryUp/rmvFMxEvOapcONjopwkRijze9wq9d/L3UGeYKuZH1cUvV27K03ru0/cCaYRONsOaFp72SNZDwjp00eKplw7EGGMTvU\u002BaSrrB8CcTvwpupRmn/hBHUYzy75U0UgGUQTjkOlEhOnVz/8/kMFizLAMsBijFBZT6gMbWING2YfS5Ka7qL4C1TWqkNAJEXx0wQ7\u002BWCEvU0z\u002Bn6bmOTxmnuZ3bLwqtyQCCdri\u002BINGWtiGpod0SIFmo4FpvQkHHKv5RAHpgaTAWhnq/E5GTFq5uDTOb4K04kZlEMkqsPoa\u002Bu0\u002B6bSBXMkztkxtmUwzEGcmoATEOL0ZRFG7dHDrlZkv0AFhF1KmOFt7mqk2R1j6IfBiBAD1RsIgFZVixehISCCzTclK0fkEgHepWJ4D4v0IsVKAiZGIKok/QQG9Q2JzI1KIgwmPr1/3XYOZS\u002B4kHCKYWgSFx76PKxMwC4D3Rz0FJjVLi1/zeRHyiSwd/u6rGyTfFOld7VuUCWf2T6PPABZGlBW42JDSpNDyk06SYTw0lPBsGCJDp0jZt4H3/TluI3kVx1rI4jKEDHAIW1oc8Zg7wbqjUufz8uzc3xEe6qenlG/VfKnRa6K92BuyO1v\u002BzLX5vDuOusCBIcR97BMRdRHIYMbqR4TuWlYH9YrcMceQ7hJrFS58KNmvRFrVU4\u002BfnGL56dqFFIUxC1HldsVFpOAM7Q3wtl/zTDf9SvMqGQbWeGkX4lftC9mdKhnclrIEWZ96yHZxntYDBp2il8mCFuJbDw5cLcKYL9E0Y5xGJrV16OFTv1CAVNmDFOu6SnQACxM3cYejuCvc4qiVPTtJvN/oLK7oPmeR2qo02Rjm3eVtNFh5HqUt0jDFhsy36xeeSVgLwh3FJ8y7pabdft8S5gSzOAjSwK4qulp\u002BErea2e\u002BSlp\u002Bw2xvHmBybzXkOUFNRspDH9KMeu3ip0RfDVwUVEMu3SuhPUgr4\u002B5/sRvM1HGoHHGAWwuU8c9sXBwn0BEEXdrytVwVrElCF3wkTInR1dLStvEqVDk3metcNKFsA9Ode1NBGl8Vkm/ofgPPcKVFmoZJFVkgGcnhuxuwubfn1hOoRtE2UPtz/SSBAhX1aCkF1pobIu66fWGJn58DpNi4AGgwZumUDwmK1Vg0Xtfz7BLyauMdzPMlLgmvrPEccFhLyMGthQE/scdQUA2WRh5J1bNMETo1mnO1Czjf5KIYrqU/6FXWBmcR8vjbjXylTqfrZZd90B8eFm6OOLnIH40ld\u002BGoll2Ic48Mel5BGgz2z7xQ9L8K2t5GIZInSA3tCdMr9lWbPPhKYzHIMVXAg=="
    },
    {
<<<<<<< HEAD
      "RequestUri": "https://seanmcccanary.blob.core.windows.net/test-container-5c04d49b-ad12-8f57-cde6-a6cdf196fd33/test-blob-077c7ae1-e8f8-dab8-a32e-76ce9ad89f89",
      "RequestMethod": "HEAD",
      "RequestHeaders": {
        "Authorization": "Sanitized",
        "traceparent": "00-bbb017555e10b34284fdbff8d2a60ebd-f61bac98fa70944d-00",
        "User-Agent": [
          "azsdk-net-Storage.Blobs/12.5.0-dev.20200402.1",
          "(.NET Core 4.6.28325.01; Microsoft Windows 10.0.18362 )"
        ],
        "x-ms-client-request-id": "3d1d02e1-ee1a-8e5d-3ff3-f76dd53bd988",
        "x-ms-date": "Thu, 02 Apr 2020 23:49:04 GMT",
=======
      "RequestUri": "https://seandevtest.blob.core.windows.net/test-container-5c04d49b-ad12-8f57-cde6-a6cdf196fd33/test-blob-077c7ae1-e8f8-dab8-a32e-76ce9ad89f89",
      "RequestMethod": "HEAD",
      "RequestHeaders": {
        "Authorization": "Sanitized",
        "traceparent": "00-1b71ff2c885b2747b7257d8abd5b4f32-c4307dfa5ee31247-00",
        "User-Agent": [
          "azsdk-net-Storage.Blobs/12.5.0-dev.20200326.1",
          "(.NET Core 4.6.28325.01; Microsoft Windows 10.0.18362 )"
        ],
        "x-ms-client-request-id": "3d1d02e1-ee1a-8e5d-3ff3-f76dd53bd988",
        "x-ms-date": "Thu, 26 Mar 2020 20:49:50 GMT",
>>>>>>> bb257be6
        "x-ms-return-client-request-id": "true",
        "x-ms-version": "2019-12-12"
      },
      "RequestBody": null,
      "StatusCode": 200,
      "ResponseHeaders": {
        "Accept-Ranges": "bytes",
        "Content-Length": "1024",
        "Content-MD5": "rBeLa7Z12AfNfUdLDhYt8A==",
        "Content-Type": "application/octet-stream",
<<<<<<< HEAD
        "Date": "Thu, 02 Apr 2020 23:49:02 GMT",
        "ETag": "\u00220x8D7D7606C4EC20F\u0022",
        "Last-Modified": "Thu, 02 Apr 2020 23:49:03 GMT",
=======
        "Date": "Thu, 26 Mar 2020 20:49:50 GMT",
        "ETag": "\u00220x8D7D1C73A95DF9E\u0022",
        "Last-Modified": "Thu, 26 Mar 2020 20:49:50 GMT",
>>>>>>> bb257be6
        "Server": [
          "Windows-Azure-Blob/1.0",
          "Microsoft-HTTPAPI/2.0"
        ],
        "x-ms-access-tier": "Hot",
        "x-ms-access-tier-inferred": "true",
        "x-ms-blob-type": "BlockBlob",
        "x-ms-client-request-id": "3d1d02e1-ee1a-8e5d-3ff3-f76dd53bd988",
<<<<<<< HEAD
        "x-ms-creation-time": "Thu, 02 Apr 2020 23:49:03 GMT",
        "x-ms-lease-state": "available",
        "x-ms-lease-status": "unlocked",
        "x-ms-request-id": "b0a9786f-e01e-0031-0149-09acb3000000",
=======
        "x-ms-creation-time": "Thu, 26 Mar 2020 20:49:50 GMT",
        "x-ms-lease-state": "available",
        "x-ms-lease-status": "unlocked",
        "x-ms-request-id": "70c9d6d4-d01e-0009-15b0-031084000000",
>>>>>>> bb257be6
        "x-ms-server-encrypted": "true",
        "x-ms-version": "2019-12-12"
      },
      "ResponseBody": []
    },
    {
<<<<<<< HEAD
      "RequestUri": "https://seanmcccanary.blob.core.windows.net/test-container-5c04d49b-ad12-8f57-cde6-a6cdf196fd33?restype=container",
      "RequestMethod": "DELETE",
      "RequestHeaders": {
        "Authorization": "Sanitized",
        "traceparent": "00-0d0f541e6b0b72499dad911113b06c93-03491a02553da942-00",
        "User-Agent": [
          "azsdk-net-Storage.Blobs/12.5.0-dev.20200402.1",
          "(.NET Core 4.6.28325.01; Microsoft Windows 10.0.18362 )"
        ],
        "x-ms-client-request-id": "e276deaf-28a4-71e9-705b-35ccdcff1435",
        "x-ms-date": "Thu, 02 Apr 2020 23:49:04 GMT",
=======
      "RequestUri": "https://seandevtest.blob.core.windows.net/test-container-5c04d49b-ad12-8f57-cde6-a6cdf196fd33?restype=container",
      "RequestMethod": "DELETE",
      "RequestHeaders": {
        "Authorization": "Sanitized",
        "traceparent": "00-6e3a5a92ea94b54183ef202afd0b8b6a-e5b34b6f07465841-00",
        "User-Agent": [
          "azsdk-net-Storage.Blobs/12.5.0-dev.20200326.1",
          "(.NET Core 4.6.28325.01; Microsoft Windows 10.0.18362 )"
        ],
        "x-ms-client-request-id": "e276deaf-28a4-71e9-705b-35ccdcff1435",
        "x-ms-date": "Thu, 26 Mar 2020 20:49:50 GMT",
>>>>>>> bb257be6
        "x-ms-return-client-request-id": "true",
        "x-ms-version": "2019-12-12"
      },
      "RequestBody": null,
      "StatusCode": 202,
      "ResponseHeaders": {
        "Content-Length": "0",
<<<<<<< HEAD
        "Date": "Thu, 02 Apr 2020 23:49:02 GMT",
=======
        "Date": "Thu, 26 Mar 2020 20:49:50 GMT",
>>>>>>> bb257be6
        "Server": [
          "Windows-Azure-Blob/1.0",
          "Microsoft-HTTPAPI/2.0"
        ],
        "x-ms-client-request-id": "e276deaf-28a4-71e9-705b-35ccdcff1435",
<<<<<<< HEAD
        "x-ms-request-id": "b0a97873-e01e-0031-0549-09acb3000000",
        "x-ms-version": "2019-12-12"
=======
        "x-ms-request-id": "70c9d6e8-d01e-0009-28b0-031084000000",
        "x-ms-version": "2019-07-07"
>>>>>>> bb257be6
      },
      "ResponseBody": []
    }
  ],
  "Variables": {
    "RandomSeed": "962695312",
<<<<<<< HEAD
    "Storage_TestConfigDefault": "ProductionTenant\nseanmcccanary\nU2FuaXRpemVk\nhttps://seanmcccanary.blob.core.windows.net\nhttps://seanmcccanary.file.core.windows.net\nhttps://seanmcccanary.queue.core.windows.net\nhttps://seanmcccanary.table.core.windows.net\n\n\n\n\nhttps://seanmcccanary-secondary.blob.core.windows.net\nhttps://seanmcccanary-secondary.file.core.windows.net\nhttps://seanmcccanary-secondary.queue.core.windows.net\nhttps://seanmcccanary-secondary.table.core.windows.net\n\nSanitized\n\n\nCloud\nBlobEndpoint=https://seanmcccanary.blob.core.windows.net/;QueueEndpoint=https://seanmcccanary.queue.core.windows.net/;FileEndpoint=https://seanmcccanary.file.core.windows.net/;BlobSecondaryEndpoint=https://seanmcccanary-secondary.blob.core.windows.net/;QueueSecondaryEndpoint=https://seanmcccanary-secondary.queue.core.windows.net/;FileSecondaryEndpoint=https://seanmcccanary-secondary.file.core.windows.net/;AccountName=seanmcccanary;AccountKey=Sanitized\nseanscope1"
=======
    "Storage_TestConfigDefault": "ProductionTenant\nseandevtest\nU2FuaXRpemVk\nhttps://seandevtest.blob.core.windows.net\nhttps://seandevtest.file.core.windows.net\nhttps://seandevtest.queue.core.windows.net\nhttps://seandevtest.table.core.windows.net\n\n\n\n\nhttps://seandevtest-secondary.blob.core.windows.net\nhttps://seandevtest-secondary.file.core.windows.net\nhttps://seandevtest-secondary.queue.core.windows.net\nhttps://seandevtest-secondary.table.core.windows.net\n\nSanitized\n\n\nCloud\nBlobEndpoint=https://seandevtest.blob.core.windows.net/;QueueEndpoint=https://seandevtest.queue.core.windows.net/;FileEndpoint=https://seandevtest.file.core.windows.net/;BlobSecondaryEndpoint=https://seandevtest-secondary.blob.core.windows.net/;QueueSecondaryEndpoint=https://seandevtest-secondary.queue.core.windows.net/;FileSecondaryEndpoint=https://seandevtest-secondary.file.core.windows.net/;AccountName=seandevtest;AccountKey=Sanitized\nseanscope1"
>>>>>>> bb257be6
  }
}<|MERGE_RESOLUTION|>--- conflicted
+++ resolved
@@ -1,32 +1,18 @@
 {
   "Entries": [
     {
-<<<<<<< HEAD
-      "RequestUri": "https://seanmcccanary.blob.core.windows.net/test-container-5c04d49b-ad12-8f57-cde6-a6cdf196fd33?restype=container",
+      "RequestUri": "https://seanmcccanary.blob.core.windows.net/test-container-bd8676f3-23e3-5bbb-7e13-b06e3800890e?restype=container",
       "RequestMethod": "PUT",
       "RequestHeaders": {
         "Authorization": "Sanitized",
-        "traceparent": "00-8f25067113602c419300eb8c8e495dfb-6e1fa1b0223de647-00",
+        "traceparent": "00-b54b50822e5c084ab973dfca5c52fa66-f3ac9cc47c131f4c-00",
         "User-Agent": [
-          "azsdk-net-Storage.Blobs/12.5.0-dev.20200402.1",
-=======
-      "RequestUri": "https://seandevtest.blob.core.windows.net/test-container-5c04d49b-ad12-8f57-cde6-a6cdf196fd33?restype=container",
-      "RequestMethod": "PUT",
-      "RequestHeaders": {
-        "Authorization": "Sanitized",
-        "traceparent": "00-8c097ecac063c642ac56d176dc65c447-b7edac9f0bf0534f-00",
-        "User-Agent": [
-          "azsdk-net-Storage.Blobs/12.5.0-dev.20200326.1",
->>>>>>> bb257be6
+          "azsdk-net-Storage.Blobs/12.5.0-dev.20200403.1",
           "(.NET Core 4.6.28325.01; Microsoft Windows 10.0.18362 )"
         ],
         "x-ms-blob-public-access": "container",
-        "x-ms-client-request-id": "6fd93813-a958-e33e-a078-325c120683ae",
-<<<<<<< HEAD
-        "x-ms-date": "Thu, 02 Apr 2020 23:49:03 GMT",
-=======
-        "x-ms-date": "Thu, 26 Mar 2020 20:49:49 GMT",
->>>>>>> bb257be6
+        "x-ms-client-request-id": "6baa98e2-9234-b9b4-4bd7-3f6f246b45e5",
+        "x-ms-date": "Sat, 04 Apr 2020 01:40:08 GMT",
         "x-ms-return-client-request-id": "true",
         "x-ms-version": "2019-12-12"
       },
@@ -34,118 +20,68 @@
       "StatusCode": 201,
       "ResponseHeaders": {
         "Content-Length": "0",
-<<<<<<< HEAD
-        "Date": "Thu, 02 Apr 2020 23:49:02 GMT",
-        "ETag": "\u00220x8D7D7606C4152F9\u0022",
-        "Last-Modified": "Thu, 02 Apr 2020 23:49:02 GMT",
-=======
-        "Date": "Thu, 26 Mar 2020 20:49:50 GMT",
-        "ETag": "\u00220x8D7D1C73A909173\u0022",
-        "Last-Modified": "Thu, 26 Mar 2020 20:49:50 GMT",
->>>>>>> bb257be6
+        "Date": "Sat, 04 Apr 2020 01:40:08 GMT",
+        "ETag": "\u00220x8D7D8391BDC5BA7\u0022",
+        "Last-Modified": "Sat, 04 Apr 2020 01:40:08 GMT",
         "Server": [
           "Windows-Azure-Blob/1.0",
           "Microsoft-HTTPAPI/2.0"
         ],
-        "x-ms-client-request-id": "6fd93813-a958-e33e-a078-325c120683ae",
-<<<<<<< HEAD
-        "x-ms-request-id": "b0a9785d-e01e-0031-7549-09acb3000000",
+        "x-ms-client-request-id": "6baa98e2-9234-b9b4-4bd7-3f6f246b45e5",
+        "x-ms-request-id": "d751554e-b01e-0003-2321-0aacc4000000",
         "x-ms-version": "2019-12-12"
-=======
-        "x-ms-request-id": "70c9d684-d01e-0009-4ab0-031084000000",
-        "x-ms-version": "2019-07-07"
->>>>>>> bb257be6
       },
       "ResponseBody": []
     },
     {
-<<<<<<< HEAD
-      "RequestUri": "https://seanmcccanary.blob.core.windows.net/test-container-5c04d49b-ad12-8f57-cde6-a6cdf196fd33/test-blob-077c7ae1-e8f8-dab8-a32e-76ce9ad89f89",
-=======
-      "RequestUri": "https://seandevtest.blob.core.windows.net/test-container-5c04d49b-ad12-8f57-cde6-a6cdf196fd33/test-blob-077c7ae1-e8f8-dab8-a32e-76ce9ad89f89",
->>>>>>> bb257be6
+      "RequestUri": "https://seanmcccanary.blob.core.windows.net/test-container-bd8676f3-23e3-5bbb-7e13-b06e3800890e/test-blob-e5c7e6db-6741-c7d8-93ea-26ed0bf0ba38",
       "RequestMethod": "PUT",
       "RequestHeaders": {
         "Authorization": "Sanitized",
         "Content-Length": "1024",
-<<<<<<< HEAD
-        "traceparent": "00-1aa258dcedd0174d82a8993bf714532b-2db309414de4cb4d-00",
+        "traceparent": "00-6150b19ed5f8c5499c59f88cdc0e9fab-c9df9e67997dd642-00",
         "User-Agent": [
-          "azsdk-net-Storage.Blobs/12.5.0-dev.20200402.1",
-=======
-        "traceparent": "00-2951771d5e1372498d5df2bf1a7a3e39-fdfbbafb1a323c4f-00",
-        "User-Agent": [
-          "azsdk-net-Storage.Blobs/12.5.0-dev.20200326.1",
->>>>>>> bb257be6
+          "azsdk-net-Storage.Blobs/12.5.0-dev.20200403.1",
           "(.NET Core 4.6.28325.01; Microsoft Windows 10.0.18362 )"
         ],
         "x-ms-blob-type": "BlockBlob",
-        "x-ms-client-request-id": "c27d05ae-552c-dd8f-6e4b-101a46340aa5",
-<<<<<<< HEAD
-        "x-ms-date": "Thu, 02 Apr 2020 23:49:03 GMT",
-=======
-        "x-ms-date": "Thu, 26 Mar 2020 20:49:50 GMT",
->>>>>>> bb257be6
+        "x-ms-client-request-id": "7f4c5494-04d1-e9c2-ef9a-f96f18560f95",
+        "x-ms-date": "Sat, 04 Apr 2020 01:40:08 GMT",
         "x-ms-return-client-request-id": "true",
         "x-ms-version": "2019-12-12"
       },
-      "RequestBody": "kQi6uLyO2pBsBpzzjtTD3sBknXXHTaUrgP/LKjJvScfZqMoKTMryUp/rmvFMxEvOapcONjopwkRijze9wq9d/L3UGeYKuZH1cUvV27K03ru0/cCaYRONsOaFp72SNZDwjp00eKplw7EGGMTvU\u002BaSrrB8CcTvwpupRmn/hBHUYzy75U0UgGUQTjkOlEhOnVz/8/kMFizLAMsBijFBZT6gMbWING2YfS5Ka7qL4C1TWqkNAJEXx0wQ7\u002BWCEvU0z\u002Bn6bmOTxmnuZ3bLwqtyQCCdri\u002BINGWtiGpod0SIFmo4FpvQkHHKv5RAHpgaTAWhnq/E5GTFq5uDTOb4K04kZlEMkqsPoa\u002Bu0\u002B6bSBXMkztkxtmUwzEGcmoATEOL0ZRFG7dHDrlZkv0AFhF1KmOFt7mqk2R1j6IfBiBAD1RsIgFZVixehISCCzTclK0fkEgHepWJ4D4v0IsVKAiZGIKok/QQG9Q2JzI1KIgwmPr1/3XYOZS\u002B4kHCKYWgSFx76PKxMwC4D3Rz0FJjVLi1/zeRHyiSwd/u6rGyTfFOld7VuUCWf2T6PPABZGlBW42JDSpNDyk06SYTw0lPBsGCJDp0jZt4H3/TluI3kVx1rI4jKEDHAIW1oc8Zg7wbqjUufz8uzc3xEe6qenlG/VfKnRa6K92BuyO1v\u002BzLX5vDuOusCBIcR97BMRdRHIYMbqR4TuWlYH9YrcMceQ7hJrFS58KNmvRFrVU4\u002BfnGL56dqFFIUxC1HldsVFpOAM7Q3wtl/zTDf9SvMqGQbWeGkX4lftC9mdKhnclrIEWZ96yHZxntYDBp2il8mCFuJbDw5cLcKYL9E0Y5xGJrV16OFTv1CAVNmDFOu6SnQACxM3cYejuCvc4qiVPTtJvN/oLK7oPmeR2qo02Rjm3eVtNFh5HqUt0jDFhsy36xeeSVgLwh3FJ8y7pabdft8S5gSzOAjSwK4qulp\u002BErea2e\u002BSlp\u002Bw2xvHmBybzXkOUFNRspDH9KMeu3ip0RfDVwUVEMu3SuhPUgr4\u002B5/sRvM1HGoHHGAWwuU8c9sXBwn0BEEXdrytVwVrElCF3wkTInR1dLStvEqVDk3metcNKFsA9Ode1NBGl8Vkm/ofgPPcKVFmoZJFVkgGcnhuxuwubfn1hOoRtE2UPtz/SSBAhX1aCkF1pobIu66fWGJn58DpNi4AGgwZumUDwmK1Vg0Xtfz7BLyauMdzPMlLgmvrPEccFhLyMGthQE/scdQUA2WRh5J1bNMETo1mnO1Czjf5KIYrqU/6FXWBmcR8vjbjXylTqfrZZd90B8eFm6OOLnIH40ld\u002BGoll2Ic48Mel5BGgz2z7xQ9L8K2t5GIZInSA3tCdMr9lWbPPhKYzHIMVXAg==",
+      "RequestBody": "2LyLoFUd2SI5PY3163N3K68y7rt/VbN7wOLXSWvGrlsdB5dn36WQvQykqwPZ4twfc/o92AH\u002BuIIIEN9yRo\u002B2c48y2OTbD0wKojGv2qqwod0Gt9VxiNVZHk4VXs/FHXd87jhzpgr3RGSuMzbQT97YWG8CbI66ROq52bmWxrB8RYS5MutyPPrTDnNww1WeiM9wPQZgw7HpwqlOuc1QYX20Me2yFxzyZhx0Ll0aSYGUGlDqJYmqHILTz29BI4Itgq31vJJo7HGyfdfp65RTznkoup58Zjv0ChRr3kessEKaRquwJIzuKy7fN6ixwDDtfwD2GGnjsRxxAbF9/A4pBs2VT6Xpo6rsOo5wnC\u002BTQknjfl5GtpfYtpWOPiPbcS8ftTHaHHGLA9xWCd7bchTt3r5nmX6v4082vJgPWmWGEcheUOb\u002BuCXYV3qC7624/EOBoV9lc9excNLhpGDYfKl20PcWfSIt7yWYj0IDLPOhfcBVjrgFIJ3xreAUHBTF/9vRDB\u002B1on8hU7I6zeSVrUPeQCefg\u002B7wcK9ZJM9BGNMQ0o9mMiDU7NtAMzoGy1O5XACcNtztJXzs4JtwW32v3zrfKfpVLnojCVNLX0\u002Bz6qVboMjPpOL2I6wSelKEZJBdkVMAJqFYZC2GeSyIocYsOfX2FLu04DtY6AVNQrQonqXD7s77s8MDAjuaSSu1boLm5kFcjlDVqLAYqD6bCyJ5XduHxbP4MIUy8hF/GpcPonqDZ1xyyw9V7UUd4guFaPcZIOtPLqnO7bW7Kpw\u002BVY4YCQXDF6PFB5LMMtdu2k56rIoZZfmswHPRtXmmt6FyFpi2BdkFwVBUUxlYg/zRYBNnQX0SJPCVbEiS8mIpH0/xWRs/t9V0deo6xRHfUzx3/1RmP3YjX/KnIJiQc8/tKjTKZynhkqk98syT2F7ethgMGvMOw9/Zzfkol5Y84wEbTJvcFOsSlm2rKEypkIeTyWqAhFjb32ZV8JowuPoSAQ/Kd4vDAaEs\u002BYSFYpuSLz1ylc0svF6pP200hyRR4t1zmSY93xj70MjIU4rTVnzLwsFdviMs5kSwIDcdjnl92hemEsl0VU8kdsQFY2nU1enxacRj9CS6RrLijL/g3UJOS3hzLEOzV21xOEdeJoLb3EpOLCS1Guby7MwWksiQQ5iCtxfwYKilPRJX8bvcWx8wBrB0krAdmTGRgEB3nMSk4PWv3G9r63yhqO8SXSgqFpGs5osYHLHnZR7mXt9oLqBNshDGLX6vxRs00unBCjsIZ2qvy7Y4i8REyHdRhIycOXpOxKoXZOkS/CFw5EnHJVri3vd0uGLqFCdMgWQHXkCOl5huc0WQ8AKBnc6VyKd6fKIdbqaVKIAXY7CDyw==",
       "StatusCode": 201,
       "ResponseHeaders": {
         "Content-Length": "0",
-        "Content-MD5": "rBeLa7Z12AfNfUdLDhYt8A==",
-<<<<<<< HEAD
-        "Date": "Thu, 02 Apr 2020 23:49:02 GMT",
-        "ETag": "\u00220x8D7D7606C4EC20F\u0022",
-        "Last-Modified": "Thu, 02 Apr 2020 23:49:03 GMT",
-=======
-        "Date": "Thu, 26 Mar 2020 20:49:50 GMT",
-        "ETag": "\u00220x8D7D1C73A95DF9E\u0022",
-        "Last-Modified": "Thu, 26 Mar 2020 20:49:50 GMT",
->>>>>>> bb257be6
+        "Content-MD5": "92e2N3e/k27arIgSRR5ZlQ==",
+        "Date": "Sat, 04 Apr 2020 01:40:08 GMT",
+        "ETag": "\u00220x8D7D8391BE9D0AB\u0022",
+        "Last-Modified": "Sat, 04 Apr 2020 01:40:08 GMT",
         "Server": [
           "Windows-Azure-Blob/1.0",
           "Microsoft-HTTPAPI/2.0"
         ],
-        "x-ms-client-request-id": "c27d05ae-552c-dd8f-6e4b-101a46340aa5",
-        "x-ms-content-crc64": "dc/y3AdvYTw=",
-<<<<<<< HEAD
-        "x-ms-request-id": "b0a97862-e01e-0031-7749-09acb3000000",
-=======
-        "x-ms-request-id": "70c9d6a6-d01e-0009-69b0-031084000000",
->>>>>>> bb257be6
+        "x-ms-client-request-id": "7f4c5494-04d1-e9c2-ef9a-f96f18560f95",
+        "x-ms-content-crc64": "EjObFpYAGMU=",
+        "x-ms-request-id": "d7515561-b01e-0003-3421-0aacc4000000",
         "x-ms-request-server-encrypted": "true",
         "x-ms-version": "2019-12-12"
       },
       "ResponseBody": []
     },
     {
-<<<<<<< HEAD
-      "RequestUri": "https://seanmcccanary.blob.core.windows.net/test-container-5c04d49b-ad12-8f57-cde6-a6cdf196fd33/test-blob-077c7ae1-e8f8-dab8-a32e-76ce9ad89f89",
+      "RequestUri": "https://seanmcccanary.blob.core.windows.net/test-container-bd8676f3-23e3-5bbb-7e13-b06e3800890e/test-blob-e5c7e6db-6741-c7d8-93ea-26ed0bf0ba38",
       "RequestMethod": "GET",
       "RequestHeaders": {
         "Authorization": "Sanitized",
-        "traceparent": "00-d97eeb61e6d9ae40a0890e636c3acea1-efd2c5606e19f246-00",
+        "traceparent": "00-72589cfd27efc047b0d3f20b9795ed97-24305fc4eb27d245-00",
         "User-Agent": [
-          "azsdk-net-Storage.Blobs/12.5.0-dev.20200402.1",
+          "azsdk-net-Storage.Blobs/12.5.0-dev.20200403.1",
           "(.NET Core 4.6.28325.01; Microsoft Windows 10.0.18362 )"
         ],
-        "x-ms-client-request-id": "1b1908fc-9448-1ed6-60a9-ed58e4c26504",
-        "x-ms-date": "Thu, 02 Apr 2020 23:49:03 GMT",
-        "x-ms-range": "bytes=0-",
-=======
-      "RequestUri": "https://seandevtest.blob.core.windows.net/test-container-5c04d49b-ad12-8f57-cde6-a6cdf196fd33/test-blob-077c7ae1-e8f8-dab8-a32e-76ce9ad89f89",
-      "RequestMethod": "GET",
-      "RequestHeaders": {
-        "Authorization": "Sanitized",
-        "traceparent": "00-ad1ca560b8b1b0449b85119f4b45e63b-af376f5f53242e42-00",
-        "User-Agent": [
-          "azsdk-net-Storage.Blobs/12.5.0-dev.20200326.1",
-          "(.NET Core 4.6.28325.01; Microsoft Windows 10.0.18362 )"
-        ],
-        "x-ms-client-request-id": "1b1908fc-9448-1ed6-60a9-ed58e4c26504",
-        "x-ms-date": "Thu, 26 Mar 2020 20:49:50 GMT",
->>>>>>> bb257be6
+        "x-ms-client-request-id": "0e836435-0363-def9-c221-ae46e8dd9901",
+        "x-ms-date": "Sat, 04 Apr 2020 01:40:09 GMT",
         "x-ms-return-client-request-id": "true",
         "x-ms-version": "2019-12-12"
       },
@@ -154,68 +90,38 @@
       "ResponseHeaders": {
         "Accept-Ranges": "bytes",
         "Content-Length": "1024",
-        "Content-MD5": "rBeLa7Z12AfNfUdLDhYt8A==",
+        "Content-MD5": "92e2N3e/k27arIgSRR5ZlQ==",
         "Content-Type": "application/octet-stream",
-<<<<<<< HEAD
-        "Date": "Thu, 02 Apr 2020 23:49:02 GMT",
-        "ETag": "\u00220x8D7D7606C4EC20F\u0022",
-        "Last-Modified": "Thu, 02 Apr 2020 23:49:03 GMT",
-=======
-        "Date": "Thu, 26 Mar 2020 20:49:50 GMT",
-        "ETag": "\u00220x8D7D1C73A95DF9E\u0022",
-        "Last-Modified": "Thu, 26 Mar 2020 20:49:50 GMT",
->>>>>>> bb257be6
+        "Date": "Sat, 04 Apr 2020 01:40:08 GMT",
+        "ETag": "\u00220x8D7D8391BE9D0AB\u0022",
+        "Last-Modified": "Sat, 04 Apr 2020 01:40:08 GMT",
         "Server": [
           "Windows-Azure-Blob/1.0",
           "Microsoft-HTTPAPI/2.0"
         ],
-<<<<<<< HEAD
-        "x-ms-blob-content-md5": "rBeLa7Z12AfNfUdLDhYt8A==",
         "x-ms-blob-type": "BlockBlob",
-        "x-ms-client-request-id": "1b1908fc-9448-1ed6-60a9-ed58e4c26504",
-        "x-ms-creation-time": "Thu, 02 Apr 2020 23:49:03 GMT",
+        "x-ms-client-request-id": "0e836435-0363-def9-c221-ae46e8dd9901",
+        "x-ms-creation-time": "Sat, 04 Apr 2020 01:40:08 GMT",
         "x-ms-lease-state": "available",
         "x-ms-lease-status": "unlocked",
-        "x-ms-request-id": "b0a9786c-e01e-0031-7e49-09acb3000000",
-=======
-        "x-ms-blob-type": "BlockBlob",
-        "x-ms-client-request-id": "1b1908fc-9448-1ed6-60a9-ed58e4c26504",
-        "x-ms-creation-time": "Thu, 26 Mar 2020 20:49:50 GMT",
-        "x-ms-lease-state": "available",
-        "x-ms-lease-status": "unlocked",
-        "x-ms-request-id": "70c9d6c0-d01e-0009-02b0-031084000000",
->>>>>>> bb257be6
+        "x-ms-request-id": "d7515574-b01e-0003-4721-0aacc4000000",
         "x-ms-server-encrypted": "true",
         "x-ms-version": "2019-12-12"
       },
-      "ResponseBody": "kQi6uLyO2pBsBpzzjtTD3sBknXXHTaUrgP/LKjJvScfZqMoKTMryUp/rmvFMxEvOapcONjopwkRijze9wq9d/L3UGeYKuZH1cUvV27K03ru0/cCaYRONsOaFp72SNZDwjp00eKplw7EGGMTvU\u002BaSrrB8CcTvwpupRmn/hBHUYzy75U0UgGUQTjkOlEhOnVz/8/kMFizLAMsBijFBZT6gMbWING2YfS5Ka7qL4C1TWqkNAJEXx0wQ7\u002BWCEvU0z\u002Bn6bmOTxmnuZ3bLwqtyQCCdri\u002BINGWtiGpod0SIFmo4FpvQkHHKv5RAHpgaTAWhnq/E5GTFq5uDTOb4K04kZlEMkqsPoa\u002Bu0\u002B6bSBXMkztkxtmUwzEGcmoATEOL0ZRFG7dHDrlZkv0AFhF1KmOFt7mqk2R1j6IfBiBAD1RsIgFZVixehISCCzTclK0fkEgHepWJ4D4v0IsVKAiZGIKok/QQG9Q2JzI1KIgwmPr1/3XYOZS\u002B4kHCKYWgSFx76PKxMwC4D3Rz0FJjVLi1/zeRHyiSwd/u6rGyTfFOld7VuUCWf2T6PPABZGlBW42JDSpNDyk06SYTw0lPBsGCJDp0jZt4H3/TluI3kVx1rI4jKEDHAIW1oc8Zg7wbqjUufz8uzc3xEe6qenlG/VfKnRa6K92BuyO1v\u002BzLX5vDuOusCBIcR97BMRdRHIYMbqR4TuWlYH9YrcMceQ7hJrFS58KNmvRFrVU4\u002BfnGL56dqFFIUxC1HldsVFpOAM7Q3wtl/zTDf9SvMqGQbWeGkX4lftC9mdKhnclrIEWZ96yHZxntYDBp2il8mCFuJbDw5cLcKYL9E0Y5xGJrV16OFTv1CAVNmDFOu6SnQACxM3cYejuCvc4qiVPTtJvN/oLK7oPmeR2qo02Rjm3eVtNFh5HqUt0jDFhsy36xeeSVgLwh3FJ8y7pabdft8S5gSzOAjSwK4qulp\u002BErea2e\u002BSlp\u002Bw2xvHmBybzXkOUFNRspDH9KMeu3ip0RfDVwUVEMu3SuhPUgr4\u002B5/sRvM1HGoHHGAWwuU8c9sXBwn0BEEXdrytVwVrElCF3wkTInR1dLStvEqVDk3metcNKFsA9Ode1NBGl8Vkm/ofgPPcKVFmoZJFVkgGcnhuxuwubfn1hOoRtE2UPtz/SSBAhX1aCkF1pobIu66fWGJn58DpNi4AGgwZumUDwmK1Vg0Xtfz7BLyauMdzPMlLgmvrPEccFhLyMGthQE/scdQUA2WRh5J1bNMETo1mnO1Czjf5KIYrqU/6FXWBmcR8vjbjXylTqfrZZd90B8eFm6OOLnIH40ld\u002BGoll2Ic48Mel5BGgz2z7xQ9L8K2t5GIZInSA3tCdMr9lWbPPhKYzHIMVXAg=="
+      "ResponseBody": "2LyLoFUd2SI5PY3163N3K68y7rt/VbN7wOLXSWvGrlsdB5dn36WQvQykqwPZ4twfc/o92AH\u002BuIIIEN9yRo\u002B2c48y2OTbD0wKojGv2qqwod0Gt9VxiNVZHk4VXs/FHXd87jhzpgr3RGSuMzbQT97YWG8CbI66ROq52bmWxrB8RYS5MutyPPrTDnNww1WeiM9wPQZgw7HpwqlOuc1QYX20Me2yFxzyZhx0Ll0aSYGUGlDqJYmqHILTz29BI4Itgq31vJJo7HGyfdfp65RTznkoup58Zjv0ChRr3kessEKaRquwJIzuKy7fN6ixwDDtfwD2GGnjsRxxAbF9/A4pBs2VT6Xpo6rsOo5wnC\u002BTQknjfl5GtpfYtpWOPiPbcS8ftTHaHHGLA9xWCd7bchTt3r5nmX6v4082vJgPWmWGEcheUOb\u002BuCXYV3qC7624/EOBoV9lc9excNLhpGDYfKl20PcWfSIt7yWYj0IDLPOhfcBVjrgFIJ3xreAUHBTF/9vRDB\u002B1on8hU7I6zeSVrUPeQCefg\u002B7wcK9ZJM9BGNMQ0o9mMiDU7NtAMzoGy1O5XACcNtztJXzs4JtwW32v3zrfKfpVLnojCVNLX0\u002Bz6qVboMjPpOL2I6wSelKEZJBdkVMAJqFYZC2GeSyIocYsOfX2FLu04DtY6AVNQrQonqXD7s77s8MDAjuaSSu1boLm5kFcjlDVqLAYqD6bCyJ5XduHxbP4MIUy8hF/GpcPonqDZ1xyyw9V7UUd4guFaPcZIOtPLqnO7bW7Kpw\u002BVY4YCQXDF6PFB5LMMtdu2k56rIoZZfmswHPRtXmmt6FyFpi2BdkFwVBUUxlYg/zRYBNnQX0SJPCVbEiS8mIpH0/xWRs/t9V0deo6xRHfUzx3/1RmP3YjX/KnIJiQc8/tKjTKZynhkqk98syT2F7ethgMGvMOw9/Zzfkol5Y84wEbTJvcFOsSlm2rKEypkIeTyWqAhFjb32ZV8JowuPoSAQ/Kd4vDAaEs\u002BYSFYpuSLz1ylc0svF6pP200hyRR4t1zmSY93xj70MjIU4rTVnzLwsFdviMs5kSwIDcdjnl92hemEsl0VU8kdsQFY2nU1enxacRj9CS6RrLijL/g3UJOS3hzLEOzV21xOEdeJoLb3EpOLCS1Guby7MwWksiQQ5iCtxfwYKilPRJX8bvcWx8wBrB0krAdmTGRgEB3nMSk4PWv3G9r63yhqO8SXSgqFpGs5osYHLHnZR7mXt9oLqBNshDGLX6vxRs00unBCjsIZ2qvy7Y4i8REyHdRhIycOXpOxKoXZOkS/CFw5EnHJVri3vd0uGLqFCdMgWQHXkCOl5huc0WQ8AKBnc6VyKd6fKIdbqaVKIAXY7CDyw=="
     },
     {
-<<<<<<< HEAD
-      "RequestUri": "https://seanmcccanary.blob.core.windows.net/test-container-5c04d49b-ad12-8f57-cde6-a6cdf196fd33/test-blob-077c7ae1-e8f8-dab8-a32e-76ce9ad89f89",
+      "RequestUri": "https://seanmcccanary.blob.core.windows.net/test-container-bd8676f3-23e3-5bbb-7e13-b06e3800890e/test-blob-e5c7e6db-6741-c7d8-93ea-26ed0bf0ba38",
       "RequestMethod": "HEAD",
       "RequestHeaders": {
         "Authorization": "Sanitized",
-        "traceparent": "00-bbb017555e10b34284fdbff8d2a60ebd-f61bac98fa70944d-00",
+        "traceparent": "00-0868151fb803704fa97b422e11017134-deac14d6844bb946-00",
         "User-Agent": [
-          "azsdk-net-Storage.Blobs/12.5.0-dev.20200402.1",
+          "azsdk-net-Storage.Blobs/12.5.0-dev.20200403.1",
           "(.NET Core 4.6.28325.01; Microsoft Windows 10.0.18362 )"
         ],
-        "x-ms-client-request-id": "3d1d02e1-ee1a-8e5d-3ff3-f76dd53bd988",
-        "x-ms-date": "Thu, 02 Apr 2020 23:49:04 GMT",
-=======
-      "RequestUri": "https://seandevtest.blob.core.windows.net/test-container-5c04d49b-ad12-8f57-cde6-a6cdf196fd33/test-blob-077c7ae1-e8f8-dab8-a32e-76ce9ad89f89",
-      "RequestMethod": "HEAD",
-      "RequestHeaders": {
-        "Authorization": "Sanitized",
-        "traceparent": "00-1b71ff2c885b2747b7257d8abd5b4f32-c4307dfa5ee31247-00",
-        "User-Agent": [
-          "azsdk-net-Storage.Blobs/12.5.0-dev.20200326.1",
-          "(.NET Core 4.6.28325.01; Microsoft Windows 10.0.18362 )"
-        ],
-        "x-ms-client-request-id": "3d1d02e1-ee1a-8e5d-3ff3-f76dd53bd988",
-        "x-ms-date": "Thu, 26 Mar 2020 20:49:50 GMT",
->>>>>>> bb257be6
+        "x-ms-client-request-id": "b33a59e1-01d3-0931-2a41-3b70826efd7b",
+        "x-ms-date": "Sat, 04 Apr 2020 01:40:09 GMT",
         "x-ms-return-client-request-id": "true",
         "x-ms-version": "2019-12-12"
       },
@@ -224,17 +130,11 @@
       "ResponseHeaders": {
         "Accept-Ranges": "bytes",
         "Content-Length": "1024",
-        "Content-MD5": "rBeLa7Z12AfNfUdLDhYt8A==",
+        "Content-MD5": "92e2N3e/k27arIgSRR5ZlQ==",
         "Content-Type": "application/octet-stream",
-<<<<<<< HEAD
-        "Date": "Thu, 02 Apr 2020 23:49:02 GMT",
-        "ETag": "\u00220x8D7D7606C4EC20F\u0022",
-        "Last-Modified": "Thu, 02 Apr 2020 23:49:03 GMT",
-=======
-        "Date": "Thu, 26 Mar 2020 20:49:50 GMT",
-        "ETag": "\u00220x8D7D1C73A95DF9E\u0022",
-        "Last-Modified": "Thu, 26 Mar 2020 20:49:50 GMT",
->>>>>>> bb257be6
+        "Date": "Sat, 04 Apr 2020 01:40:08 GMT",
+        "ETag": "\u00220x8D7D8391BE9D0AB\u0022",
+        "Last-Modified": "Sat, 04 Apr 2020 01:40:08 GMT",
         "Server": [
           "Windows-Azure-Blob/1.0",
           "Microsoft-HTTPAPI/2.0"
@@ -242,49 +142,28 @@
         "x-ms-access-tier": "Hot",
         "x-ms-access-tier-inferred": "true",
         "x-ms-blob-type": "BlockBlob",
-        "x-ms-client-request-id": "3d1d02e1-ee1a-8e5d-3ff3-f76dd53bd988",
-<<<<<<< HEAD
-        "x-ms-creation-time": "Thu, 02 Apr 2020 23:49:03 GMT",
+        "x-ms-client-request-id": "b33a59e1-01d3-0931-2a41-3b70826efd7b",
+        "x-ms-creation-time": "Sat, 04 Apr 2020 01:40:08 GMT",
         "x-ms-lease-state": "available",
         "x-ms-lease-status": "unlocked",
-        "x-ms-request-id": "b0a9786f-e01e-0031-0149-09acb3000000",
-=======
-        "x-ms-creation-time": "Thu, 26 Mar 2020 20:49:50 GMT",
-        "x-ms-lease-state": "available",
-        "x-ms-lease-status": "unlocked",
-        "x-ms-request-id": "70c9d6d4-d01e-0009-15b0-031084000000",
->>>>>>> bb257be6
+        "x-ms-request-id": "d751557c-b01e-0003-4f21-0aacc4000000",
         "x-ms-server-encrypted": "true",
         "x-ms-version": "2019-12-12"
       },
       "ResponseBody": []
     },
     {
-<<<<<<< HEAD
-      "RequestUri": "https://seanmcccanary.blob.core.windows.net/test-container-5c04d49b-ad12-8f57-cde6-a6cdf196fd33?restype=container",
+      "RequestUri": "https://seanmcccanary.blob.core.windows.net/test-container-bd8676f3-23e3-5bbb-7e13-b06e3800890e?restype=container",
       "RequestMethod": "DELETE",
       "RequestHeaders": {
         "Authorization": "Sanitized",
-        "traceparent": "00-0d0f541e6b0b72499dad911113b06c93-03491a02553da942-00",
+        "traceparent": "00-f31feb1b58c6b14cb8cbd5847d501599-96ef91d7dde3e644-00",
         "User-Agent": [
-          "azsdk-net-Storage.Blobs/12.5.0-dev.20200402.1",
+          "azsdk-net-Storage.Blobs/12.5.0-dev.20200403.1",
           "(.NET Core 4.6.28325.01; Microsoft Windows 10.0.18362 )"
         ],
-        "x-ms-client-request-id": "e276deaf-28a4-71e9-705b-35ccdcff1435",
-        "x-ms-date": "Thu, 02 Apr 2020 23:49:04 GMT",
-=======
-      "RequestUri": "https://seandevtest.blob.core.windows.net/test-container-5c04d49b-ad12-8f57-cde6-a6cdf196fd33?restype=container",
-      "RequestMethod": "DELETE",
-      "RequestHeaders": {
-        "Authorization": "Sanitized",
-        "traceparent": "00-6e3a5a92ea94b54183ef202afd0b8b6a-e5b34b6f07465841-00",
-        "User-Agent": [
-          "azsdk-net-Storage.Blobs/12.5.0-dev.20200326.1",
-          "(.NET Core 4.6.28325.01; Microsoft Windows 10.0.18362 )"
-        ],
-        "x-ms-client-request-id": "e276deaf-28a4-71e9-705b-35ccdcff1435",
-        "x-ms-date": "Thu, 26 Mar 2020 20:49:50 GMT",
->>>>>>> bb257be6
+        "x-ms-client-request-id": "8f64da40-e5a3-a02e-4d3c-9e94b918e231",
+        "x-ms-date": "Sat, 04 Apr 2020 01:40:09 GMT",
         "x-ms-return-client-request-id": "true",
         "x-ms-version": "2019-12-12"
       },
@@ -292,33 +171,20 @@
       "StatusCode": 202,
       "ResponseHeaders": {
         "Content-Length": "0",
-<<<<<<< HEAD
-        "Date": "Thu, 02 Apr 2020 23:49:02 GMT",
-=======
-        "Date": "Thu, 26 Mar 2020 20:49:50 GMT",
->>>>>>> bb257be6
+        "Date": "Sat, 04 Apr 2020 01:40:08 GMT",
         "Server": [
           "Windows-Azure-Blob/1.0",
           "Microsoft-HTTPAPI/2.0"
         ],
-        "x-ms-client-request-id": "e276deaf-28a4-71e9-705b-35ccdcff1435",
-<<<<<<< HEAD
-        "x-ms-request-id": "b0a97873-e01e-0031-0549-09acb3000000",
+        "x-ms-client-request-id": "8f64da40-e5a3-a02e-4d3c-9e94b918e231",
+        "x-ms-request-id": "d7515589-b01e-0003-5a21-0aacc4000000",
         "x-ms-version": "2019-12-12"
-=======
-        "x-ms-request-id": "70c9d6e8-d01e-0009-28b0-031084000000",
-        "x-ms-version": "2019-07-07"
->>>>>>> bb257be6
       },
       "ResponseBody": []
     }
   ],
   "Variables": {
-    "RandomSeed": "962695312",
-<<<<<<< HEAD
+    "RandomSeed": "1261637372",
     "Storage_TestConfigDefault": "ProductionTenant\nseanmcccanary\nU2FuaXRpemVk\nhttps://seanmcccanary.blob.core.windows.net\nhttps://seanmcccanary.file.core.windows.net\nhttps://seanmcccanary.queue.core.windows.net\nhttps://seanmcccanary.table.core.windows.net\n\n\n\n\nhttps://seanmcccanary-secondary.blob.core.windows.net\nhttps://seanmcccanary-secondary.file.core.windows.net\nhttps://seanmcccanary-secondary.queue.core.windows.net\nhttps://seanmcccanary-secondary.table.core.windows.net\n\nSanitized\n\n\nCloud\nBlobEndpoint=https://seanmcccanary.blob.core.windows.net/;QueueEndpoint=https://seanmcccanary.queue.core.windows.net/;FileEndpoint=https://seanmcccanary.file.core.windows.net/;BlobSecondaryEndpoint=https://seanmcccanary-secondary.blob.core.windows.net/;QueueSecondaryEndpoint=https://seanmcccanary-secondary.queue.core.windows.net/;FileSecondaryEndpoint=https://seanmcccanary-secondary.file.core.windows.net/;AccountName=seanmcccanary;AccountKey=Sanitized\nseanscope1"
-=======
-    "Storage_TestConfigDefault": "ProductionTenant\nseandevtest\nU2FuaXRpemVk\nhttps://seandevtest.blob.core.windows.net\nhttps://seandevtest.file.core.windows.net\nhttps://seandevtest.queue.core.windows.net\nhttps://seandevtest.table.core.windows.net\n\n\n\n\nhttps://seandevtest-secondary.blob.core.windows.net\nhttps://seandevtest-secondary.file.core.windows.net\nhttps://seandevtest-secondary.queue.core.windows.net\nhttps://seandevtest-secondary.table.core.windows.net\n\nSanitized\n\n\nCloud\nBlobEndpoint=https://seandevtest.blob.core.windows.net/;QueueEndpoint=https://seandevtest.queue.core.windows.net/;FileEndpoint=https://seandevtest.file.core.windows.net/;BlobSecondaryEndpoint=https://seandevtest-secondary.blob.core.windows.net/;QueueSecondaryEndpoint=https://seandevtest-secondary.queue.core.windows.net/;FileSecondaryEndpoint=https://seandevtest-secondary.file.core.windows.net/;AccountName=seandevtest;AccountKey=Sanitized\nseanscope1"
->>>>>>> bb257be6
   }
 }