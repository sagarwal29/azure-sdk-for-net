{
  "Entries": [
    {
      "RequestUri": "https://seanmcccanary.blob.core.windows.net/test-container-10552d3b-b0e7-279a-5167-6cbc69329edc?restype=container",
      "RequestMethod": "PUT",
      "RequestHeaders": {
        "Authorization": "Sanitized",
        "traceparent": "00-c3d1150e5ef2db4aa87a666035e57800-7263fa1b87da3047-00",
        "User-Agent": [
          "azsdk-net-Storage.Blobs/12.5.0-dev.20200402.1",
          "(.NET Core 4.6.28325.01; Microsoft Windows 10.0.18362 )"
        ],
        "x-ms-blob-public-access": "container",
        "x-ms-client-request-id": "f2365156-0fbb-de35-4361-70a13dc9534e",
        "x-ms-date": "Thu, 02 Apr 2020 23:49:28 GMT",
        "x-ms-return-client-request-id": "true",
        "x-ms-version": "2019-12-12"
      },
      "RequestBody": null,
      "StatusCode": 201,
      "ResponseHeaders": {
        "Content-Length": "0",
        "Date": "Thu, 02 Apr 2020 23:49:27 GMT",
        "ETag": "\u00220x8D7D7607B0F6E56\u0022",
        "Last-Modified": "Thu, 02 Apr 2020 23:49:27 GMT",
        "Server": [
          "Windows-Azure-Blob/1.0",
          "Microsoft-HTTPAPI/2.0"
        ],
        "x-ms-client-request-id": "f2365156-0fbb-de35-4361-70a13dc9534e",
<<<<<<< HEAD
        "x-ms-request-id": "c74d9d61-a01e-000f-4332-f3e457000000",
=======
        "x-ms-request-id": "5d255c3b-701e-009a-1749-09d379000000",
>>>>>>> 8d420312
        "x-ms-version": "2019-12-12"
      },
      "ResponseBody": []
    },
    {
      "RequestUri": "https://seanmcccanary.blob.core.windows.net/test-container-10552d3b-b0e7-279a-5167-6cbc69329edc/test-blob-4b104433-419b-f90a-5da4-1bb16dbd4777",
      "RequestMethod": "PUT",
      "RequestHeaders": {
        "Authorization": "Sanitized",
        "Content-Length": "1024",
        "If-None-Match": "*",
        "traceparent": "00-e91ca03118694145ac7d9ebccfe4e82c-67b9ad6c57803e44-00",
        "User-Agent": [
          "azsdk-net-Storage.Blobs/12.5.0-dev.20200402.1",
          "(.NET Core 4.6.28325.01; Microsoft Windows 10.0.18362 )"
        ],
        "x-ms-blob-type": "BlockBlob",
        "x-ms-client-request-id": "a78abc7f-a381-aa20-1029-2e9be2842fdd",
        "x-ms-date": "Thu, 02 Apr 2020 23:49:28 GMT",
        "x-ms-return-client-request-id": "true",
        "x-ms-version": "2019-12-12"
      },
      "RequestBody": "epRmGPurINqEejbK0S50KuL1qZrJojwURj2UF/OEcIYa\u002BSepYzpShyQ2xyELPycvL/DOeBOsrthXUtK\u002BFgjn/wmvsNcGy8eooiJ2ktobCAYVZecCtfhzbUtPURBok3AbT8cXW45QKWQoJtXwNhv9PEnLqbEh5EoRPEOMtnm3QA\u002BxWkMSA6x3xTyD2Y4igjcwUhXHnOq/\u002Bmp9Bh9Lw3LqcebGPtvX6jicVOR1ngq77rkLW2Rk76Ml8mDZlPyNKwHKmGeoXERcWGfcKkgFSltfwhhlP2gNhoJCoEt6/lU8DijiqgaiEpJ1rwL9h8RbH6gEedLkKOyZvBHlZbv44VoRoBwfIp9VvK\u002BG75BlD/6954GjdYSDV\u002BY8Se30va3Wfc2o6\u002BeoO/wJr7wjXjhbNKwSKH06VGzWjkg149mxYf8Br3LCvCMXFKuEmcbHYPmt4BVB4pQvnChh0l2fclcjWE29Ia7GmXeI\u002BhPStrulDi1PiAPDcH5q0hNJYerGeKJTYEF4Cj9K5keeuOeBXeVtu8MwT\u002BpUYOjOUk6bfTiMwoJxflV6LQTuBKG8JbiX6XQt3KUnlii4/wBYqbfwr2kPEfVkEN6Q846/QUtImDowN2jZbaGSZSxZuH9VIYNM/lU4rRTCMtmWnegXaFTdb2bFKHJPFkLIfKvIC1dfOtEKc0L2EOsmbQWPQ8\u002B4ev3XfEkYkPgR/OgTcDBo\u002BieCN2MXDfQR5l97nrttwNJyDwKu8I4NRqnZ\u002BXZa46C6vnLdDAxsoW0IxZXqnfE8pDwVoGAtuQmYdPG5PRN\u002BtwO\u002BweBIj7PGBm6Vpir4I6m4nFQ5REI/jARpRJgbsmNZiQ6SK9sQ9BSJT5rymBPeoFFHAaG/RXLBfzTc30oaqlMKOxwcZvjNp6dAr/WnTfPwiqRH07HCmkSc0KynNBXKb6RH5133wjlYeln5fpV8GTFA61Sm09ehSKHXgJVLJXOSdUBRYGaW\u002Bcdr7llYyRuuH7d6ZkjAJJvNpZ\u002B8H0KjDVTmZglVK7nLqvKMO\u002BR\u002BSX6FKWDe0L4q0VGkhLrG2tmFx\u002BEEcWISWfP\u002Br7xWM\u002Bm2TlwgNvbhxTyWvJS3sKf\u002BBNAYB3MDetccc89t4CEC055o7TVepaPiowGkbrXNW6hM/6rsPSt1s9SEBMImdOUalOj2TsNyoF8sNWRxXgsiThgnIOB2FZZy8zpg2qHgvC8citnN1wzl2l9LvwfHA1TIYrWq/1MEpH5RhFqIEcW9S3k0VdQxVHcLQkaBK1WOqvDml3frNbzbGOZbe1OyXciZjXONk61/lg09n70Ng3gow9lqoXlN0RW8WDzu1tgkWeV9557hABdCZgBqrpb/zpVtMrh5SLtPS7td0TpxkA==",
      "StatusCode": 201,
      "ResponseHeaders": {
        "Content-Length": "0",
        "Content-MD5": "yT6iONuoi//5BnTIWxyMlQ==",
        "Date": "Thu, 02 Apr 2020 23:49:27 GMT",
        "ETag": "\u00220x8D7D7607B1CD6DD\u0022",
        "Last-Modified": "Thu, 02 Apr 2020 23:49:27 GMT",
        "Server": [
          "Windows-Azure-Blob/1.0",
          "Microsoft-HTTPAPI/2.0"
        ],
        "x-ms-client-request-id": "a78abc7f-a381-aa20-1029-2e9be2842fdd",
        "x-ms-content-crc64": "jzsKgaP1lx0=",
        "x-ms-request-id": "5d255c3e-701e-009a-1849-09d379000000",
        "x-ms-request-server-encrypted": "true",
        "x-ms-version": "2019-12-12"
      },
      "ResponseBody": []
    },
    {
      "RequestUri": "https://seanmcccanary.blob.core.windows.net/test-container-10552d3b-b0e7-279a-5167-6cbc69329edc/test-blob-4b104433-419b-f90a-5da4-1bb16dbd4777",
      "RequestMethod": "PUT",
      "RequestHeaders": {
        "Authorization": "Sanitized",
        "Content-Length": "1024",
        "If-None-Match": "*",
        "traceparent": "00-ba5628bae5e4c049b5f6381115f39206-df3a9ce6e5278748-00",
        "User-Agent": [
          "azsdk-net-Storage.Blobs/12.5.0-dev.20200402.1",
          "(.NET Core 4.6.28325.01; Microsoft Windows 10.0.18362 )"
        ],
        "x-ms-blob-type": "BlockBlob",
        "x-ms-client-request-id": "14de9767-c9b0-1c0f-146e-35ae60fff7c2",
        "x-ms-date": "Thu, 02 Apr 2020 23:49:28 GMT",
        "x-ms-return-client-request-id": "true",
        "x-ms-version": "2019-12-12"
      },
      "RequestBody": "epRmGPurINqEejbK0S50KuL1qZrJojwURj2UF/OEcIYa\u002BSepYzpShyQ2xyELPycvL/DOeBOsrthXUtK\u002BFgjn/wmvsNcGy8eooiJ2ktobCAYVZecCtfhzbUtPURBok3AbT8cXW45QKWQoJtXwNhv9PEnLqbEh5EoRPEOMtnm3QA\u002BxWkMSA6x3xTyD2Y4igjcwUhXHnOq/\u002Bmp9Bh9Lw3LqcebGPtvX6jicVOR1ngq77rkLW2Rk76Ml8mDZlPyNKwHKmGeoXERcWGfcKkgFSltfwhhlP2gNhoJCoEt6/lU8DijiqgaiEpJ1rwL9h8RbH6gEedLkKOyZvBHlZbv44VoRoBwfIp9VvK\u002BG75BlD/6954GjdYSDV\u002BY8Se30va3Wfc2o6\u002BeoO/wJr7wjXjhbNKwSKH06VGzWjkg149mxYf8Br3LCvCMXFKuEmcbHYPmt4BVB4pQvnChh0l2fclcjWE29Ia7GmXeI\u002BhPStrulDi1PiAPDcH5q0hNJYerGeKJTYEF4Cj9K5keeuOeBXeVtu8MwT\u002BpUYOjOUk6bfTiMwoJxflV6LQTuBKG8JbiX6XQt3KUnlii4/wBYqbfwr2kPEfVkEN6Q846/QUtImDowN2jZbaGSZSxZuH9VIYNM/lU4rRTCMtmWnegXaFTdb2bFKHJPFkLIfKvIC1dfOtEKc0L2EOsmbQWPQ8\u002B4ev3XfEkYkPgR/OgTcDBo\u002BieCN2MXDfQR5l97nrttwNJyDwKu8I4NRqnZ\u002BXZa46C6vnLdDAxsoW0IxZXqnfE8pDwVoGAtuQmYdPG5PRN\u002BtwO\u002BweBIj7PGBm6Vpir4I6m4nFQ5REI/jARpRJgbsmNZiQ6SK9sQ9BSJT5rymBPeoFFHAaG/RXLBfzTc30oaqlMKOxwcZvjNp6dAr/WnTfPwiqRH07HCmkSc0KynNBXKb6RH5133wjlYeln5fpV8GTFA61Sm09ehSKHXgJVLJXOSdUBRYGaW\u002Bcdr7llYyRuuH7d6ZkjAJJvNpZ\u002B8H0KjDVTmZglVK7nLqvKMO\u002BR\u002BSX6FKWDe0L4q0VGkhLrG2tmFx\u002BEEcWISWfP\u002Br7xWM\u002Bm2TlwgNvbhxTyWvJS3sKf\u002BBNAYB3MDetccc89t4CEC055o7TVepaPiowGkbrXNW6hM/6rsPSt1s9SEBMImdOUalOj2TsNyoF8sNWRxXgsiThgnIOB2FZZy8zpg2qHgvC8citnN1wzl2l9LvwfHA1TIYrWq/1MEpH5RhFqIEcW9S3k0VdQxVHcLQkaBK1WOqvDml3frNbzbGOZbe1OyXciZjXONk61/lg09n70Ng3gow9lqoXlN0RW8WDzu1tgkWeV9557hABdCZgBqrpb/zpVtMrh5SLtPS7td0TpxkA==",
      "StatusCode": 409,
      "ResponseHeaders": {
        "Content-Length": "220",
        "Content-Type": "application/xml",
        "Date": "Thu, 02 Apr 2020 23:49:27 GMT",
        "Server": [
          "Windows-Azure-Blob/1.0",
          "Microsoft-HTTPAPI/2.0"
        ],
        "x-ms-client-request-id": "14de9767-c9b0-1c0f-146e-35ae60fff7c2",
        "x-ms-error-code": "BlobAlreadyExists",
<<<<<<< HEAD
        "x-ms-request-id": "c74d9d64-a01e-000f-4532-f3e457000000",
=======
        "x-ms-request-id": "5d255c3f-701e-009a-1949-09d379000000",
>>>>>>> 8d420312
        "x-ms-version": "2019-12-12"
      },
      "ResponseBody": [
        "\uFEFF\u003C?xml version=\u00221.0\u0022 encoding=\u0022utf-8\u0022?\u003E\u003CError\u003E\u003CCode\u003EBlobAlreadyExists\u003C/Code\u003E\u003CMessage\u003EThe specified blob already exists.\n",
        "RequestId:5d255c3f-701e-009a-1949-09d379000000\n",
        "Time:2020-04-02T23:49:27.9356836Z\u003C/Message\u003E\u003C/Error\u003E"
      ]
    },
    {
      "RequestUri": "https://seanmcccanary.blob.core.windows.net/test-container-10552d3b-b0e7-279a-5167-6cbc69329edc?restype=container",
      "RequestMethod": "DELETE",
      "RequestHeaders": {
        "Authorization": "Sanitized",
        "traceparent": "00-676b390e93615c4c87cf24c81c19f732-ebcbe5567fd3cd44-00",
        "User-Agent": [
          "azsdk-net-Storage.Blobs/12.5.0-dev.20200402.1",
          "(.NET Core 4.6.28325.01; Microsoft Windows 10.0.18362 )"
        ],
        "x-ms-client-request-id": "4a3458a9-1ba5-072c-c623-20261a79defa",
        "x-ms-date": "Thu, 02 Apr 2020 23:49:28 GMT",
        "x-ms-return-client-request-id": "true",
        "x-ms-version": "2019-12-12"
      },
      "RequestBody": null,
      "StatusCode": 202,
      "ResponseHeaders": {
        "Content-Length": "0",
        "Date": "Thu, 02 Apr 2020 23:49:27 GMT",
        "Server": [
          "Windows-Azure-Blob/1.0",
          "Microsoft-HTTPAPI/2.0"
        ],
        "x-ms-client-request-id": "4a3458a9-1ba5-072c-c623-20261a79defa",
<<<<<<< HEAD
        "x-ms-request-id": "c74d9d65-a01e-000f-4632-f3e457000000",
=======
        "x-ms-request-id": "5d255c42-701e-009a-1c49-09d379000000",
>>>>>>> 8d420312
        "x-ms-version": "2019-12-12"
      },
      "ResponseBody": []
    }
  ],
  "Variables": {
    "RandomSeed": "706635962",
    "Storage_TestConfigDefault": "ProductionTenant\nseanmcccanary\nU2FuaXRpemVk\nhttps://seanmcccanary.blob.core.windows.net\nhttps://seanmcccanary.file.core.windows.net\nhttps://seanmcccanary.queue.core.windows.net\nhttps://seanmcccanary.table.core.windows.net\n\n\n\n\nhttps://seanmcccanary-secondary.blob.core.windows.net\nhttps://seanmcccanary-secondary.file.core.windows.net\nhttps://seanmcccanary-secondary.queue.core.windows.net\nhttps://seanmcccanary-secondary.table.core.windows.net\n\nSanitized\n\n\nCloud\nBlobEndpoint=https://seanmcccanary.blob.core.windows.net/;QueueEndpoint=https://seanmcccanary.queue.core.windows.net/;FileEndpoint=https://seanmcccanary.file.core.windows.net/;BlobSecondaryEndpoint=https://seanmcccanary-secondary.blob.core.windows.net/;QueueSecondaryEndpoint=https://seanmcccanary-secondary.queue.core.windows.net/;FileSecondaryEndpoint=https://seanmcccanary-secondary.file.core.windows.net/;AccountName=seanmcccanary;AccountKey=Sanitized\nseanscope1"
  }
}<|MERGE_RESOLUTION|>--- conflicted
+++ resolved
@@ -28,11 +28,7 @@
           "Microsoft-HTTPAPI/2.0"
         ],
         "x-ms-client-request-id": "f2365156-0fbb-de35-4361-70a13dc9534e",
-<<<<<<< HEAD
-        "x-ms-request-id": "c74d9d61-a01e-000f-4332-f3e457000000",
-=======
         "x-ms-request-id": "5d255c3b-701e-009a-1749-09d379000000",
->>>>>>> 8d420312
         "x-ms-version": "2019-12-12"
       },
       "ResponseBody": []
@@ -105,11 +101,7 @@
         ],
         "x-ms-client-request-id": "14de9767-c9b0-1c0f-146e-35ae60fff7c2",
         "x-ms-error-code": "BlobAlreadyExists",
-<<<<<<< HEAD
-        "x-ms-request-id": "c74d9d64-a01e-000f-4532-f3e457000000",
-=======
         "x-ms-request-id": "5d255c3f-701e-009a-1949-09d379000000",
->>>>>>> 8d420312
         "x-ms-version": "2019-12-12"
       },
       "ResponseBody": [
@@ -143,11 +135,7 @@
           "Microsoft-HTTPAPI/2.0"
         ],
         "x-ms-client-request-id": "4a3458a9-1ba5-072c-c623-20261a79defa",
-<<<<<<< HEAD
-        "x-ms-request-id": "c74d9d65-a01e-000f-4632-f3e457000000",
-=======
         "x-ms-request-id": "5d255c42-701e-009a-1c49-09d379000000",
->>>>>>> 8d420312
         "x-ms-version": "2019-12-12"
       },
       "ResponseBody": []
