﻿// Copyright (c) Microsoft Corporation. All rights reserved.
// Licensed under the MIT License.

using System;
using System.Collections.Generic;
using System.Linq;
using System.Threading;
using System.Threading.Tasks;
using Azure.Core.TestFramework;
using Azure.Storage.Blobs.Models;
using Azure.Storage.Blobs.Specialized;
<<<<<<< HEAD
=======
using Azure.Storage.Sas;
>>>>>>> 994efc63
using Azure.Storage.Test;
using Azure.Storage.Test.Shared;
using NUnit.Framework;

namespace Azure.Storage.Blobs.Test
{
    public class ServiceClientTests : BlobTestBase
    {
        public ServiceClientTests(bool async, BlobClientOptions.ServiceVersion serviceVersion)
            : base(async, serviceVersion, null /* RecordedTestMode.Record /* to re-record */)
        {
        }

        [Test]
        public void Ctor_ConnectionString()
        {
            var accountName = "accountName";
            var accountKey = Convert.ToBase64String(new byte[] { 0, 1, 2, 3, 4, 5 });

            var credentials = new StorageSharedKeyCredential(accountName, accountKey);
            var blobEndpoint = new Uri("http://127.0.0.1/" + accountName);
            var blobSecondaryEndpoint = new Uri("http://127.0.0.1/" + accountName + "-secondary");

            var connectionString = new StorageConnectionString(credentials, blobStorageUri: (blobEndpoint, blobSecondaryEndpoint));

            BlobServiceClient service1 = InstrumentClient(new BlobServiceClient(connectionString.ToString(true)));
            BlobServiceClient service2 = InstrumentClient(new BlobServiceClient(connectionString.ToString(true), GetOptions()));

            var builder1 = new BlobUriBuilder(service1.Uri);
            var builder2 = new BlobUriBuilder(service2.Uri);

            Assert.IsEmpty(builder1.BlobContainerName);
            Assert.IsEmpty(builder1.BlobName);
            Assert.AreEqual(accountName, builder1.AccountName);

            Assert.IsEmpty(builder2.BlobContainerName);
            Assert.IsEmpty(builder2.BlobName);
            Assert.AreEqual(accountName, builder2.AccountName);
        }

        [Test]
        public void Ctor_Uri()
        {
            var accountName = "accountName";
            var accountKey = Convert.ToBase64String(new byte[] { 0, 1, 2, 3, 4, 5 });
            var blobEndpoint = new Uri("http://127.0.0.1/" + accountName);
            var credentials = new StorageSharedKeyCredential(accountName, accountKey);

            BlobServiceClient service1 = InstrumentClient(new BlobServiceClient(blobEndpoint, credentials));
            BlobServiceClient service2 = InstrumentClient(new BlobServiceClient(blobEndpoint));

            var builder1 = new BlobUriBuilder(service1.Uri);
            var builder2 = new BlobUriBuilder(service2.Uri);

            Assert.IsEmpty(builder1.BlobContainerName);
            Assert.AreEqual("", builder1.BlobName);
            Assert.AreEqual(accountName, builder1.AccountName);

            Assert.IsEmpty(builder2.BlobContainerName);
            Assert.AreEqual("", builder2.BlobName);
            Assert.AreEqual(accountName, builder2.AccountName);
        }

        [Test]
        public void Ctor_TokenAuth_Http()
        {
            // Arrange
            Uri httpUri = new Uri(TestConfigOAuth.BlobServiceEndpoint).ToHttp();

            // Act
            TestHelper.AssertExpectedException(
                () => new BlobServiceClient(httpUri, GetOAuthCredential()),
                 new ArgumentException("Cannot use TokenCredential without HTTPS."));
        }

        [Test]
        public void Ctor_CPK_Http()
        {
            // Arrange
            CustomerProvidedKey customerProvidedKey = GetCustomerProvidedKey();
            BlobClientOptions blobClientOptions = new BlobClientOptions()
            {
                CustomerProvidedKey = customerProvidedKey
            };
            Uri httpUri = new Uri(TestConfigDefault.BlobServiceEndpoint).ToHttp();

            // Act
            TestHelper.AssertExpectedException(
                () => new BlobServiceClient(httpUri, blobClientOptions),
                new ArgumentException("Cannot use client-provided key without HTTPS."));
        }

        [Test]
        [Ignore("#10044: Re-enable failing Storage tests")]
        public void Ctor_CPK_EncryptionScope()
        {
            // Arrange
            CustomerProvidedKey customerProvidedKey = GetCustomerProvidedKey();
            BlobClientOptions blobClientOptions = new BlobClientOptions
            {
                CustomerProvidedKey = customerProvidedKey,
                EncryptionScope = TestConfigDefault.EncryptionScope
            };

            // Act
            TestHelper.AssertExpectedException(
                () => new BlobServiceClient(new Uri(TestConfigDefault.BlobServiceEndpoint), blobClientOptions),
                new ArgumentException("CustomerProvidedKey and EncryptionScope cannot both be set"));
        }

        [Test]
        public async Task ListContainersSegmentAsync()
        {
            // Arrange
            BlobServiceClient service = GetServiceClient_SharedKey();

            // Ensure at least one container
            await using DisposingContainer test = await GetTestContainerAsync(service: service);

            // Act
            IList<BlobContainerItem> containers = await service.GetBlobContainersAsync().ToListAsync();

            // Assert
            Assert.IsTrue(containers.Count() >= 1);
            var accountName = new BlobUriBuilder(service.Uri).AccountName;
            TestHelper.AssertCacheableProperty(accountName, () => service.AccountName);

            Assert.IsNotNull(containers[0].Name);
            Assert.IsNotNull(containers[0].Properties);
            Assert.IsNotNull(containers[0].Properties.ETag);
            Assert.IsNotNull(containers[0].Properties.HasImmutabilityPolicy);
            Assert.IsNotNull(containers[0].Properties.HasLegalHold);
            Assert.IsNotNull(containers[0].Properties.LastModified);
            Assert.IsNotNull(containers[0].Properties.LeaseState);
            Assert.IsNotNull(containers[0].Properties.LeaseStatus);

            if (_serviceVersion >= BlobClientOptions.ServiceVersion.V2019_07_07)
            {
                Assert.IsNotNull(containers[0].Properties.DefaultEncryptionScope);
                Assert.IsNotNull(containers[0].Properties.PreventEncryptionScopeOverride);
            }
        }

        #region Secondary Storage
        [Test]
        public async Task ListContainersSegmentAsync_SecondaryStorageFirstRetrySuccessful()
        {
            TestExceptionPolicy testExceptionPolicy = await PerformSecondaryStorageTest(1); // one GET failure means the GET request should end up using the SECONDARY host
            AssertSecondaryStorageFirstRetrySuccessful(SecondaryStorageTenantPrimaryHost(), SecondaryStorageTenantSecondaryHost(), testExceptionPolicy);
        }

        [Test]
        public async Task ListContainersSegmentAsync_SecondaryStorageSecondRetrySuccessful()
        {
            TestExceptionPolicy testExceptionPolicy = await PerformSecondaryStorageTest(2); // two GET failures means the GET request should end up using the PRIMARY host
            AssertSecondaryStorageSecondRetrySuccessful(SecondaryStorageTenantPrimaryHost(), SecondaryStorageTenantSecondaryHost(), testExceptionPolicy);
        }

        [Test]
        public async Task ListContainersSegmentAsync_SecondaryStorageThirdRetrySuccessful()
        {
            TestExceptionPolicy testExceptionPolicy = await PerformSecondaryStorageTest(3); // three GET failures means the GET request should end up using the SECONDARY host
            AssertSecondaryStorageThirdRetrySuccessful(SecondaryStorageTenantPrimaryHost(), SecondaryStorageTenantSecondaryHost(), testExceptionPolicy);
        }

        [Test]
        public async Task ListContainersSegmentAsync_SecondaryStorage404OnSecondary()
        {
            TestExceptionPolicy testExceptionPolicy = await PerformSecondaryStorageTest(3, true);  // three GET failures + 404 on SECONDARY host means the GET request should end up using the PRIMARY host
            AssertSecondaryStorage404OnSecondary(SecondaryStorageTenantPrimaryHost(), SecondaryStorageTenantSecondaryHost(), testExceptionPolicy);
        }

        private async Task<TestExceptionPolicy> PerformSecondaryStorageTest(int numberOfReadFailuresToSimulate, bool retryOn404 = false)
        {
            BlobServiceClient service = GetServiceClient_SecondaryAccount_ReadEnabledOnRetry(
                numberOfReadFailuresToSimulate,
                out TestExceptionPolicy testExceptionPolicy,
                retryOn404);
            await using DisposingContainer test = await GetTestContainerAsync(service: service);
                IList<BlobContainerItem> containers = await EnsurePropagatedAsync(
                    async () => await service.GetBlobContainersAsync().ToListAsync(),
                    containers => containers.Count > 0);
                Assert.IsTrue(containers.Count >= 1);
            return testExceptionPolicy;
        }
        #endregion

        [Test]
        public async Task ListContainersSegmentAsync_Marker()
        {
            BlobServiceClient service = GetServiceClient_SharedKey();
            // Ensure at least one container
            await using DisposingContainer test = await GetTestContainerAsync();
            var marker = default(string);
            var containers = new List<BlobContainerItem>();

            await foreach (Page<BlobContainerItem> page in service.GetBlobContainersAsync().AsPages(marker))
            {
                containers.AddRange(page.Values);
            }

            Assert.AreNotEqual(0, containers.Count);
            Assert.AreEqual(containers.Count, containers.Select(c => c.Name).Distinct().Count());
            Assert.IsTrue(containers.Any(c => test.Container.Uri == InstrumentClient(service.GetBlobContainerClient(c.Name)).Uri));
        }

        [Test]
        [AsyncOnly]
        public async Task ListContainersSegmentAsync_MaxResults()
        {
            BlobServiceClient service = GetServiceClient_SharedKey();
            // Ensure at least one container
            await using DisposingContainer test = await GetTestContainerAsync(service: service);
            await using DisposingContainer container = await GetTestContainerAsync(service: service);

            // Act
            Page<BlobContainerItem> page = await
                service.GetBlobContainersAsync()
                .AsPages(pageSizeHint: 1)
                .FirstAsync();

            // Assert
            Assert.AreEqual(1, page.Values.Count());

        }

        [Test]
        public async Task ListContainersSegmentAsync_Prefix()
        {
            BlobServiceClient service = GetServiceClient_SharedKey();
            var prefix = "aaa";
            var containerName = prefix + GetNewContainerName();
            // Ensure at least one container
            await using DisposingContainer test = await GetTestContainerAsync(service: service, containerName: containerName);

            AsyncPageable<BlobContainerItem> containers = service.GetBlobContainersAsync(prefix: prefix);
            IList<BlobContainerItem> items = await containers.ToListAsync();
            // Assert
            Assert.AreNotEqual(0, items.Count());
            Assert.IsTrue(items.All(c => c.Name.StartsWith(prefix)));
            Assert.IsNotNull(items.Single(c => c.Name == containerName));
            Assert.IsTrue(items.All(c => c.Properties.Metadata == null));
        }

        [Test]
        public async Task ListContainersSegmentAsync_Metadata()
        {
            BlobServiceClient service = GetServiceClient_SharedKey();
            // Ensure at least one container
            await using DisposingContainer test = await GetTestContainerAsync();

            // Arrange
            IDictionary<string, string> metadata = BuildMetadata();
            await test.Container.SetMetadataAsync(metadata);

            // Act
            IList<BlobContainerItem> containers = await service.GetBlobContainersAsync(BlobContainerTraits.Metadata).ToListAsync();

            // Assert
            AssertDictionaryEquality(
                metadata,
                containers.Where(c => c.Name == test.Container.Name).FirstOrDefault().Properties.Metadata);
        }

        [Test]
<<<<<<< HEAD
=======
        [Ignore("Re-enable when feature is re-enabled.")]
>>>>>>> 994efc63
        [ServiceVersion(Min = BlobClientOptions.ServiceVersion.V2019_12_12)]
        public async Task ListContainersSegmentAsync_Deleted()
        {
            // Arrange
            BlobServiceClient service = GetServiceClient_SoftDelete();
            string containerName = GetNewContainerName();
            BlobContainerClient containerClient = InstrumentClient(service.GetBlobContainerClient(containerName));
            await containerClient.CreateAsync();
            await containerClient.DeleteAsync();

            // Act
<<<<<<< HEAD
            IList<BlobContainerItem> containers = await service.GetBlobContainersAsync(states: BlobContainerStates.Deleted).ToListAsync();
            BlobContainerItem containerItem = containers.Where(c => c.Name == containerName).FirstOrDefault();

            // Assert
            Assert.IsTrue(containerItem.Deleted);
            Assert.IsNotNull(containerItem.Version);
            Assert.IsNotNull(containerItem.Properties.DeletedTime);
=======
            // Uncomment line, delete following line.
            //IList<BlobContainerItem> containers = await service.GetBlobContainersAsync(states: BlobContainerStates.Deleted).ToListAsync();
            IList<BlobContainerItem> containers = await service.GetBlobContainersAsync().ToListAsync();
            BlobContainerItem containerItem = containers.Where(c => c.Name == containerName).FirstOrDefault();

            // Assert
            Assert.IsTrue(containerItem.IsDeleted);
            Assert.IsNotNull(containerItem.VersionId);
            Assert.IsNotNull(containerItem.Properties.DeletedOn);
>>>>>>> 994efc63
            Assert.IsNotNull(containerItem.Properties.RemainingRetentionDays);
        }

        [Test]
        [AsyncOnly]
        public async Task ListContainersSegmentAsync_Error()
        {
            // Arrange
            BlobServiceClient service = GetServiceClient_SharedKey();

            // Act
            await TestHelper.AssertExpectedExceptionAsync<RequestFailedException>(
                service.GetBlobContainersAsync().AsPages(continuationToken: "garbage").FirstAsync(),
                e => Assert.AreEqual("OutOfRangeInput", e.ErrorCode));
        }

        [Test]
        public async Task GetAccountInfoAsync()
        {
            // Arrange
            BlobServiceClient service = GetServiceClient_SharedKey();

            // Act
            Response<AccountInfo> response = await service.GetAccountInfoAsync();

            // Assert
            Assert.IsNotNull(response.GetRawResponse().Headers.RequestId);
        }

        [Test]
        public async Task GetAccountInfoAsync_Error()
        {
            // Arrange
            BlobServiceClient service = InstrumentClient(
                new BlobServiceClient(
                    GetServiceClient_SharedKey().Uri,
                    GetOptions()));

            // Act
            await TestHelper.AssertExpectedExceptionAsync<RequestFailedException>(
                service.GetAccountInfoAsync(),
                e => Assert.AreEqual("ResourceNotFound", e.ErrorCode));
        }

        [Test]
        public async Task GetPropertiesAsync()
        {
            // Arrange
            BlobServiceClient service = GetServiceClient_SharedKey();

            // Act
            Response<BlobServiceProperties> response = await service.GetPropertiesAsync();

            // Assert
            Assert.IsNotNull(response.Value.DeleteRetentionPolicy);
        }

        [Test]
        public async Task GetPropertiesAsync_Error()
        {
            // Arrange
            BlobServiceClient service = InstrumentClient(
                new BlobServiceClient(
                    GetServiceClient_SharedKey().Uri,
                    GetOptions()));

            // Act
            await TestHelper.AssertExpectedExceptionAsync<RequestFailedException>(
                service.GetPropertiesAsync(),
                e => { });
        }

        [Test]
        [NonParallelizable]
        public async Task SetPropertiesAsync()
        {
            // Arrange
            BlobServiceClient service = GetServiceClient_SharedKey();
            BlobServiceProperties properties = await service.GetPropertiesAsync();
            BlobCorsRule[] originalCors = properties.Cors.ToArray();
            properties.Cors =
                new[]
                {
                    new BlobCorsRule
                    {
                        MaxAgeInSeconds = 1000,
                        AllowedHeaders = "x-ms-meta-data*,x-ms-meta-target*,x-ms-meta-abc",
                        AllowedMethods = "PUT,GET",
                        AllowedOrigins = "*",
                        ExposedHeaders = "x-ms-meta-*"
                    }
                };

            // Act
            await service.SetPropertiesAsync(properties);

            // Assert
            properties = await service.GetPropertiesAsync();
            Assert.AreEqual(1, properties.Cors.Count());
            Assert.IsTrue(properties.Cors[0].MaxAgeInSeconds == 1000);

            // Cleanup
            properties.Cors = originalCors;
            await service.SetPropertiesAsync(properties);
            properties = await service.GetPropertiesAsync();
            Assert.AreEqual(originalCors.Count(), properties.Cors.Count());
        }

        [Test]
        [ServiceVersion(Min = BlobClientOptions.ServiceVersion.V2019_12_12)]
        [NonParallelizable]
        public async Task SetPropertiesAsync_StaticWebsite()
        {
            // Arrange
            BlobServiceClient service = GetServiceClient_SharedKey();
            BlobServiceProperties properties = await service.GetPropertiesAsync();
            BlobStaticWebsite originalBlobStaticWebsite = properties.StaticWebsite;

            string errorDocument404Path = "error/404.html";
            string defaultIndexDocumentPath = "index.html";

            properties.StaticWebsite = new BlobStaticWebsite
            {
                Enabled = true,
                ErrorDocument404Path = errorDocument404Path,
                DefaultIndexDocumentPath = defaultIndexDocumentPath
            };

            // Act
            await service.SetPropertiesAsync(properties);

            // Assert
            properties = await service.GetPropertiesAsync();
            Assert.IsTrue(properties.StaticWebsite.Enabled);
            Assert.AreEqual(errorDocument404Path, properties.StaticWebsite.ErrorDocument404Path);
            Assert.AreEqual(defaultIndexDocumentPath, properties.StaticWebsite.DefaultIndexDocumentPath);

            // Cleanup
            properties.StaticWebsite = originalBlobStaticWebsite;
            await service.SetPropertiesAsync(properties);
        }

        [Test]
        public async Task SetPropertiesAsync_Error()
        {
            // Arrange
            BlobServiceClient service = GetServiceClient_SharedKey();
            BlobServiceProperties properties = (await service.GetPropertiesAsync()).Value;
            BlobServiceClient invalidService = InstrumentClient(
                new BlobServiceClient(
                    GetServiceClient_SharedKey().Uri,
                    GetOptions()));

            // Act
            await TestHelper.AssertExpectedExceptionAsync<RequestFailedException>(
                invalidService.SetPropertiesAsync(properties),
                e => { });
        }

        // Note: read-access geo-redundant replication must be enabled for test account, or this test will fail.
        [Test]
        public async Task GetStatisticsAsync()
        {
            // Arrange
            // "-secondary" is required by the server
            BlobServiceClient service = InstrumentClient(
                new BlobServiceClient(
                    new Uri(TestConfigDefault.BlobServiceSecondaryEndpoint),
                    GetNewSharedKeyCredentials(),
                    GetOptions()));

            // Act
            Response<BlobServiceStatistics> response = await service.GetStatisticsAsync();

            // Assert
            Assert.IsNotNull(response);
        }

        [Test]
        public async Task GetUserDelegationKey()
        {
            // Arrange
            BlobServiceClient service = GetServiceClient_OauthAccount();

            // Act
            Response<UserDelegationKey> response = await service.GetUserDelegationKeyAsync(startsOn: null, expiresOn: Recording.UtcNow.AddHours(1));

            // Assert
            Assert.IsNotNull(response.Value);
        }

        [Test]
        public async Task GetUserDelegationKey_Error()
        {
            // Arrange
            BlobServiceClient service = GetServiceClient_SharedKey();

            // Act
            await TestHelper.AssertExpectedExceptionAsync<RequestFailedException>(
                service.GetUserDelegationKeyAsync(startsOn: null, expiresOn: Recording.UtcNow.AddHours(1)),
                e => Assert.AreEqual("AuthenticationFailed", e.ErrorCode));
        }

        [Test]
        public async Task GetUserDelegationKey_ArgumentException()
        {
            // Arrange
            BlobServiceClient service = GetServiceClient_OauthAccount();

            // Act
            await TestHelper.AssertExpectedExceptionAsync<ArgumentException>(
                service.GetUserDelegationKeyAsync(
                    startsOn: null,
                    // ensure the time used is not UTC, as DateTimeOffset.Now could actually be UTC based on OS settings
                    // Use a custom time zone so we aren't dependent on OS having specific standard time zone.
                    expiresOn: TimeZoneInfo.ConvertTime(
                        Recording.Now.AddHours(1),
                        TimeZoneInfo.CreateCustomTimeZone("Storage Test Custom Time Zone", TimeSpan.FromHours(-3), "CTZ", "CTZ"))),
                e => Assert.AreEqual("expiresOn must be UTC", e.Message)); ;
        }

        [Test]
        public async Task CreateBlobContainerAsync()
        {
            var name = GetNewContainerName();
            BlobServiceClient service = GetServiceClient_SharedKey();
            try
            {
                BlobContainerClient container = InstrumentClient((await service.CreateBlobContainerAsync(name)).Value);
                Response<BlobContainerProperties> properties = await container.GetPropertiesAsync();
                Assert.IsNotNull(properties.Value);
            }
            finally
            {
                await service.DeleteBlobContainerAsync(name);
            }
        }

        [Test]
        public async Task DeleteBlobContainerAsync()
        {
            var name = GetNewContainerName();
            BlobServiceClient service = GetServiceClient_SharedKey();
            BlobContainerClient container = InstrumentClient((await service.CreateBlobContainerAsync(name)).Value);

            await service.DeleteBlobContainerAsync(name);
            Assert.ThrowsAsync<RequestFailedException>(
                async () => await container.GetPropertiesAsync());
        }

        [Test]
        [ServiceVersion(Min = BlobClientOptions.ServiceVersion.V2019_12_12)]
        public async Task FindBlobsByTagAsync()
        {
            // Arrange
            BlobServiceClient service = GetServiceClient_SharedKey();
            await using DisposingContainer test = await GetTestContainerAsync();
            string blobName = GetNewBlobName();
            AppendBlobClient appendBlob = InstrumentClient(test.Container.GetAppendBlobClient(blobName));
            string tagKey = "myTagKey";
            string tagValue = "myTagValue";
            Dictionary<string, string> tags = new Dictionary<string, string>
            {
                { tagKey, tagValue }
            };
<<<<<<< HEAD
            CreateAppendBlobOptions options = new CreateAppendBlobOptions
=======
            AppendBlobCreateOptions options = new AppendBlobCreateOptions
>>>>>>> 994efc63
            {
                Tags = tags
            };
            await appendBlob.CreateAsync(options);

            string expression = $"\"{tagKey}\"='{tagValue}'";

            // It takes a few seconds for Filter Blobs to pick up new changes
<<<<<<< HEAD
            await Task.Delay(2000);

            // Act
            List<FilterBlobItem> blobs = new List<FilterBlobItem>();
            await foreach (Page<FilterBlobItem> page in service.FindBlobsByTagsAsync(expression).AsPages())
=======
            await Delay(2000);

            // Act
            List<TaggedBlobItem> blobs = new List<TaggedBlobItem>();
            await foreach (Page<TaggedBlobItem> page in service.FindBlobsByTagsAsync(expression).AsPages())
>>>>>>> 994efc63
            {
                blobs.AddRange(page.Values);
            }

            // Assert
<<<<<<< HEAD
            FilterBlobItem filterBlob = blobs.Where(r => r.Name == blobName).FirstOrDefault();
            Assert.AreEqual(tagValue, filterBlob.TagValue);
=======
            TaggedBlobItem filterBlob = blobs.Where(r => r.BlobName == blobName).FirstOrDefault();
            Assert.IsNotNull(filterBlob);
>>>>>>> 994efc63
        }

        [Test]
        [ServiceVersion(Min = BlobClientOptions.ServiceVersion.V2019_12_12)]
<<<<<<< HEAD
        public async Task FindBlobsByTagAsync_Error()
        {
            // Arrange
=======
        [TestCase(AccountSasPermissions.Filter)]
        [TestCase(AccountSasPermissions.All)]
        public async Task FindBlobsByTagAsync_AccountSas(AccountSasPermissions accountSasPermissions)
        {
            // Arrange
            BlobServiceClient service = GetServiceClient_SharedKey();
            await using DisposingContainer test = await GetTestContainerAsync();
            string blobName = GetNewBlobName();
            AppendBlobClient appendBlob = InstrumentClient(test.Container.GetAppendBlobClient(blobName));
            string tagKey = "myTagKey";
            string tagValue = "myTagValue";
            Dictionary<string, string> tags = new Dictionary<string, string>
            {
                { tagKey, tagValue }
            };
            AppendBlobCreateOptions options = new AppendBlobCreateOptions
            {
                Tags = tags
            };
            await appendBlob.CreateAsync(options);

            string expression = $"\"{tagKey}\"='{tagValue}'";

            // It takes a few seconds for Filter Blobs to pick up new changes
            await Delay(2000);

            // Act
            SasQueryParameters sasQueryParameters = GetNewAccountSas(permissions: accountSasPermissions);
            BlobServiceClient sasServiceClient = new BlobServiceClient(new Uri($"{service.Uri}?{sasQueryParameters}"), GetOptions());
            List<TaggedBlobItem> blobs = new List<TaggedBlobItem>();
            await foreach (Page<TaggedBlobItem> page in sasServiceClient.FindBlobsByTagsAsync(expression).AsPages())
            {
                blobs.AddRange(page.Values);
            }

            // Assert
            TaggedBlobItem filterBlob = blobs.Where(r => r.BlobName == blobName).FirstOrDefault();
            Assert.IsNotNull(filterBlob);
        }


        [Test]
        [ServiceVersion(Min = BlobClientOptions.ServiceVersion.V2019_12_12)]
        public async Task FindBlobsByTagAsync_Error()
        {
>>>>>>> 994efc63
            // Arrange
            BlobServiceClient service = InstrumentClient(
                new BlobServiceClient(
                    GetServiceClient_SharedKey().Uri,
                    GetOptions()));

            // Act
            await TestHelper.AssertExpectedExceptionAsync<RequestFailedException>(
                service.FindBlobsByTagsAsync("\"key\" = 'value'").AsPages().FirstAsync(),
                e => Assert.AreEqual(BlobErrorCode.NoAuthenticationInformation.ToString(), e.ErrorCode));
        }

        [Test]
<<<<<<< HEAD
=======
        [Ignore("Re-enable when API is enabled")]
>>>>>>> 994efc63
        [ServiceVersion(Min = BlobClientOptions.ServiceVersion.V2019_12_12)]
        public async Task UndeleteBlobContainerAsync()
        {
            // Arrange
            BlobServiceClient service = GetServiceClient_SoftDelete();
            string containerName = GetNewContainerName();
            BlobContainerClient container = InstrumentClient(service.GetBlobContainerClient(containerName));
            await container.CreateAsync();
            await container.DeleteAsync();
<<<<<<< HEAD
            IList<BlobContainerItem> containers = await service.GetBlobContainersAsync(states: BlobContainerStates.Deleted).ToListAsync();
=======
            // Uncomment this line, remove folling line.
            //IList<BlobContainerItem> containers = await service.GetBlobContainersAsync(states: BlobContainerStates.Deleted).ToListAsync();
            IList<BlobContainerItem> containers = await service.GetBlobContainersAsync().ToListAsync();
>>>>>>> 994efc63
            BlobContainerItem containerItem = containers.Where(c => c.Name == containerName).FirstOrDefault();

            // It takes some time for the Container to be deleted.
            await Delay(30000);

            // Act
            Response<BlobContainerClient> response = await service.UndeleteBlobContainerAsync(
                containerItem.Name,
<<<<<<< HEAD
                containerItem.Version,
=======
                containerItem.VersionId,
>>>>>>> 994efc63
                GetNewContainerName());

            // Assert
            await response.Value.GetPropertiesAsync();

            // Cleanup
            await container.DeleteAsync();
        }

        [Test]
<<<<<<< HEAD
=======
        [Ignore("Re-enable when API is enabled")]
>>>>>>> 994efc63
        [ServiceVersion(Min = BlobClientOptions.ServiceVersion.V2019_12_12)]
        public async Task UndeleteBlobContainerAsync_Error()
        {
            // Arrange
            BlobServiceClient service = GetServiceClient_SoftDelete();
            string containerName = GetNewContainerName();
            BlobContainerClient container = InstrumentClient(service.GetBlobContainerClient(containerName));

            // Act
            await TestHelper.AssertExpectedExceptionAsync<RequestFailedException>(
                service.UndeleteBlobContainerAsync(GetNewBlobName(), "01D60F8BB59A4652"),
                e => Assert.AreEqual(BlobErrorCode.ContainerNotFound.ToString(), e.ErrorCode));
        }
    }
}<|MERGE_RESOLUTION|>--- conflicted
+++ resolved
@@ -9,10 +9,7 @@
 using Azure.Core.TestFramework;
 using Azure.Storage.Blobs.Models;
 using Azure.Storage.Blobs.Specialized;
-<<<<<<< HEAD
-=======
 using Azure.Storage.Sas;
->>>>>>> 994efc63
 using Azure.Storage.Test;
 using Azure.Storage.Test.Shared;
 using NUnit.Framework;
@@ -278,10 +275,7 @@
         }
 
         [Test]
-<<<<<<< HEAD
-=======
         [Ignore("Re-enable when feature is re-enabled.")]
->>>>>>> 994efc63
         [ServiceVersion(Min = BlobClientOptions.ServiceVersion.V2019_12_12)]
         public async Task ListContainersSegmentAsync_Deleted()
         {
@@ -293,15 +287,6 @@
             await containerClient.DeleteAsync();
 
             // Act
-<<<<<<< HEAD
-            IList<BlobContainerItem> containers = await service.GetBlobContainersAsync(states: BlobContainerStates.Deleted).ToListAsync();
-            BlobContainerItem containerItem = containers.Where(c => c.Name == containerName).FirstOrDefault();
-
-            // Assert
-            Assert.IsTrue(containerItem.Deleted);
-            Assert.IsNotNull(containerItem.Version);
-            Assert.IsNotNull(containerItem.Properties.DeletedTime);
-=======
             // Uncomment line, delete following line.
             //IList<BlobContainerItem> containers = await service.GetBlobContainersAsync(states: BlobContainerStates.Deleted).ToListAsync();
             IList<BlobContainerItem> containers = await service.GetBlobContainersAsync().ToListAsync();
@@ -311,7 +296,6 @@
             Assert.IsTrue(containerItem.IsDeleted);
             Assert.IsNotNull(containerItem.VersionId);
             Assert.IsNotNull(containerItem.Properties.DeletedOn);
->>>>>>> 994efc63
             Assert.IsNotNull(containerItem.Properties.RemainingRetentionDays);
         }
 
@@ -577,11 +561,7 @@
             {
                 { tagKey, tagValue }
             };
-<<<<<<< HEAD
-            CreateAppendBlobOptions options = new CreateAppendBlobOptions
-=======
             AppendBlobCreateOptions options = new AppendBlobCreateOptions
->>>>>>> 994efc63
             {
                 Tags = tags
             };
@@ -590,40 +570,22 @@
             string expression = $"\"{tagKey}\"='{tagValue}'";
 
             // It takes a few seconds for Filter Blobs to pick up new changes
-<<<<<<< HEAD
-            await Task.Delay(2000);
-
-            // Act
-            List<FilterBlobItem> blobs = new List<FilterBlobItem>();
-            await foreach (Page<FilterBlobItem> page in service.FindBlobsByTagsAsync(expression).AsPages())
-=======
             await Delay(2000);
 
             // Act
             List<TaggedBlobItem> blobs = new List<TaggedBlobItem>();
             await foreach (Page<TaggedBlobItem> page in service.FindBlobsByTagsAsync(expression).AsPages())
->>>>>>> 994efc63
             {
                 blobs.AddRange(page.Values);
             }
 
             // Assert
-<<<<<<< HEAD
-            FilterBlobItem filterBlob = blobs.Where(r => r.Name == blobName).FirstOrDefault();
-            Assert.AreEqual(tagValue, filterBlob.TagValue);
-=======
             TaggedBlobItem filterBlob = blobs.Where(r => r.BlobName == blobName).FirstOrDefault();
             Assert.IsNotNull(filterBlob);
->>>>>>> 994efc63
         }
 
         [Test]
         [ServiceVersion(Min = BlobClientOptions.ServiceVersion.V2019_12_12)]
-<<<<<<< HEAD
-        public async Task FindBlobsByTagAsync_Error()
-        {
-            // Arrange
-=======
         [TestCase(AccountSasPermissions.Filter)]
         [TestCase(AccountSasPermissions.All)]
         public async Task FindBlobsByTagAsync_AccountSas(AccountSasPermissions accountSasPermissions)
@@ -669,7 +631,6 @@
         [ServiceVersion(Min = BlobClientOptions.ServiceVersion.V2019_12_12)]
         public async Task FindBlobsByTagAsync_Error()
         {
->>>>>>> 994efc63
             // Arrange
             BlobServiceClient service = InstrumentClient(
                 new BlobServiceClient(
@@ -683,10 +644,7 @@
         }
 
         [Test]
-<<<<<<< HEAD
-=======
         [Ignore("Re-enable when API is enabled")]
->>>>>>> 994efc63
         [ServiceVersion(Min = BlobClientOptions.ServiceVersion.V2019_12_12)]
         public async Task UndeleteBlobContainerAsync()
         {
@@ -696,13 +654,9 @@
             BlobContainerClient container = InstrumentClient(service.GetBlobContainerClient(containerName));
             await container.CreateAsync();
             await container.DeleteAsync();
-<<<<<<< HEAD
-            IList<BlobContainerItem> containers = await service.GetBlobContainersAsync(states: BlobContainerStates.Deleted).ToListAsync();
-=======
             // Uncomment this line, remove folling line.
             //IList<BlobContainerItem> containers = await service.GetBlobContainersAsync(states: BlobContainerStates.Deleted).ToListAsync();
             IList<BlobContainerItem> containers = await service.GetBlobContainersAsync().ToListAsync();
->>>>>>> 994efc63
             BlobContainerItem containerItem = containers.Where(c => c.Name == containerName).FirstOrDefault();
 
             // It takes some time for the Container to be deleted.
@@ -711,11 +665,7 @@
             // Act
             Response<BlobContainerClient> response = await service.UndeleteBlobContainerAsync(
                 containerItem.Name,
-<<<<<<< HEAD
-                containerItem.Version,
-=======
                 containerItem.VersionId,
->>>>>>> 994efc63
                 GetNewContainerName());
 
             // Assert
@@ -726,10 +676,7 @@
         }
 
         [Test]
-<<<<<<< HEAD
-=======
         [Ignore("Re-enable when API is enabled")]
->>>>>>> 994efc63
         [ServiceVersion(Min = BlobClientOptions.ServiceVersion.V2019_12_12)]
         public async Task UndeleteBlobContainerAsync_Error()
         {
