namespace Azure.Storage.Files.DataLake
{
    public partial class DataLakeClientOptions : Azure.Core.ClientOptions
    {
        public DataLakeClientOptions(Azure.Storage.Files.DataLake.DataLakeClientOptions.ServiceVersion version = Azure.Storage.Files.DataLake.DataLakeClientOptions.ServiceVersion.V2021_08_06) { }
        public Azure.Storage.Files.DataLake.Models.DataLakeCustomerProvidedKey? CustomerProvidedKey { get { throw null; } set { } }
        public Azure.Storage.DownloadTransferValidationOptions DownloadTransferValidationOptions { get { throw null; } set { } }
        public bool EnableTenantDiscovery { get { throw null; } set { } }
        public System.Uri GeoRedundantSecondaryUri { get { throw null; } set { } }
        public Azure.Storage.UploadTransferValidationOptions UploadTransferValidationOptions { get { throw null; } set { } }
        public Azure.Storage.Files.DataLake.DataLakeClientOptions.ServiceVersion Version { get { throw null; } }
        public enum ServiceVersion
        {
            V2019_02_02 = 1,
            V2019_07_07 = 2,
            V2019_12_12 = 3,
            V2020_02_10 = 4,
            V2020_04_08 = 5,
            V2020_06_12 = 6,
            V2020_08_04 = 7,
            V2020_10_02 = 8,
            V2020_12_06 = 9,
            V2021_02_12 = 10,
            V2021_04_10 = 11,
            V2021_06_08 = 12,
            V2021_08_06 = 13,
            V2021_10_04 = 14,
        }
    }
    public partial class DataLakeDirectoryClient : Azure.Storage.Files.DataLake.DataLakePathClient
    {
        protected DataLakeDirectoryClient() { }
        public DataLakeDirectoryClient(string connectionString, string fileSystemName, string directoryPath) { }
        public DataLakeDirectoryClient(string connectionString, string fileSystemName, string directoryPath, Azure.Storage.Files.DataLake.DataLakeClientOptions options) { }
        public DataLakeDirectoryClient(System.Uri directoryUri) { }
        public DataLakeDirectoryClient(System.Uri directoryUri, Azure.AzureSasCredential credential) { }
        public DataLakeDirectoryClient(System.Uri directoryUri, Azure.AzureSasCredential credential, Azure.Storage.Files.DataLake.DataLakeClientOptions options) { }
        public DataLakeDirectoryClient(System.Uri directoryUri, Azure.Core.TokenCredential credential) { }
        public DataLakeDirectoryClient(System.Uri directoryUri, Azure.Core.TokenCredential credential, Azure.Storage.Files.DataLake.DataLakeClientOptions options) { }
        public DataLakeDirectoryClient(System.Uri directoryUri, Azure.Storage.Files.DataLake.DataLakeClientOptions options) { }
        public DataLakeDirectoryClient(System.Uri directoryUri, Azure.Storage.StorageSharedKeyCredential credential) { }
        public DataLakeDirectoryClient(System.Uri directoryUri, Azure.Storage.StorageSharedKeyCredential credential, Azure.Storage.Files.DataLake.DataLakeClientOptions options) { }
        public virtual Azure.Response<Azure.Storage.Files.DataLake.Models.PathInfo> Create(Azure.Storage.Files.DataLake.Models.DataLakePathCreateOptions options = null, System.Threading.CancellationToken cancellationToken = default(System.Threading.CancellationToken)) { throw null; }
        [System.ComponentModel.EditorBrowsableAttribute(System.ComponentModel.EditorBrowsableState.Never)]
        public virtual Azure.Response<Azure.Storage.Files.DataLake.Models.PathInfo> Create(Azure.Storage.Files.DataLake.Models.PathHttpHeaders httpHeaders, System.Collections.Generic.IDictionary<string, string> metadata, string permissions, string umask, Azure.Storage.Files.DataLake.Models.DataLakeRequestConditions conditions, System.Threading.CancellationToken cancellationToken) { throw null; }
        public virtual System.Threading.Tasks.Task<Azure.Response<Azure.Storage.Files.DataLake.Models.PathInfo>> CreateAsync(Azure.Storage.Files.DataLake.Models.DataLakePathCreateOptions options = null, System.Threading.CancellationToken cancellationToken = default(System.Threading.CancellationToken)) { throw null; }
        [System.ComponentModel.EditorBrowsableAttribute(System.ComponentModel.EditorBrowsableState.Never)]
        public virtual System.Threading.Tasks.Task<Azure.Response<Azure.Storage.Files.DataLake.Models.PathInfo>> CreateAsync(Azure.Storage.Files.DataLake.Models.PathHttpHeaders httpHeaders, System.Collections.Generic.IDictionary<string, string> metadata, string permissions, string umask, Azure.Storage.Files.DataLake.Models.DataLakeRequestConditions conditions, System.Threading.CancellationToken cancellationToken) { throw null; }
        public virtual Azure.Response<Azure.Storage.Files.DataLake.DataLakeFileClient> CreateFile(string fileName, Azure.Storage.Files.DataLake.Models.DataLakePathCreateOptions options = null, System.Threading.CancellationToken cancellationToken = default(System.Threading.CancellationToken)) { throw null; }
        [System.ComponentModel.EditorBrowsableAttribute(System.ComponentModel.EditorBrowsableState.Never)]
        public virtual Azure.Response<Azure.Storage.Files.DataLake.DataLakeFileClient> CreateFile(string fileName, Azure.Storage.Files.DataLake.Models.PathHttpHeaders httpHeaders, System.Collections.Generic.IDictionary<string, string> metadata, string permissions, string umask, Azure.Storage.Files.DataLake.Models.DataLakeRequestConditions conditions, System.Threading.CancellationToken cancellationToken) { throw null; }
        public virtual System.Threading.Tasks.Task<Azure.Response<Azure.Storage.Files.DataLake.DataLakeFileClient>> CreateFileAsync(string fileName, Azure.Storage.Files.DataLake.Models.DataLakePathCreateOptions options = null, System.Threading.CancellationToken cancellationToken = default(System.Threading.CancellationToken)) { throw null; }
        [System.ComponentModel.EditorBrowsableAttribute(System.ComponentModel.EditorBrowsableState.Never)]
        public virtual System.Threading.Tasks.Task<Azure.Response<Azure.Storage.Files.DataLake.DataLakeFileClient>> CreateFileAsync(string fileName, Azure.Storage.Files.DataLake.Models.PathHttpHeaders httpHeaders, System.Collections.Generic.IDictionary<string, string> metadata, string permissions, string umask, Azure.Storage.Files.DataLake.Models.DataLakeRequestConditions conditions, System.Threading.CancellationToken cancellationToken) { throw null; }
        public virtual Azure.Response<Azure.Storage.Files.DataLake.Models.PathInfo> CreateIfNotExists(Azure.Storage.Files.DataLake.Models.DataLakePathCreateOptions options = null, System.Threading.CancellationToken cancellationToken = default(System.Threading.CancellationToken)) { throw null; }
        [System.ComponentModel.EditorBrowsableAttribute(System.ComponentModel.EditorBrowsableState.Never)]
        public virtual Azure.Response<Azure.Storage.Files.DataLake.Models.PathInfo> CreateIfNotExists(Azure.Storage.Files.DataLake.Models.PathHttpHeaders httpHeaders, System.Collections.Generic.IDictionary<string, string> metadata, string permissions, string umask, System.Threading.CancellationToken cancellationToken) { throw null; }
        public virtual System.Threading.Tasks.Task<Azure.Response<Azure.Storage.Files.DataLake.Models.PathInfo>> CreateIfNotExistsAsync(Azure.Storage.Files.DataLake.Models.DataLakePathCreateOptions options = null, System.Threading.CancellationToken cancellationToken = default(System.Threading.CancellationToken)) { throw null; }
        [System.ComponentModel.EditorBrowsableAttribute(System.ComponentModel.EditorBrowsableState.Never)]
        public virtual System.Threading.Tasks.Task<Azure.Response<Azure.Storage.Files.DataLake.Models.PathInfo>> CreateIfNotExistsAsync(Azure.Storage.Files.DataLake.Models.PathHttpHeaders httpHeaders, System.Collections.Generic.IDictionary<string, string> metadata, string permissions, string umask, System.Threading.CancellationToken cancellationToken) { throw null; }
        public virtual Azure.Response<Azure.Storage.Files.DataLake.DataLakeDirectoryClient> CreateSubDirectory(string path, Azure.Storage.Files.DataLake.Models.DataLakePathCreateOptions options = null, System.Threading.CancellationToken cancellationToken = default(System.Threading.CancellationToken)) { throw null; }
        [System.ComponentModel.EditorBrowsableAttribute(System.ComponentModel.EditorBrowsableState.Never)]
        public virtual Azure.Response<Azure.Storage.Files.DataLake.DataLakeDirectoryClient> CreateSubDirectory(string path, Azure.Storage.Files.DataLake.Models.PathHttpHeaders httpHeaders, System.Collections.Generic.IDictionary<string, string> metadata, string permissions, string umask, Azure.Storage.Files.DataLake.Models.DataLakeRequestConditions conditions, System.Threading.CancellationToken cancellationToken) { throw null; }
        public virtual System.Threading.Tasks.Task<Azure.Response<Azure.Storage.Files.DataLake.DataLakeDirectoryClient>> CreateSubDirectoryAsync(string path, Azure.Storage.Files.DataLake.Models.DataLakePathCreateOptions options = null, System.Threading.CancellationToken cancellationToken = default(System.Threading.CancellationToken)) { throw null; }
        [System.ComponentModel.EditorBrowsableAttribute(System.ComponentModel.EditorBrowsableState.Never)]
        public virtual System.Threading.Tasks.Task<Azure.Response<Azure.Storage.Files.DataLake.DataLakeDirectoryClient>> CreateSubDirectoryAsync(string path, Azure.Storage.Files.DataLake.Models.PathHttpHeaders httpHeaders, System.Collections.Generic.IDictionary<string, string> metadata, string permissions, string umask, Azure.Storage.Files.DataLake.Models.DataLakeRequestConditions conditions, System.Threading.CancellationToken cancellationToken) { throw null; }
        public virtual Azure.Response Delete(Azure.Storage.Files.DataLake.Models.DataLakeRequestConditions conditions = null, System.Threading.CancellationToken cancellationToken = default(System.Threading.CancellationToken)) { throw null; }
        public virtual System.Threading.Tasks.Task<Azure.Response> DeleteAsync(Azure.Storage.Files.DataLake.Models.DataLakeRequestConditions conditions = null, System.Threading.CancellationToken cancellationToken = default(System.Threading.CancellationToken)) { throw null; }
        public virtual Azure.Response DeleteFile(string fileName, Azure.Storage.Files.DataLake.Models.DataLakeRequestConditions conditions = null, System.Threading.CancellationToken cancellationToken = default(System.Threading.CancellationToken)) { throw null; }
        public virtual System.Threading.Tasks.Task<Azure.Response> DeleteFileAsync(string fileName, Azure.Storage.Files.DataLake.Models.DataLakeRequestConditions conditions = null, System.Threading.CancellationToken cancellationToken = default(System.Threading.CancellationToken)) { throw null; }
        public virtual Azure.Response<bool> DeleteIfExists(Azure.Storage.Files.DataLake.Models.DataLakeRequestConditions conditions = null, System.Threading.CancellationToken cancellationToken = default(System.Threading.CancellationToken)) { throw null; }
        public virtual System.Threading.Tasks.Task<Azure.Response<bool>> DeleteIfExistsAsync(Azure.Storage.Files.DataLake.Models.DataLakeRequestConditions conditions = null, System.Threading.CancellationToken cancellationToken = default(System.Threading.CancellationToken)) { throw null; }
        public virtual Azure.Response DeleteSubDirectory(string path, string continuation = null, Azure.Storage.Files.DataLake.Models.DataLakeRequestConditions conditions = null, System.Threading.CancellationToken cancellationToken = default(System.Threading.CancellationToken)) { throw null; }
        public virtual System.Threading.Tasks.Task<Azure.Response> DeleteSubDirectoryAsync(string path, string continuation = null, Azure.Storage.Files.DataLake.Models.DataLakeRequestConditions conditions = null, System.Threading.CancellationToken cancellationToken = default(System.Threading.CancellationToken)) { throw null; }
        public override System.Uri GenerateSasUri(Azure.Storage.Sas.DataLakeSasBuilder builder) { throw null; }
        public override System.Uri GenerateSasUri(Azure.Storage.Sas.DataLakeSasPermissions permissions, System.DateTimeOffset expiresOn) { throw null; }
        public override Azure.Response<Azure.Storage.Files.DataLake.Models.PathAccessControl> GetAccessControl(bool? userPrincipalName = default(bool?), Azure.Storage.Files.DataLake.Models.DataLakeRequestConditions conditions = null, System.Threading.CancellationToken cancellationToken = default(System.Threading.CancellationToken)) { throw null; }
        public override System.Threading.Tasks.Task<Azure.Response<Azure.Storage.Files.DataLake.Models.PathAccessControl>> GetAccessControlAsync(bool? userPrincipalName = default(bool?), Azure.Storage.Files.DataLake.Models.DataLakeRequestConditions conditions = null, System.Threading.CancellationToken cancellationToken = default(System.Threading.CancellationToken)) { throw null; }
        public virtual Azure.Storage.Files.DataLake.DataLakeFileClient GetFileClient(string fileName) { throw null; }
        public virtual Azure.Pageable<Azure.Storage.Files.DataLake.Models.PathItem> GetPaths(bool recursive = false, bool userPrincipalName = false, System.Threading.CancellationToken cancellationToken = default(System.Threading.CancellationToken)) { throw null; }
        public virtual Azure.AsyncPageable<Azure.Storage.Files.DataLake.Models.PathItem> GetPathsAsync(bool recursive = false, bool userPrincipalName = false, System.Threading.CancellationToken cancellationToken = default(System.Threading.CancellationToken)) { throw null; }
        public virtual new Azure.Response<Azure.Storage.Files.DataLake.Models.PathProperties> GetProperties(Azure.Storage.Files.DataLake.Models.DataLakeRequestConditions conditions = null, System.Threading.CancellationToken cancellationToken = default(System.Threading.CancellationToken)) { throw null; }
        public override System.Threading.Tasks.Task<Azure.Response<Azure.Storage.Files.DataLake.Models.PathProperties>> GetPropertiesAsync(Azure.Storage.Files.DataLake.Models.DataLakeRequestConditions conditions = null, System.Threading.CancellationToken cancellationToken = default(System.Threading.CancellationToken)) { throw null; }
        public virtual Azure.Storage.Files.DataLake.DataLakeDirectoryClient GetSubDirectoryClient(string subdirectoryName) { throw null; }
        public virtual new Azure.Response<Azure.Storage.Files.DataLake.DataLakeDirectoryClient> Rename(string destinationPath, string destinationFileSystem = null, Azure.Storage.Files.DataLake.Models.DataLakeRequestConditions sourceConditions = null, Azure.Storage.Files.DataLake.Models.DataLakeRequestConditions destinationConditions = null, System.Threading.CancellationToken cancellationToken = default(System.Threading.CancellationToken)) { throw null; }
        public virtual new System.Threading.Tasks.Task<Azure.Response<Azure.Storage.Files.DataLake.DataLakeDirectoryClient>> RenameAsync(string destinationPath, string destinationFileSystem = null, Azure.Storage.Files.DataLake.Models.DataLakeRequestConditions sourceConditions = null, Azure.Storage.Files.DataLake.Models.DataLakeRequestConditions destinationConditions = null, System.Threading.CancellationToken cancellationToken = default(System.Threading.CancellationToken)) { throw null; }
        public override Azure.Response<Azure.Storage.Files.DataLake.Models.PathInfo> SetAccessControlList(System.Collections.Generic.IList<Azure.Storage.Files.DataLake.Models.PathAccessControlItem> accessControlList, string owner = null, string group = null, Azure.Storage.Files.DataLake.Models.DataLakeRequestConditions conditions = null, System.Threading.CancellationToken cancellationToken = default(System.Threading.CancellationToken)) { throw null; }
        public override System.Threading.Tasks.Task<Azure.Response<Azure.Storage.Files.DataLake.Models.PathInfo>> SetAccessControlListAsync(System.Collections.Generic.IList<Azure.Storage.Files.DataLake.Models.PathAccessControlItem> accessControlList, string owner = null, string group = null, Azure.Storage.Files.DataLake.Models.DataLakeRequestConditions conditions = null, System.Threading.CancellationToken cancellationToken = default(System.Threading.CancellationToken)) { throw null; }
        public override Azure.Response<Azure.Storage.Files.DataLake.Models.PathInfo> SetHttpHeaders(Azure.Storage.Files.DataLake.Models.PathHttpHeaders httpHeaders = null, Azure.Storage.Files.DataLake.Models.DataLakeRequestConditions conditions = null, System.Threading.CancellationToken cancellationToken = default(System.Threading.CancellationToken)) { throw null; }
        public override System.Threading.Tasks.Task<Azure.Response<Azure.Storage.Files.DataLake.Models.PathInfo>> SetHttpHeadersAsync(Azure.Storage.Files.DataLake.Models.PathHttpHeaders httpHeaders = null, Azure.Storage.Files.DataLake.Models.DataLakeRequestConditions conditions = null, System.Threading.CancellationToken cancellationToken = default(System.Threading.CancellationToken)) { throw null; }
        public override Azure.Response<Azure.Storage.Files.DataLake.Models.PathInfo> SetMetadata(System.Collections.Generic.IDictionary<string, string> metadata, Azure.Storage.Files.DataLake.Models.DataLakeRequestConditions conditions = null, System.Threading.CancellationToken cancellationToken = default(System.Threading.CancellationToken)) { throw null; }
        public override System.Threading.Tasks.Task<Azure.Response<Azure.Storage.Files.DataLake.Models.PathInfo>> SetMetadataAsync(System.Collections.Generic.IDictionary<string, string> metadata, Azure.Storage.Files.DataLake.Models.DataLakeRequestConditions conditions = null, System.Threading.CancellationToken cancellationToken = default(System.Threading.CancellationToken)) { throw null; }
        public override Azure.Response<Azure.Storage.Files.DataLake.Models.PathInfo> SetPermissions(Azure.Storage.Files.DataLake.Models.PathPermissions permissions = null, string owner = null, string group = null, Azure.Storage.Files.DataLake.Models.DataLakeRequestConditions conditions = null, System.Threading.CancellationToken cancellationToken = default(System.Threading.CancellationToken)) { throw null; }
        public override System.Threading.Tasks.Task<Azure.Response<Azure.Storage.Files.DataLake.Models.PathInfo>> SetPermissionsAsync(Azure.Storage.Files.DataLake.Models.PathPermissions permissions = null, string owner = null, string group = null, Azure.Storage.Files.DataLake.Models.DataLakeRequestConditions conditions = null, System.Threading.CancellationToken cancellationToken = default(System.Threading.CancellationToken)) { throw null; }
        public new Azure.Storage.Files.DataLake.DataLakeDirectoryClient WithCustomerProvidedKey(Azure.Storage.Files.DataLake.Models.DataLakeCustomerProvidedKey? customerProvidedKey) { throw null; }
    }
    public partial class DataLakeFileClient : Azure.Storage.Files.DataLake.DataLakePathClient
    {
        protected DataLakeFileClient() { }
        public DataLakeFileClient(string connectionString, string fileSystemName, string filePath) { }
        public DataLakeFileClient(string connectionString, string fileSystemName, string filePath, Azure.Storage.Files.DataLake.DataLakeClientOptions options) { }
        public DataLakeFileClient(System.Uri fileUri) { }
        public DataLakeFileClient(System.Uri fileUri, Azure.AzureSasCredential credential) { }
        public DataLakeFileClient(System.Uri fileUri, Azure.AzureSasCredential credential, Azure.Storage.Files.DataLake.DataLakeClientOptions options) { }
        public DataLakeFileClient(System.Uri fileUri, Azure.Core.TokenCredential credential) { }
        public DataLakeFileClient(System.Uri fileUri, Azure.Core.TokenCredential credential, Azure.Storage.Files.DataLake.DataLakeClientOptions options) { }
        public DataLakeFileClient(System.Uri fileUri, Azure.Storage.Files.DataLake.DataLakeClientOptions options) { }
        public DataLakeFileClient(System.Uri fileUri, Azure.Storage.StorageSharedKeyCredential credential) { }
        public DataLakeFileClient(System.Uri fileUri, Azure.Storage.StorageSharedKeyCredential credential, Azure.Storage.Files.DataLake.DataLakeClientOptions options) { }
        [System.ComponentModel.EditorBrowsableAttribute(System.ComponentModel.EditorBrowsableState.Never)]
        public virtual int MaxUploadBytes { get { throw null; } }
        public virtual long MaxUploadLongBytes { get { throw null; } }
        public virtual Azure.Response Append(System.IO.Stream content, long offset, Azure.Storage.Files.DataLake.Models.DataLakeFileAppendOptions options = null, System.Threading.CancellationToken cancellationToken = default(System.Threading.CancellationToken)) { throw null; }
        [System.ComponentModel.EditorBrowsableAttribute(System.ComponentModel.EditorBrowsableState.Never)]
        public virtual Azure.Response Append(System.IO.Stream content, long offset, byte[] contentHash, string leaseId, System.IProgress<long> progressHandler, System.Threading.CancellationToken cancellationToken) { throw null; }
        public virtual System.Threading.Tasks.Task<Azure.Response> AppendAsync(System.IO.Stream content, long offset, Azure.Storage.Files.DataLake.Models.DataLakeFileAppendOptions options = null, System.Threading.CancellationToken cancellationToken = default(System.Threading.CancellationToken)) { throw null; }
        [System.ComponentModel.EditorBrowsableAttribute(System.ComponentModel.EditorBrowsableState.Never)]
        public virtual System.Threading.Tasks.Task<Azure.Response> AppendAsync(System.IO.Stream content, long offset, byte[] contentHash, string leaseId, System.IProgress<long> progressHandler, System.Threading.CancellationToken cancellationToken) { throw null; }
        public virtual Azure.Response<Azure.Storage.Files.DataLake.Models.PathInfo> Create(Azure.Storage.Files.DataLake.Models.DataLakePathCreateOptions options = null, System.Threading.CancellationToken cancellationToken = default(System.Threading.CancellationToken)) { throw null; }
        [System.ComponentModel.EditorBrowsableAttribute(System.ComponentModel.EditorBrowsableState.Never)]
        public virtual Azure.Response<Azure.Storage.Files.DataLake.Models.PathInfo> Create(Azure.Storage.Files.DataLake.Models.PathHttpHeaders httpHeaders, System.Collections.Generic.IDictionary<string, string> metadata, string permissions, string umask, Azure.Storage.Files.DataLake.Models.DataLakeRequestConditions conditions, System.Threading.CancellationToken cancellationToken) { throw null; }
        public virtual System.Threading.Tasks.Task<Azure.Response<Azure.Storage.Files.DataLake.Models.PathInfo>> CreateAsync(Azure.Storage.Files.DataLake.Models.DataLakePathCreateOptions options = null, System.Threading.CancellationToken cancellationToken = default(System.Threading.CancellationToken)) { throw null; }
        [System.ComponentModel.EditorBrowsableAttribute(System.ComponentModel.EditorBrowsableState.Never)]
        public virtual System.Threading.Tasks.Task<Azure.Response<Azure.Storage.Files.DataLake.Models.PathInfo>> CreateAsync(Azure.Storage.Files.DataLake.Models.PathHttpHeaders httpHeaders, System.Collections.Generic.IDictionary<string, string> metadata, string permissions, string umask, Azure.Storage.Files.DataLake.Models.DataLakeRequestConditions conditions, System.Threading.CancellationToken cancellationToken) { throw null; }
        public virtual Azure.Response<Azure.Storage.Files.DataLake.Models.PathInfo> CreateIfNotExists(Azure.Storage.Files.DataLake.Models.DataLakePathCreateOptions options = null, System.Threading.CancellationToken cancellationToken = default(System.Threading.CancellationToken)) { throw null; }
        [System.ComponentModel.EditorBrowsableAttribute(System.ComponentModel.EditorBrowsableState.Never)]
        public virtual Azure.Response<Azure.Storage.Files.DataLake.Models.PathInfo> CreateIfNotExists(Azure.Storage.Files.DataLake.Models.PathHttpHeaders httpHeaders, System.Collections.Generic.IDictionary<string, string> metadata, string permissions, string umask, System.Threading.CancellationToken cancellationToken) { throw null; }
        public virtual System.Threading.Tasks.Task<Azure.Response<Azure.Storage.Files.DataLake.Models.PathInfo>> CreateIfNotExistsAsync(Azure.Storage.Files.DataLake.Models.DataLakePathCreateOptions options = null, System.Threading.CancellationToken cancellationToken = default(System.Threading.CancellationToken)) { throw null; }
        [System.ComponentModel.EditorBrowsableAttribute(System.ComponentModel.EditorBrowsableState.Never)]
        public virtual System.Threading.Tasks.Task<Azure.Response<Azure.Storage.Files.DataLake.Models.PathInfo>> CreateIfNotExistsAsync(Azure.Storage.Files.DataLake.Models.PathHttpHeaders httpHeaders, System.Collections.Generic.IDictionary<string, string> metadata, string permissions, string umask, System.Threading.CancellationToken cancellationToken) { throw null; }
        public virtual Azure.Response Delete(Azure.Storage.Files.DataLake.Models.DataLakeRequestConditions conditions = null, System.Threading.CancellationToken cancellationToken = default(System.Threading.CancellationToken)) { throw null; }
        public virtual System.Threading.Tasks.Task<Azure.Response> DeleteAsync(Azure.Storage.Files.DataLake.Models.DataLakeRequestConditions conditions = null, System.Threading.CancellationToken cancellationToken = default(System.Threading.CancellationToken)) { throw null; }
        public virtual Azure.Response<bool> DeleteIfExists(Azure.Storage.Files.DataLake.Models.DataLakeRequestConditions conditions = null, System.Threading.CancellationToken cancellationToken = default(System.Threading.CancellationToken)) { throw null; }
        public virtual System.Threading.Tasks.Task<Azure.Response<bool>> DeleteIfExistsAsync(Azure.Storage.Files.DataLake.Models.DataLakeRequestConditions conditions = null, System.Threading.CancellationToken cancellationToken = default(System.Threading.CancellationToken)) { throw null; }
        public virtual Azure.Response<Azure.Storage.Files.DataLake.Models.PathInfo> Flush(long position, bool? retainUncommittedData = default(bool?), bool? close = default(bool?), Azure.Storage.Files.DataLake.Models.PathHttpHeaders httpHeaders = null, Azure.Storage.Files.DataLake.Models.DataLakeRequestConditions conditions = null, System.Threading.CancellationToken cancellationToken = default(System.Threading.CancellationToken)) { throw null; }
        public virtual System.Threading.Tasks.Task<Azure.Response<Azure.Storage.Files.DataLake.Models.PathInfo>> FlushAsync(long position, bool? retainUncommittedData = default(bool?), bool? close = default(bool?), Azure.Storage.Files.DataLake.Models.PathHttpHeaders httpHeaders = null, Azure.Storage.Files.DataLake.Models.DataLakeRequestConditions conditions = null, System.Threading.CancellationToken cancellationToken = default(System.Threading.CancellationToken)) { throw null; }
        public override Azure.Response<Azure.Storage.Files.DataLake.Models.PathAccessControl> GetAccessControl(bool? userPrincipalName = default(bool?), Azure.Storage.Files.DataLake.Models.DataLakeRequestConditions conditions = null, System.Threading.CancellationToken cancellationToken = default(System.Threading.CancellationToken)) { throw null; }
        public override System.Threading.Tasks.Task<Azure.Response<Azure.Storage.Files.DataLake.Models.PathAccessControl>> GetAccessControlAsync(bool? userPrincipalName = default(bool?), Azure.Storage.Files.DataLake.Models.DataLakeRequestConditions conditions = null, System.Threading.CancellationToken cancellationToken = default(System.Threading.CancellationToken)) { throw null; }
        public virtual new Azure.Response<Azure.Storage.Files.DataLake.Models.PathProperties> GetProperties(Azure.Storage.Files.DataLake.Models.DataLakeRequestConditions conditions = null, System.Threading.CancellationToken cancellationToken = default(System.Threading.CancellationToken)) { throw null; }
        public override System.Threading.Tasks.Task<Azure.Response<Azure.Storage.Files.DataLake.Models.PathProperties>> GetPropertiesAsync(Azure.Storage.Files.DataLake.Models.DataLakeRequestConditions conditions = null, System.Threading.CancellationToken cancellationToken = default(System.Threading.CancellationToken)) { throw null; }
        public virtual System.IO.Stream OpenRead(Azure.Storage.Files.DataLake.Models.DataLakeOpenReadOptions options, System.Threading.CancellationToken cancellationToken = default(System.Threading.CancellationToken)) { throw null; }
        [System.ComponentModel.EditorBrowsableAttribute(System.ComponentModel.EditorBrowsableState.Never)]
        public virtual System.IO.Stream OpenRead(bool allowfileModifications, long position = (long)0, int? bufferSize = default(int?), System.Threading.CancellationToken cancellationToken = default(System.Threading.CancellationToken)) { throw null; }
        [System.ComponentModel.EditorBrowsableAttribute(System.ComponentModel.EditorBrowsableState.Never)]
        public virtual System.IO.Stream OpenRead(long position = (long)0, int? bufferSize = default(int?), Azure.Storage.Files.DataLake.Models.DataLakeRequestConditions conditions = null, System.Threading.CancellationToken cancellationToken = default(System.Threading.CancellationToken)) { throw null; }
        public virtual System.Threading.Tasks.Task<System.IO.Stream> OpenReadAsync(Azure.Storage.Files.DataLake.Models.DataLakeOpenReadOptions options, System.Threading.CancellationToken cancellationToken = default(System.Threading.CancellationToken)) { throw null; }
        [System.ComponentModel.EditorBrowsableAttribute(System.ComponentModel.EditorBrowsableState.Never)]
        public virtual System.Threading.Tasks.Task<System.IO.Stream> OpenReadAsync(bool allowfileModifications, long position = (long)0, int? bufferSize = default(int?), System.Threading.CancellationToken cancellationToken = default(System.Threading.CancellationToken)) { throw null; }
        [System.ComponentModel.EditorBrowsableAttribute(System.ComponentModel.EditorBrowsableState.Never)]
        public virtual System.Threading.Tasks.Task<System.IO.Stream> OpenReadAsync(long position = (long)0, int? bufferSize = default(int?), Azure.Storage.Files.DataLake.Models.DataLakeRequestConditions conditions = null, System.Threading.CancellationToken cancellationToken = default(System.Threading.CancellationToken)) { throw null; }
        public virtual System.IO.Stream OpenWrite(bool overwrite, Azure.Storage.Files.DataLake.Models.DataLakeFileOpenWriteOptions options = null, System.Threading.CancellationToken cancellationToken = default(System.Threading.CancellationToken)) { throw null; }
        public virtual System.Threading.Tasks.Task<System.IO.Stream> OpenWriteAsync(bool overwrite, Azure.Storage.Files.DataLake.Models.DataLakeFileOpenWriteOptions options = null, System.Threading.CancellationToken cancellationToken = default(System.Threading.CancellationToken)) { throw null; }
        public virtual Azure.Response<Azure.Storage.Files.DataLake.Models.FileDownloadInfo> Query(string querySqlExpression, Azure.Storage.Files.DataLake.Models.DataLakeQueryOptions options = null, System.Threading.CancellationToken cancellationToken = default(System.Threading.CancellationToken)) { throw null; }
        public virtual System.Threading.Tasks.Task<Azure.Response<Azure.Storage.Files.DataLake.Models.FileDownloadInfo>> QueryAsync(string querySqlExpression, Azure.Storage.Files.DataLake.Models.DataLakeQueryOptions options = null, System.Threading.CancellationToken cancellationToken = default(System.Threading.CancellationToken)) { throw null; }
        public virtual Azure.Response<Azure.Storage.Files.DataLake.Models.FileDownloadInfo> Read() { throw null; }
        [System.ComponentModel.EditorBrowsableAttribute(System.ComponentModel.EditorBrowsableState.Never)]
        public virtual Azure.Response<Azure.Storage.Files.DataLake.Models.FileDownloadInfo> Read(Azure.HttpRange range, Azure.Storage.Files.DataLake.Models.DataLakeRequestConditions conditions, bool rangeGetContentHash, System.Threading.CancellationToken cancellationToken) { throw null; }
        public virtual Azure.Response<Azure.Storage.Files.DataLake.Models.FileDownloadInfo> Read(Azure.Storage.Files.DataLake.Models.DataLakeFileReadOptions options = null, System.Threading.CancellationToken cancellationToken = default(System.Threading.CancellationToken)) { throw null; }
        public virtual Azure.Response<Azure.Storage.Files.DataLake.Models.FileDownloadInfo> Read(System.Threading.CancellationToken cancellationToken = default(System.Threading.CancellationToken)) { throw null; }
        public virtual System.Threading.Tasks.Task<Azure.Response<Azure.Storage.Files.DataLake.Models.FileDownloadInfo>> ReadAsync() { throw null; }
        [System.ComponentModel.EditorBrowsableAttribute(System.ComponentModel.EditorBrowsableState.Never)]
        public virtual System.Threading.Tasks.Task<Azure.Response<Azure.Storage.Files.DataLake.Models.FileDownloadInfo>> ReadAsync(Azure.HttpRange range, Azure.Storage.Files.DataLake.Models.DataLakeRequestConditions conditions, bool rangeGetContentHash, System.Threading.CancellationToken cancellationToken) { throw null; }
        public virtual System.Threading.Tasks.Task<Azure.Response<Azure.Storage.Files.DataLake.Models.FileDownloadInfo>> ReadAsync(Azure.Storage.Files.DataLake.Models.DataLakeFileReadOptions options = null, System.Threading.CancellationToken cancellationToken = default(System.Threading.CancellationToken)) { throw null; }
        public virtual System.Threading.Tasks.Task<Azure.Response<Azure.Storage.Files.DataLake.Models.FileDownloadInfo>> ReadAsync(System.Threading.CancellationToken cancellationToken = default(System.Threading.CancellationToken)) { throw null; }
        public virtual Azure.Response ReadTo(System.IO.Stream destination, Azure.Storage.Files.DataLake.Models.DataLakeFileReadToOptions options = null, System.Threading.CancellationToken cancellationToken = default(System.Threading.CancellationToken)) { throw null; }
        [System.ComponentModel.EditorBrowsableAttribute(System.ComponentModel.EditorBrowsableState.Never)]
        public virtual Azure.Response ReadTo(System.IO.Stream destination, Azure.Storage.Files.DataLake.Models.DataLakeRequestConditions conditions, Azure.Storage.StorageTransferOptions transferOptions, System.Threading.CancellationToken cancellationToken) { throw null; }
        public virtual Azure.Response ReadTo(string path, Azure.Storage.Files.DataLake.Models.DataLakeFileReadToOptions options = null, System.Threading.CancellationToken cancellationToken = default(System.Threading.CancellationToken)) { throw null; }
        [System.ComponentModel.EditorBrowsableAttribute(System.ComponentModel.EditorBrowsableState.Never)]
        public virtual Azure.Response ReadTo(string path, Azure.Storage.Files.DataLake.Models.DataLakeRequestConditions conditions, Azure.Storage.StorageTransferOptions transferOptions, System.Threading.CancellationToken cancellationToken) { throw null; }
        public virtual System.Threading.Tasks.Task<Azure.Response> ReadToAsync(System.IO.Stream destination, Azure.Storage.Files.DataLake.Models.DataLakeFileReadToOptions options = null, System.Threading.CancellationToken cancellationToken = default(System.Threading.CancellationToken)) { throw null; }
        [System.ComponentModel.EditorBrowsableAttribute(System.ComponentModel.EditorBrowsableState.Never)]
        public virtual System.Threading.Tasks.Task<Azure.Response> ReadToAsync(System.IO.Stream destination, Azure.Storage.Files.DataLake.Models.DataLakeRequestConditions conditions, Azure.Storage.StorageTransferOptions transferOptions, System.Threading.CancellationToken cancellationToken) { throw null; }
        public virtual System.Threading.Tasks.Task<Azure.Response> ReadToAsync(string path, Azure.Storage.Files.DataLake.Models.DataLakeFileReadToOptions options = null, System.Threading.CancellationToken cancellationToken = default(System.Threading.CancellationToken)) { throw null; }
        [System.ComponentModel.EditorBrowsableAttribute(System.ComponentModel.EditorBrowsableState.Never)]
        public virtual System.Threading.Tasks.Task<Azure.Response> ReadToAsync(string path, Azure.Storage.Files.DataLake.Models.DataLakeRequestConditions conditions, Azure.Storage.StorageTransferOptions transferOptions, System.Threading.CancellationToken cancellationToken) { throw null; }
        public virtual new Azure.Response<Azure.Storage.Files.DataLake.DataLakeFileClient> Rename(string destinationPath, string destinationFileSystem = null, Azure.Storage.Files.DataLake.Models.DataLakeRequestConditions sourceConditions = null, Azure.Storage.Files.DataLake.Models.DataLakeRequestConditions destinationConditions = null, System.Threading.CancellationToken cancellationToken = default(System.Threading.CancellationToken)) { throw null; }
        public virtual new System.Threading.Tasks.Task<Azure.Response<Azure.Storage.Files.DataLake.DataLakeFileClient>> RenameAsync(string destinationPath, string destinationFileSystem = null, Azure.Storage.Files.DataLake.Models.DataLakeRequestConditions sourceConditions = null, Azure.Storage.Files.DataLake.Models.DataLakeRequestConditions destinationConditions = null, System.Threading.CancellationToken cancellationToken = default(System.Threading.CancellationToken)) { throw null; }
        public virtual Azure.Response<Azure.Storage.Files.DataLake.Models.PathInfo> ScheduleDeletion(Azure.Storage.Files.DataLake.Models.DataLakeFileScheduleDeletionOptions options, System.Threading.CancellationToken cancellationToken = default(System.Threading.CancellationToken)) { throw null; }
        public virtual System.Threading.Tasks.Task<Azure.Response<Azure.Storage.Files.DataLake.Models.PathInfo>> ScheduleDeletionAsync(Azure.Storage.Files.DataLake.Models.DataLakeFileScheduleDeletionOptions options, System.Threading.CancellationToken cancellationToken = default(System.Threading.CancellationToken)) { throw null; }
        public override Azure.Response<Azure.Storage.Files.DataLake.Models.PathInfo> SetAccessControlList(System.Collections.Generic.IList<Azure.Storage.Files.DataLake.Models.PathAccessControlItem> accessControlList, string owner = null, string group = null, Azure.Storage.Files.DataLake.Models.DataLakeRequestConditions conditions = null, System.Threading.CancellationToken cancellationToken = default(System.Threading.CancellationToken)) { throw null; }
        public override System.Threading.Tasks.Task<Azure.Response<Azure.Storage.Files.DataLake.Models.PathInfo>> SetAccessControlListAsync(System.Collections.Generic.IList<Azure.Storage.Files.DataLake.Models.PathAccessControlItem> accessControlList, string owner = null, string group = null, Azure.Storage.Files.DataLake.Models.DataLakeRequestConditions conditions = null, System.Threading.CancellationToken cancellationToken = default(System.Threading.CancellationToken)) { throw null; }
        public override Azure.Response<Azure.Storage.Files.DataLake.Models.PathInfo> SetHttpHeaders(Azure.Storage.Files.DataLake.Models.PathHttpHeaders httpHeaders = null, Azure.Storage.Files.DataLake.Models.DataLakeRequestConditions conditions = null, System.Threading.CancellationToken cancellationToken = default(System.Threading.CancellationToken)) { throw null; }
        public override System.Threading.Tasks.Task<Azure.Response<Azure.Storage.Files.DataLake.Models.PathInfo>> SetHttpHeadersAsync(Azure.Storage.Files.DataLake.Models.PathHttpHeaders httpHeaders = null, Azure.Storage.Files.DataLake.Models.DataLakeRequestConditions conditions = null, System.Threading.CancellationToken cancellationToken = default(System.Threading.CancellationToken)) { throw null; }
        public override Azure.Response<Azure.Storage.Files.DataLake.Models.PathInfo> SetMetadata(System.Collections.Generic.IDictionary<string, string> metadata, Azure.Storage.Files.DataLake.Models.DataLakeRequestConditions conditions = null, System.Threading.CancellationToken cancellationToken = default(System.Threading.CancellationToken)) { throw null; }
        public override System.Threading.Tasks.Task<Azure.Response<Azure.Storage.Files.DataLake.Models.PathInfo>> SetMetadataAsync(System.Collections.Generic.IDictionary<string, string> metadata, Azure.Storage.Files.DataLake.Models.DataLakeRequestConditions conditions = null, System.Threading.CancellationToken cancellationToken = default(System.Threading.CancellationToken)) { throw null; }
        public override Azure.Response<Azure.Storage.Files.DataLake.Models.PathInfo> SetPermissions(Azure.Storage.Files.DataLake.Models.PathPermissions permissions, string owner = null, string group = null, Azure.Storage.Files.DataLake.Models.DataLakeRequestConditions conditions = null, System.Threading.CancellationToken cancellationToken = default(System.Threading.CancellationToken)) { throw null; }
        public override System.Threading.Tasks.Task<Azure.Response<Azure.Storage.Files.DataLake.Models.PathInfo>> SetPermissionsAsync(Azure.Storage.Files.DataLake.Models.PathPermissions permissions, string owner = null, string group = null, Azure.Storage.Files.DataLake.Models.DataLakeRequestConditions conditions = null, System.Threading.CancellationToken cancellationToken = default(System.Threading.CancellationToken)) { throw null; }
        public virtual Azure.Response<Azure.Storage.Files.DataLake.Models.PathInfo> Upload(System.IO.Stream content) { throw null; }
        public virtual Azure.Response<Azure.Storage.Files.DataLake.Models.PathInfo> Upload(System.IO.Stream content, Azure.Storage.Files.DataLake.Models.DataLakeFileUploadOptions options, System.Threading.CancellationToken cancellationToken = default(System.Threading.CancellationToken)) { throw null; }
        [System.ComponentModel.EditorBrowsableAttribute(System.ComponentModel.EditorBrowsableState.Never)]
        public virtual Azure.Response<Azure.Storage.Files.DataLake.Models.PathInfo> Upload(System.IO.Stream content, Azure.Storage.Files.DataLake.Models.PathHttpHeaders httpHeaders = null, Azure.Storage.Files.DataLake.Models.DataLakeRequestConditions conditions = null, System.IProgress<long> progressHandler = null, Azure.Storage.StorageTransferOptions transferOptions = default(Azure.Storage.StorageTransferOptions), System.Threading.CancellationToken cancellationToken = default(System.Threading.CancellationToken)) { throw null; }
        public virtual Azure.Response<Azure.Storage.Files.DataLake.Models.PathInfo> Upload(System.IO.Stream content, bool overwrite = false, System.Threading.CancellationToken cancellationToken = default(System.Threading.CancellationToken)) { throw null; }
        public virtual Azure.Response<Azure.Storage.Files.DataLake.Models.PathInfo> Upload(string path) { throw null; }
        public virtual Azure.Response<Azure.Storage.Files.DataLake.Models.PathInfo> Upload(string path, Azure.Storage.Files.DataLake.Models.DataLakeFileUploadOptions options, System.Threading.CancellationToken cancellationToken = default(System.Threading.CancellationToken)) { throw null; }
        [System.ComponentModel.EditorBrowsableAttribute(System.ComponentModel.EditorBrowsableState.Never)]
        public virtual Azure.Response<Azure.Storage.Files.DataLake.Models.PathInfo> Upload(string path, Azure.Storage.Files.DataLake.Models.PathHttpHeaders httpHeaders = null, Azure.Storage.Files.DataLake.Models.DataLakeRequestConditions conditions = null, System.IProgress<long> progressHandler = null, Azure.Storage.StorageTransferOptions transferOptions = default(Azure.Storage.StorageTransferOptions), System.Threading.CancellationToken cancellationToken = default(System.Threading.CancellationToken)) { throw null; }
        public virtual Azure.Response<Azure.Storage.Files.DataLake.Models.PathInfo> Upload(string path, bool overwrite = false, System.Threading.CancellationToken cancellationToken = default(System.Threading.CancellationToken)) { throw null; }
        public virtual System.Threading.Tasks.Task<Azure.Response<Azure.Storage.Files.DataLake.Models.PathInfo>> UploadAsync(System.IO.Stream content) { throw null; }
        public virtual System.Threading.Tasks.Task<Azure.Response<Azure.Storage.Files.DataLake.Models.PathInfo>> UploadAsync(System.IO.Stream content, Azure.Storage.Files.DataLake.Models.DataLakeFileUploadOptions options, System.Threading.CancellationToken cancellationToken = default(System.Threading.CancellationToken)) { throw null; }
        [System.ComponentModel.EditorBrowsableAttribute(System.ComponentModel.EditorBrowsableState.Never)]
        public virtual System.Threading.Tasks.Task<Azure.Response<Azure.Storage.Files.DataLake.Models.PathInfo>> UploadAsync(System.IO.Stream content, Azure.Storage.Files.DataLake.Models.PathHttpHeaders httpHeaders = null, Azure.Storage.Files.DataLake.Models.DataLakeRequestConditions conditions = null, System.IProgress<long> progressHandler = null, Azure.Storage.StorageTransferOptions transferOptions = default(Azure.Storage.StorageTransferOptions), System.Threading.CancellationToken cancellationToken = default(System.Threading.CancellationToken)) { throw null; }
        public virtual System.Threading.Tasks.Task<Azure.Response<Azure.Storage.Files.DataLake.Models.PathInfo>> UploadAsync(System.IO.Stream content, bool overwrite = false, System.Threading.CancellationToken cancellationToken = default(System.Threading.CancellationToken)) { throw null; }
        public virtual System.Threading.Tasks.Task<Azure.Response<Azure.Storage.Files.DataLake.Models.PathInfo>> UploadAsync(string path) { throw null; }
        public virtual System.Threading.Tasks.Task<Azure.Response<Azure.Storage.Files.DataLake.Models.PathInfo>> UploadAsync(string path, Azure.Storage.Files.DataLake.Models.DataLakeFileUploadOptions options, System.Threading.CancellationToken cancellationToken = default(System.Threading.CancellationToken)) { throw null; }
        [System.ComponentModel.EditorBrowsableAttribute(System.ComponentModel.EditorBrowsableState.Never)]
        public virtual System.Threading.Tasks.Task<Azure.Response<Azure.Storage.Files.DataLake.Models.PathInfo>> UploadAsync(string path, Azure.Storage.Files.DataLake.Models.PathHttpHeaders httpHeaders = null, Azure.Storage.Files.DataLake.Models.DataLakeRequestConditions conditions = null, System.IProgress<long> progressHandler = null, Azure.Storage.StorageTransferOptions transferOptions = default(Azure.Storage.StorageTransferOptions), System.Threading.CancellationToken cancellationToken = default(System.Threading.CancellationToken)) { throw null; }
        public virtual System.Threading.Tasks.Task<Azure.Response<Azure.Storage.Files.DataLake.Models.PathInfo>> UploadAsync(string path, bool overwrite = false, System.Threading.CancellationToken cancellationToken = default(System.Threading.CancellationToken)) { throw null; }
        public new Azure.Storage.Files.DataLake.DataLakeFileClient WithCustomerProvidedKey(Azure.Storage.Files.DataLake.Models.DataLakeCustomerProvidedKey? customerProvidedKey) { throw null; }
    }
    public partial class DataLakeFileSystemClient
    {
        protected DataLakeFileSystemClient() { }
        public DataLakeFileSystemClient(string connectionString, string fileSystemName) { }
        public DataLakeFileSystemClient(string connectionString, string fileSystemName, Azure.Storage.Files.DataLake.DataLakeClientOptions options) { }
        public DataLakeFileSystemClient(System.Uri fileSystemUri) { }
        public DataLakeFileSystemClient(System.Uri fileSystemUri, Azure.AzureSasCredential credential) { }
        public DataLakeFileSystemClient(System.Uri fileSystemUri, Azure.AzureSasCredential credential, Azure.Storage.Files.DataLake.DataLakeClientOptions options) { }
        public DataLakeFileSystemClient(System.Uri fileSystemUri, Azure.Core.TokenCredential credential) { }
        public DataLakeFileSystemClient(System.Uri fileSystemUri, Azure.Core.TokenCredential credential, Azure.Storage.Files.DataLake.DataLakeClientOptions options) { }
        public DataLakeFileSystemClient(System.Uri fileSystemUri, Azure.Storage.Files.DataLake.DataLakeClientOptions options) { }
        public DataLakeFileSystemClient(System.Uri fileSystemUri, Azure.Storage.StorageSharedKeyCredential credential) { }
        public DataLakeFileSystemClient(System.Uri fileSystemUri, Azure.Storage.StorageSharedKeyCredential credential, Azure.Storage.Files.DataLake.DataLakeClientOptions options) { }
        public virtual string AccountName { get { throw null; } }
        public virtual bool CanGenerateSasUri { get { throw null; } }
        public virtual string Name { get { throw null; } }
        public virtual System.Uri Uri { get { throw null; } }
        public virtual Azure.Response<Azure.Storage.Files.DataLake.Models.FileSystemInfo> Create(Azure.Storage.Files.DataLake.Models.DataLakeFileSystemCreateOptions options = null, System.Threading.CancellationToken cancellationToken = default(System.Threading.CancellationToken)) { throw null; }
        [System.ComponentModel.EditorBrowsableAttribute(System.ComponentModel.EditorBrowsableState.Never)]
        public virtual Azure.Response<Azure.Storage.Files.DataLake.Models.FileSystemInfo> Create(Azure.Storage.Files.DataLake.Models.PublicAccessType publicAccessType, System.Collections.Generic.IDictionary<string, string> metadata, System.Threading.CancellationToken cancellationToken) { throw null; }
        public virtual System.Threading.Tasks.Task<Azure.Response<Azure.Storage.Files.DataLake.Models.FileSystemInfo>> CreateAsync(Azure.Storage.Files.DataLake.Models.DataLakeFileSystemCreateOptions options = null, System.Threading.CancellationToken cancellationToken = default(System.Threading.CancellationToken)) { throw null; }
        [System.ComponentModel.EditorBrowsableAttribute(System.ComponentModel.EditorBrowsableState.Never)]
        public virtual System.Threading.Tasks.Task<Azure.Response<Azure.Storage.Files.DataLake.Models.FileSystemInfo>> CreateAsync(Azure.Storage.Files.DataLake.Models.PublicAccessType publicAccessType, System.Collections.Generic.IDictionary<string, string> metadata, System.Threading.CancellationToken cancellationToken) { throw null; }
        public virtual Azure.Response<Azure.Storage.Files.DataLake.DataLakeDirectoryClient> CreateDirectory(string path, Azure.Storage.Files.DataLake.Models.DataLakePathCreateOptions options = null, System.Threading.CancellationToken cancellationToken = default(System.Threading.CancellationToken)) { throw null; }
        [System.ComponentModel.EditorBrowsableAttribute(System.ComponentModel.EditorBrowsableState.Never)]
        public virtual Azure.Response<Azure.Storage.Files.DataLake.DataLakeDirectoryClient> CreateDirectory(string path, Azure.Storage.Files.DataLake.Models.PathHttpHeaders httpHeaders, System.Collections.Generic.IDictionary<string, string> metadata, string permissions, string umask, Azure.Storage.Files.DataLake.Models.DataLakeRequestConditions conditions, System.Threading.CancellationToken cancellationToken) { throw null; }
        public virtual System.Threading.Tasks.Task<Azure.Response<Azure.Storage.Files.DataLake.DataLakeDirectoryClient>> CreateDirectoryAsync(string path, Azure.Storage.Files.DataLake.Models.DataLakePathCreateOptions options = null, System.Threading.CancellationToken cancellationToken = default(System.Threading.CancellationToken)) { throw null; }
        [System.ComponentModel.EditorBrowsableAttribute(System.ComponentModel.EditorBrowsableState.Never)]
        public virtual System.Threading.Tasks.Task<Azure.Response<Azure.Storage.Files.DataLake.DataLakeDirectoryClient>> CreateDirectoryAsync(string path, Azure.Storage.Files.DataLake.Models.PathHttpHeaders httpHeaders, System.Collections.Generic.IDictionary<string, string> metadata, string permissions, string umask, Azure.Storage.Files.DataLake.Models.DataLakeRequestConditions conditions, System.Threading.CancellationToken cancellationToken) { throw null; }
        public virtual Azure.Response<Azure.Storage.Files.DataLake.DataLakeFileClient> CreateFile(string path, Azure.Storage.Files.DataLake.Models.DataLakePathCreateOptions options = null, System.Threading.CancellationToken cancellationToken = default(System.Threading.CancellationToken)) { throw null; }
        [System.ComponentModel.EditorBrowsableAttribute(System.ComponentModel.EditorBrowsableState.Never)]
        public virtual Azure.Response<Azure.Storage.Files.DataLake.DataLakeFileClient> CreateFile(string path, Azure.Storage.Files.DataLake.Models.PathHttpHeaders httpHeaders, System.Collections.Generic.IDictionary<string, string> metadata, string permissions, string umask, Azure.Storage.Files.DataLake.Models.DataLakeRequestConditions conditions, System.Threading.CancellationToken cancellationToken) { throw null; }
        public virtual System.Threading.Tasks.Task<Azure.Response<Azure.Storage.Files.DataLake.DataLakeFileClient>> CreateFileAsync(string path, Azure.Storage.Files.DataLake.Models.DataLakePathCreateOptions options = null, System.Threading.CancellationToken cancellationToken = default(System.Threading.CancellationToken)) { throw null; }
        [System.ComponentModel.EditorBrowsableAttribute(System.ComponentModel.EditorBrowsableState.Never)]
        public virtual System.Threading.Tasks.Task<Azure.Response<Azure.Storage.Files.DataLake.DataLakeFileClient>> CreateFileAsync(string path, Azure.Storage.Files.DataLake.Models.PathHttpHeaders httpHeaders, System.Collections.Generic.IDictionary<string, string> metadata, string permissions, string umask, Azure.Storage.Files.DataLake.Models.DataLakeRequestConditions conditions, System.Threading.CancellationToken cancellationToken) { throw null; }
        public virtual Azure.Response<Azure.Storage.Files.DataLake.Models.FileSystemInfo> CreateIfNotExists(Azure.Storage.Files.DataLake.Models.DataLakeFileSystemCreateOptions options = null, System.Threading.CancellationToken cancellationToken = default(System.Threading.CancellationToken)) { throw null; }
        [System.ComponentModel.EditorBrowsableAttribute(System.ComponentModel.EditorBrowsableState.Never)]
        public virtual Azure.Response<Azure.Storage.Files.DataLake.Models.FileSystemInfo> CreateIfNotExists(Azure.Storage.Files.DataLake.Models.PublicAccessType publicAccessType, System.Collections.Generic.IDictionary<string, string> metadata, System.Threading.CancellationToken cancellationToken) { throw null; }
        public virtual System.Threading.Tasks.Task<Azure.Response<Azure.Storage.Files.DataLake.Models.FileSystemInfo>> CreateIfNotExistsAsync(Azure.Storage.Files.DataLake.Models.DataLakeFileSystemCreateOptions options = null, System.Threading.CancellationToken cancellationToken = default(System.Threading.CancellationToken)) { throw null; }
        [System.ComponentModel.EditorBrowsableAttribute(System.ComponentModel.EditorBrowsableState.Never)]
        public virtual System.Threading.Tasks.Task<Azure.Response<Azure.Storage.Files.DataLake.Models.FileSystemInfo>> CreateIfNotExistsAsync(Azure.Storage.Files.DataLake.Models.PublicAccessType publicAccessType, System.Collections.Generic.IDictionary<string, string> metadata, System.Threading.CancellationToken cancellationToken) { throw null; }
        public virtual Azure.Response Delete(Azure.Storage.Files.DataLake.Models.DataLakeRequestConditions conditions = null, System.Threading.CancellationToken cancellationToken = default(System.Threading.CancellationToken)) { throw null; }
        public virtual System.Threading.Tasks.Task<Azure.Response> DeleteAsync(Azure.Storage.Files.DataLake.Models.DataLakeRequestConditions conditions = null, System.Threading.CancellationToken cancellationToken = default(System.Threading.CancellationToken)) { throw null; }
        public virtual Azure.Response DeleteDirectory(string path, Azure.Storage.Files.DataLake.Models.DataLakeRequestConditions conditions = null, System.Threading.CancellationToken cancellationToken = default(System.Threading.CancellationToken)) { throw null; }
        public virtual System.Threading.Tasks.Task<Azure.Response> DeleteDirectoryAsync(string path, Azure.Storage.Files.DataLake.Models.DataLakeRequestConditions conditions = null, System.Threading.CancellationToken cancellationToken = default(System.Threading.CancellationToken)) { throw null; }
        public virtual Azure.Response DeleteFile(string path, Azure.Storage.Files.DataLake.Models.DataLakeRequestConditions conditions = null, System.Threading.CancellationToken cancellationToken = default(System.Threading.CancellationToken)) { throw null; }
        public virtual System.Threading.Tasks.Task<Azure.Response> DeleteFileAsync(string path, Azure.Storage.Files.DataLake.Models.DataLakeRequestConditions conditions = null, System.Threading.CancellationToken cancellationToken = default(System.Threading.CancellationToken)) { throw null; }
        public virtual Azure.Response<bool> DeleteIfExists(Azure.Storage.Files.DataLake.Models.DataLakeRequestConditions conditions = null, System.Threading.CancellationToken cancellationToken = default(System.Threading.CancellationToken)) { throw null; }
        public virtual System.Threading.Tasks.Task<Azure.Response<bool>> DeleteIfExistsAsync(Azure.Storage.Files.DataLake.Models.DataLakeRequestConditions conditions = null, System.Threading.CancellationToken cancellationToken = default(System.Threading.CancellationToken)) { throw null; }
        public virtual Azure.Response<bool> Exists(System.Threading.CancellationToken cancellationToken = default(System.Threading.CancellationToken)) { throw null; }
        public virtual System.Threading.Tasks.Task<Azure.Response<bool>> ExistsAsync(System.Threading.CancellationToken cancellationToken = default(System.Threading.CancellationToken)) { throw null; }
        public virtual System.Uri GenerateSasUri(Azure.Storage.Sas.DataLakeFileSystemSasPermissions permissions, System.DateTimeOffset expiresOn) { throw null; }
        public virtual System.Uri GenerateSasUri(Azure.Storage.Sas.DataLakeSasBuilder builder) { throw null; }
        public virtual Azure.Response<Azure.Storage.Files.DataLake.Models.FileSystemAccessPolicy> GetAccessPolicy(Azure.Storage.Files.DataLake.Models.DataLakeRequestConditions conditions = null, System.Threading.CancellationToken cancellationToken = default(System.Threading.CancellationToken)) { throw null; }
        public virtual System.Threading.Tasks.Task<Azure.Response<Azure.Storage.Files.DataLake.Models.FileSystemAccessPolicy>> GetAccessPolicyAsync(Azure.Storage.Files.DataLake.Models.DataLakeRequestConditions conditions = null, System.Threading.CancellationToken cancellationToken = default(System.Threading.CancellationToken)) { throw null; }
        public virtual Azure.Pageable<Azure.Storage.Files.DataLake.Models.PathDeletedItem> GetDeletedPaths(string pathPrefix = null, System.Threading.CancellationToken cancellationToken = default(System.Threading.CancellationToken)) { throw null; }
        public virtual Azure.AsyncPageable<Azure.Storage.Files.DataLake.Models.PathDeletedItem> GetDeletedPathsAsync(string pathPrefix = null, System.Threading.CancellationToken cancellationToken = default(System.Threading.CancellationToken)) { throw null; }
        public virtual Azure.Storage.Files.DataLake.DataLakeDirectoryClient GetDirectoryClient(string directoryName) { throw null; }
        public virtual Azure.Storage.Files.DataLake.DataLakeFileClient GetFileClient(string fileName) { throw null; }
        protected internal virtual Azure.Storage.Files.DataLake.DataLakeServiceClient GetParentServiceClientCore() { throw null; }
        public virtual Azure.Pageable<Azure.Storage.Files.DataLake.Models.PathItem> GetPaths(string path = null, bool recursive = false, bool userPrincipalName = false, System.Threading.CancellationToken cancellationToken = default(System.Threading.CancellationToken)) { throw null; }
        public virtual Azure.AsyncPageable<Azure.Storage.Files.DataLake.Models.PathItem> GetPathsAsync(string path = null, bool recursive = false, bool userPrincipalName = false, System.Threading.CancellationToken cancellationToken = default(System.Threading.CancellationToken)) { throw null; }
        public virtual Azure.Response<Azure.Storage.Files.DataLake.Models.FileSystemProperties> GetProperties(Azure.Storage.Files.DataLake.Models.DataLakeRequestConditions conditions = null, System.Threading.CancellationToken cancellationToken = default(System.Threading.CancellationToken)) { throw null; }
        public virtual System.Threading.Tasks.Task<Azure.Response<Azure.Storage.Files.DataLake.Models.FileSystemProperties>> GetPropertiesAsync(Azure.Storage.Files.DataLake.Models.DataLakeRequestConditions conditions = null, System.Threading.CancellationToken cancellationToken = default(System.Threading.CancellationToken)) { throw null; }
        public virtual Azure.Response<Azure.Storage.Files.DataLake.Models.FileSystemInfo> SetAccessPolicy(Azure.Storage.Files.DataLake.Models.PublicAccessType accessType = Azure.Storage.Files.DataLake.Models.PublicAccessType.None, System.Collections.Generic.IEnumerable<Azure.Storage.Files.DataLake.Models.DataLakeSignedIdentifier> permissions = null, Azure.Storage.Files.DataLake.Models.DataLakeRequestConditions conditions = null, System.Threading.CancellationToken cancellationToken = default(System.Threading.CancellationToken)) { throw null; }
        public virtual System.Threading.Tasks.Task<Azure.Response<Azure.Storage.Files.DataLake.Models.FileSystemInfo>> SetAccessPolicyAsync(Azure.Storage.Files.DataLake.Models.PublicAccessType accessType = Azure.Storage.Files.DataLake.Models.PublicAccessType.None, System.Collections.Generic.IEnumerable<Azure.Storage.Files.DataLake.Models.DataLakeSignedIdentifier> permissions = null, Azure.Storage.Files.DataLake.Models.DataLakeRequestConditions conditions = null, System.Threading.CancellationToken cancellationToken = default(System.Threading.CancellationToken)) { throw null; }
        public virtual Azure.Response<Azure.Storage.Files.DataLake.Models.FileSystemInfo> SetMetadata(System.Collections.Generic.IDictionary<string, string> metadata, Azure.Storage.Files.DataLake.Models.DataLakeRequestConditions conditions = null, System.Threading.CancellationToken cancellationToken = default(System.Threading.CancellationToken)) { throw null; }
        public virtual System.Threading.Tasks.Task<Azure.Response<Azure.Storage.Files.DataLake.Models.FileSystemInfo>> SetMetadataAsync(System.Collections.Generic.IDictionary<string, string> metadata, Azure.Storage.Files.DataLake.Models.DataLakeRequestConditions conditions = null, System.Threading.CancellationToken cancellationToken = default(System.Threading.CancellationToken)) { throw null; }
        public virtual Azure.Response<Azure.Storage.Files.DataLake.DataLakePathClient> UndeletePath(string deletedPath, string deletionId, System.Threading.CancellationToken cancellationToken = default(System.Threading.CancellationToken)) { throw null; }
        public virtual System.Threading.Tasks.Task<Azure.Response<Azure.Storage.Files.DataLake.DataLakePathClient>> UndeletePathAsync(string deletedPath, string deletionId, System.Threading.CancellationToken cancellationToken = default(System.Threading.CancellationToken)) { throw null; }
    }
    public partial class DataLakeLeaseClient
    {
        public static readonly System.TimeSpan InfiniteLeaseDuration;
        protected DataLakeLeaseClient() { }
        public DataLakeLeaseClient(Azure.Storage.Files.DataLake.DataLakeFileSystemClient client, string leaseId = null) { }
        public DataLakeLeaseClient(Azure.Storage.Files.DataLake.DataLakePathClient client, string leaseId = null) { }
        public virtual string LeaseId { get { throw null; } }
        public System.Uri Uri { get { throw null; } }
        public virtual Azure.Response<Azure.Storage.Files.DataLake.Models.DataLakeLease> Acquire(System.TimeSpan duration, Azure.RequestConditions conditions = null, System.Threading.CancellationToken cancellationToken = default(System.Threading.CancellationToken)) { throw null; }
        public virtual System.Threading.Tasks.Task<Azure.Response<Azure.Storage.Files.DataLake.Models.DataLakeLease>> AcquireAsync(System.TimeSpan duration, Azure.RequestConditions conditions = null, System.Threading.CancellationToken cancellationToken = default(System.Threading.CancellationToken)) { throw null; }
        public virtual Azure.Response<Azure.Storage.Files.DataLake.Models.DataLakeLease> Break(System.TimeSpan? breakPeriod = default(System.TimeSpan?), Azure.RequestConditions conditions = null, System.Threading.CancellationToken cancellationToken = default(System.Threading.CancellationToken)) { throw null; }
        public virtual System.Threading.Tasks.Task<Azure.Response<Azure.Storage.Files.DataLake.Models.DataLakeLease>> BreakAsync(System.TimeSpan? breakPeriod = default(System.TimeSpan?), Azure.RequestConditions conditions = null, System.Threading.CancellationToken cancellationToken = default(System.Threading.CancellationToken)) { throw null; }
        public virtual Azure.Response<Azure.Storage.Files.DataLake.Models.DataLakeLease> Change(string proposedId, Azure.RequestConditions conditions = null, System.Threading.CancellationToken cancellationToken = default(System.Threading.CancellationToken)) { throw null; }
        public virtual System.Threading.Tasks.Task<Azure.Response<Azure.Storage.Files.DataLake.Models.DataLakeLease>> ChangeAsync(string proposedId, Azure.RequestConditions conditions = null, System.Threading.CancellationToken cancellationToken = default(System.Threading.CancellationToken)) { throw null; }
        public virtual Azure.Response<Azure.Storage.Files.DataLake.Models.ReleasedObjectInfo> Release(Azure.RequestConditions conditions = null, System.Threading.CancellationToken cancellationToken = default(System.Threading.CancellationToken)) { throw null; }
        public virtual System.Threading.Tasks.Task<Azure.Response<Azure.Storage.Files.DataLake.Models.ReleasedObjectInfo>> ReleaseAsync(Azure.RequestConditions conditions = null, System.Threading.CancellationToken cancellationToken = default(System.Threading.CancellationToken)) { throw null; }
        public virtual Azure.Response<Azure.Storage.Files.DataLake.Models.DataLakeLease> Renew(Azure.RequestConditions conditions = null, System.Threading.CancellationToken cancellationToken = default(System.Threading.CancellationToken)) { throw null; }
        public virtual System.Threading.Tasks.Task<Azure.Response<Azure.Storage.Files.DataLake.Models.DataLakeLease>> RenewAsync(Azure.RequestConditions conditions = null, System.Threading.CancellationToken cancellationToken = default(System.Threading.CancellationToken)) { throw null; }
    }
    public static partial class DataLakeLeaseClientExtensions
    {
        public static Azure.Storage.Files.DataLake.DataLakeLeaseClient GetDataLakeLeaseClient(this Azure.Storage.Files.DataLake.DataLakeFileSystemClient client, string leaseId = null) { throw null; }
        public static Azure.Storage.Files.DataLake.DataLakeLeaseClient GetDataLakeLeaseClient(this Azure.Storage.Files.DataLake.DataLakePathClient client, string leaseId = null) { throw null; }
    }
    public partial class DataLakePathClient
    {
        protected DataLakePathClient() { }
        public DataLakePathClient(Azure.Storage.Files.DataLake.DataLakeFileSystemClient fileSystemClient, string path) { }
        public DataLakePathClient(string connectionString, string fileSystemName, string path) { }
        public DataLakePathClient(string connectionString, string fileSystemName, string path, Azure.Storage.Files.DataLake.DataLakeClientOptions options) { }
        public DataLakePathClient(System.Uri pathUri) { }
        public DataLakePathClient(System.Uri pathUri, Azure.AzureSasCredential credential) { }
        public DataLakePathClient(System.Uri pathUri, Azure.AzureSasCredential credential, Azure.Storage.Files.DataLake.DataLakeClientOptions options) { }
        public DataLakePathClient(System.Uri pathUri, Azure.Core.TokenCredential credential) { }
        public DataLakePathClient(System.Uri pathUri, Azure.Core.TokenCredential credential, Azure.Storage.Files.DataLake.DataLakeClientOptions options) { }
        public DataLakePathClient(System.Uri pathUri, Azure.Storage.Files.DataLake.DataLakeClientOptions options) { }
        public DataLakePathClient(System.Uri pathUri, Azure.Storage.StorageSharedKeyCredential credential) { }
        public DataLakePathClient(System.Uri pathUri, Azure.Storage.StorageSharedKeyCredential credential, Azure.Storage.Files.DataLake.DataLakeClientOptions options) { }
        public virtual string AccountName { get { throw null; } }
        public virtual bool CanGenerateSasUri { get { throw null; } }
        public virtual string FileSystemName { get { throw null; } }
        public virtual string Name { get { throw null; } }
        public virtual string Path { get { throw null; } }
        public virtual System.Uri Uri { get { throw null; } }
        public virtual Azure.Response<Azure.Storage.Files.DataLake.Models.PathInfo> Create(Azure.Storage.Files.DataLake.Models.PathResourceType resourceType, Azure.Storage.Files.DataLake.Models.DataLakePathCreateOptions options = null, System.Threading.CancellationToken cancellationToken = default(System.Threading.CancellationToken)) { throw null; }
        [System.ComponentModel.EditorBrowsableAttribute(System.ComponentModel.EditorBrowsableState.Never)]
        public virtual Azure.Response<Azure.Storage.Files.DataLake.Models.PathInfo> Create(Azure.Storage.Files.DataLake.Models.PathResourceType resourceType, Azure.Storage.Files.DataLake.Models.PathHttpHeaders httpHeaders, System.Collections.Generic.IDictionary<string, string> metadata, string permissions, string umask, Azure.Storage.Files.DataLake.Models.DataLakeRequestConditions conditions, System.Threading.CancellationToken cancellationToken) { throw null; }
        public virtual System.Threading.Tasks.Task<Azure.Response<Azure.Storage.Files.DataLake.Models.PathInfo>> CreateAsync(Azure.Storage.Files.DataLake.Models.PathResourceType resourceType, Azure.Storage.Files.DataLake.Models.DataLakePathCreateOptions options = null, System.Threading.CancellationToken cancellationToken = default(System.Threading.CancellationToken)) { throw null; }
        [System.ComponentModel.EditorBrowsableAttribute(System.ComponentModel.EditorBrowsableState.Never)]
        public virtual System.Threading.Tasks.Task<Azure.Response<Azure.Storage.Files.DataLake.Models.PathInfo>> CreateAsync(Azure.Storage.Files.DataLake.Models.PathResourceType resourceType, Azure.Storage.Files.DataLake.Models.PathHttpHeaders httpHeaders, System.Collections.Generic.IDictionary<string, string> metadata, string permissions, string umask, Azure.Storage.Files.DataLake.Models.DataLakeRequestConditions conditions, System.Threading.CancellationToken cancellationToken) { throw null; }
        public virtual Azure.Response<Azure.Storage.Files.DataLake.Models.PathInfo> CreateIfNotExists(Azure.Storage.Files.DataLake.Models.PathResourceType resourceType, Azure.Storage.Files.DataLake.Models.DataLakePathCreateOptions options = null, System.Threading.CancellationToken cancellationToken = default(System.Threading.CancellationToken)) { throw null; }
        [System.ComponentModel.EditorBrowsableAttribute(System.ComponentModel.EditorBrowsableState.Never)]
        public virtual Azure.Response<Azure.Storage.Files.DataLake.Models.PathInfo> CreateIfNotExists(Azure.Storage.Files.DataLake.Models.PathResourceType resourceType, Azure.Storage.Files.DataLake.Models.PathHttpHeaders httpHeaders, System.Collections.Generic.IDictionary<string, string> metadata, string permissions, string umask, System.Threading.CancellationToken cancellationToken) { throw null; }
        public virtual System.Threading.Tasks.Task<Azure.Response<Azure.Storage.Files.DataLake.Models.PathInfo>> CreateIfNotExistsAsync(Azure.Storage.Files.DataLake.Models.PathResourceType resourceType, Azure.Storage.Files.DataLake.Models.DataLakePathCreateOptions options = null, System.Threading.CancellationToken cancellationToken = default(System.Threading.CancellationToken)) { throw null; }
        [System.ComponentModel.EditorBrowsableAttribute(System.ComponentModel.EditorBrowsableState.Never)]
        public virtual System.Threading.Tasks.Task<Azure.Response<Azure.Storage.Files.DataLake.Models.PathInfo>> CreateIfNotExistsAsync(Azure.Storage.Files.DataLake.Models.PathResourceType resourceType, Azure.Storage.Files.DataLake.Models.PathHttpHeaders httpHeaders, System.Collections.Generic.IDictionary<string, string> metadata, string permissions, string umask, System.Threading.CancellationToken cancellationToken) { throw null; }
        public virtual Azure.Response Delete(bool? recursive = default(bool?), Azure.Storage.Files.DataLake.Models.DataLakeRequestConditions conditions = null, System.Threading.CancellationToken cancellationToken = default(System.Threading.CancellationToken)) { throw null; }
        public virtual System.Threading.Tasks.Task<Azure.Response> DeleteAsync(bool? recursive = default(bool?), Azure.Storage.Files.DataLake.Models.DataLakeRequestConditions conditions = null, System.Threading.CancellationToken cancellationToken = default(System.Threading.CancellationToken)) { throw null; }
        public virtual Azure.Response<bool> DeleteIfExists(bool? recursive = default(bool?), Azure.Storage.Files.DataLake.Models.DataLakeRequestConditions conditions = null, System.Threading.CancellationToken cancellationToken = default(System.Threading.CancellationToken)) { throw null; }
        public virtual System.Threading.Tasks.Task<Azure.Response<bool>> DeleteIfExistsAsync(bool? recursive = default(bool?), Azure.Storage.Files.DataLake.Models.DataLakeRequestConditions conditions = null, System.Threading.CancellationToken cancellationToken = default(System.Threading.CancellationToken)) { throw null; }
        public virtual Azure.Response<bool> Exists(System.Threading.CancellationToken cancellationToken = default(System.Threading.CancellationToken)) { throw null; }
        public virtual System.Threading.Tasks.Task<Azure.Response<bool>> ExistsAsync(System.Threading.CancellationToken cancellationToken = default(System.Threading.CancellationToken)) { throw null; }
        public virtual System.Uri GenerateSasUri(Azure.Storage.Sas.DataLakeSasBuilder builder) { throw null; }
        public virtual System.Uri GenerateSasUri(Azure.Storage.Sas.DataLakeSasPermissions permissions, System.DateTimeOffset expiresOn) { throw null; }
        public virtual Azure.Response<Azure.Storage.Files.DataLake.Models.PathAccessControl> GetAccessControl(bool? userPrincipalName = default(bool?), Azure.Storage.Files.DataLake.Models.DataLakeRequestConditions conditions = null, System.Threading.CancellationToken cancellationToken = default(System.Threading.CancellationToken)) { throw null; }
        public virtual System.Threading.Tasks.Task<Azure.Response<Azure.Storage.Files.DataLake.Models.PathAccessControl>> GetAccessControlAsync(bool? userPrincipalName = default(bool?), Azure.Storage.Files.DataLake.Models.DataLakeRequestConditions conditions = null, System.Threading.CancellationToken cancellationToken = default(System.Threading.CancellationToken)) { throw null; }
        protected internal virtual Azure.Storage.Files.DataLake.DataLakeDirectoryClient GetParentDirectoryClientCore() { throw null; }
        protected internal virtual Azure.Storage.Files.DataLake.DataLakeFileSystemClient GetParentFileSystemClientCore() { throw null; }
        public virtual Azure.Response<Azure.Storage.Files.DataLake.Models.PathProperties> GetProperties(Azure.Storage.Files.DataLake.Models.DataLakeRequestConditions conditions = null, System.Threading.CancellationToken cancellationToken = default(System.Threading.CancellationToken)) { throw null; }
        public virtual System.Threading.Tasks.Task<Azure.Response<Azure.Storage.Files.DataLake.Models.PathProperties>> GetPropertiesAsync(Azure.Storage.Files.DataLake.Models.DataLakeRequestConditions conditions = null, System.Threading.CancellationToken cancellationToken = default(System.Threading.CancellationToken)) { throw null; }
        public virtual Azure.Response<Azure.Storage.Files.DataLake.Models.AccessControlChangeResult> RemoveAccessControlRecursive(System.Collections.Generic.IList<Azure.Storage.Files.DataLake.Models.RemovePathAccessControlItem> accessControlList, string continuationToken = null, Azure.Storage.Files.DataLake.Models.AccessControlChangeOptions options = null, System.Threading.CancellationToken cancellationToken = default(System.Threading.CancellationToken)) { throw null; }
        public virtual System.Threading.Tasks.Task<Azure.Response<Azure.Storage.Files.DataLake.Models.AccessControlChangeResult>> RemoveAccessControlRecursiveAsync(System.Collections.Generic.IList<Azure.Storage.Files.DataLake.Models.RemovePathAccessControlItem> accessControlList, string continuationToken = null, Azure.Storage.Files.DataLake.Models.AccessControlChangeOptions options = null, System.Threading.CancellationToken cancellationToken = default(System.Threading.CancellationToken)) { throw null; }
        public virtual Azure.Response<Azure.Storage.Files.DataLake.DataLakePathClient> Rename(string destinationPath, string destinationFileSystem = null, Azure.Storage.Files.DataLake.Models.DataLakeRequestConditions sourceConditions = null, Azure.Storage.Files.DataLake.Models.DataLakeRequestConditions destinationConditions = null, System.Threading.CancellationToken cancellationToken = default(System.Threading.CancellationToken)) { throw null; }
        public virtual System.Threading.Tasks.Task<Azure.Response<Azure.Storage.Files.DataLake.DataLakePathClient>> RenameAsync(string destinationPath, string destinationFileSystem = null, Azure.Storage.Files.DataLake.Models.DataLakeRequestConditions sourceConditions = null, Azure.Storage.Files.DataLake.Models.DataLakeRequestConditions destinationConditions = null, System.Threading.CancellationToken cancellationToken = default(System.Threading.CancellationToken)) { throw null; }
        public virtual Azure.Response<Azure.Storage.Files.DataLake.Models.PathInfo> SetAccessControlList(System.Collections.Generic.IList<Azure.Storage.Files.DataLake.Models.PathAccessControlItem> accessControlList, string owner = null, string group = null, Azure.Storage.Files.DataLake.Models.DataLakeRequestConditions conditions = null, System.Threading.CancellationToken cancellationToken = default(System.Threading.CancellationToken)) { throw null; }
        public virtual System.Threading.Tasks.Task<Azure.Response<Azure.Storage.Files.DataLake.Models.PathInfo>> SetAccessControlListAsync(System.Collections.Generic.IList<Azure.Storage.Files.DataLake.Models.PathAccessControlItem> accessControlList, string owner = null, string group = null, Azure.Storage.Files.DataLake.Models.DataLakeRequestConditions conditions = null, System.Threading.CancellationToken cancellationToken = default(System.Threading.CancellationToken)) { throw null; }
        public virtual Azure.Response<Azure.Storage.Files.DataLake.Models.AccessControlChangeResult> SetAccessControlRecursive(System.Collections.Generic.IList<Azure.Storage.Files.DataLake.Models.PathAccessControlItem> accessControlList, string continuationToken = null, Azure.Storage.Files.DataLake.Models.AccessControlChangeOptions options = null, System.Threading.CancellationToken cancellationToken = default(System.Threading.CancellationToken)) { throw null; }
        public virtual System.Threading.Tasks.Task<Azure.Response<Azure.Storage.Files.DataLake.Models.AccessControlChangeResult>> SetAccessControlRecursiveAsync(System.Collections.Generic.IList<Azure.Storage.Files.DataLake.Models.PathAccessControlItem> accessControlList, string continuationToken = null, Azure.Storage.Files.DataLake.Models.AccessControlChangeOptions options = null, System.Threading.CancellationToken cancellationToken = default(System.Threading.CancellationToken)) { throw null; }
        public virtual Azure.Response<Azure.Storage.Files.DataLake.Models.PathInfo> SetHttpHeaders(Azure.Storage.Files.DataLake.Models.PathHttpHeaders httpHeaders = null, Azure.Storage.Files.DataLake.Models.DataLakeRequestConditions conditions = null, System.Threading.CancellationToken cancellationToken = default(System.Threading.CancellationToken)) { throw null; }
        public virtual System.Threading.Tasks.Task<Azure.Response<Azure.Storage.Files.DataLake.Models.PathInfo>> SetHttpHeadersAsync(Azure.Storage.Files.DataLake.Models.PathHttpHeaders httpHeaders = null, Azure.Storage.Files.DataLake.Models.DataLakeRequestConditions conditions = null, System.Threading.CancellationToken cancellationToken = default(System.Threading.CancellationToken)) { throw null; }
        public virtual Azure.Response<Azure.Storage.Files.DataLake.Models.PathInfo> SetMetadata(System.Collections.Generic.IDictionary<string, string> metadata, Azure.Storage.Files.DataLake.Models.DataLakeRequestConditions conditions = null, System.Threading.CancellationToken cancellationToken = default(System.Threading.CancellationToken)) { throw null; }
        public virtual System.Threading.Tasks.Task<Azure.Response<Azure.Storage.Files.DataLake.Models.PathInfo>> SetMetadataAsync(System.Collections.Generic.IDictionary<string, string> metadata, Azure.Storage.Files.DataLake.Models.DataLakeRequestConditions conditions = null, System.Threading.CancellationToken cancellationToken = default(System.Threading.CancellationToken)) { throw null; }
        public virtual Azure.Response<Azure.Storage.Files.DataLake.Models.PathInfo> SetPermissions(Azure.Storage.Files.DataLake.Models.PathPermissions permissions, string owner = null, string group = null, Azure.Storage.Files.DataLake.Models.DataLakeRequestConditions conditions = null, System.Threading.CancellationToken cancellationToken = default(System.Threading.CancellationToken)) { throw null; }
        public virtual System.Threading.Tasks.Task<Azure.Response<Azure.Storage.Files.DataLake.Models.PathInfo>> SetPermissionsAsync(Azure.Storage.Files.DataLake.Models.PathPermissions permissions, string owner = null, string group = null, Azure.Storage.Files.DataLake.Models.DataLakeRequestConditions conditions = null, System.Threading.CancellationToken cancellationToken = default(System.Threading.CancellationToken)) { throw null; }
        public virtual Azure.Response<Azure.Storage.Files.DataLake.Models.AccessControlChangeResult> UpdateAccessControlRecursive(System.Collections.Generic.IList<Azure.Storage.Files.DataLake.Models.PathAccessControlItem> accessControlList, string continuationToken = null, Azure.Storage.Files.DataLake.Models.AccessControlChangeOptions options = null, System.Threading.CancellationToken cancellationToken = default(System.Threading.CancellationToken)) { throw null; }
        public virtual System.Threading.Tasks.Task<Azure.Response<Azure.Storage.Files.DataLake.Models.AccessControlChangeResult>> UpdateAccessControlRecursiveAsync(System.Collections.Generic.IList<Azure.Storage.Files.DataLake.Models.PathAccessControlItem> accessControlList, string continuationToken = null, Azure.Storage.Files.DataLake.Models.AccessControlChangeOptions options = null, System.Threading.CancellationToken cancellationToken = default(System.Threading.CancellationToken)) { throw null; }
        public Azure.Storage.Files.DataLake.DataLakePathClient WithCustomerProvidedKey(Azure.Storage.Files.DataLake.Models.DataLakeCustomerProvidedKey? customerProvidedKey) { throw null; }
    }
    public partial class DataLakeServiceClient
    {
        protected DataLakeServiceClient() { }
        public DataLakeServiceClient(string connectionString) { }
        public DataLakeServiceClient(string connectionString, Azure.Storage.Files.DataLake.DataLakeClientOptions options) { }
        public DataLakeServiceClient(System.Uri serviceUri) { }
        public DataLakeServiceClient(System.Uri serviceUri, Azure.AzureSasCredential credential) { }
        public DataLakeServiceClient(System.Uri serviceUri, Azure.AzureSasCredential credential, Azure.Storage.Files.DataLake.DataLakeClientOptions options) { }
        public DataLakeServiceClient(System.Uri serviceUri, Azure.Core.TokenCredential credential) { }
        public DataLakeServiceClient(System.Uri serviceUri, Azure.Core.TokenCredential credential, Azure.Storage.Files.DataLake.DataLakeClientOptions options) { }
        public DataLakeServiceClient(System.Uri serviceUri, Azure.Storage.Files.DataLake.DataLakeClientOptions options) { }
        public DataLakeServiceClient(System.Uri serviceUri, Azure.Storage.StorageSharedKeyCredential credential) { }
        public DataLakeServiceClient(System.Uri serviceUri, Azure.Storage.StorageSharedKeyCredential credential, Azure.Storage.Files.DataLake.DataLakeClientOptions options) { }
        public virtual string AccountName { get { throw null; } }
        public virtual bool CanGenerateAccountSasUri { get { throw null; } }
        public virtual System.Uri Uri { get { throw null; } }
        public virtual Azure.Response<Azure.Storage.Files.DataLake.DataLakeFileSystemClient> CreateFileSystem(string fileSystemName, Azure.Storage.Files.DataLake.Models.DataLakeFileSystemCreateOptions options = null, System.Threading.CancellationToken cancellationToken = default(System.Threading.CancellationToken)) { throw null; }
        [System.ComponentModel.EditorBrowsableAttribute(System.ComponentModel.EditorBrowsableState.Never)]
        public virtual Azure.Response<Azure.Storage.Files.DataLake.DataLakeFileSystemClient> CreateFileSystem(string fileSystemName, Azure.Storage.Files.DataLake.Models.PublicAccessType publicAccessType, System.Collections.Generic.IDictionary<string, string> metadata, System.Threading.CancellationToken cancellationToken) { throw null; }
        public virtual System.Threading.Tasks.Task<Azure.Response<Azure.Storage.Files.DataLake.DataLakeFileSystemClient>> CreateFileSystemAsync(string fileSystemName, Azure.Storage.Files.DataLake.Models.DataLakeFileSystemCreateOptions options = null, System.Threading.CancellationToken cancellationToken = default(System.Threading.CancellationToken)) { throw null; }
        [System.ComponentModel.EditorBrowsableAttribute(System.ComponentModel.EditorBrowsableState.Never)]
        public virtual System.Threading.Tasks.Task<Azure.Response<Azure.Storage.Files.DataLake.DataLakeFileSystemClient>> CreateFileSystemAsync(string fileSystemName, Azure.Storage.Files.DataLake.Models.PublicAccessType publicAccessType, System.Collections.Generic.IDictionary<string, string> metadata, System.Threading.CancellationToken cancellationToken) { throw null; }
        public virtual Azure.Response DeleteFileSystem(string fileSystemName, Azure.Storage.Files.DataLake.Models.DataLakeRequestConditions conditions = null, System.Threading.CancellationToken cancellationToken = default(System.Threading.CancellationToken)) { throw null; }
        public virtual System.Threading.Tasks.Task<Azure.Response> DeleteFileSystemAsync(string fileSystemName, Azure.Storage.Files.DataLake.Models.DataLakeRequestConditions conditions = null, System.Threading.CancellationToken cancellationToken = default(System.Threading.CancellationToken)) { throw null; }
        public System.Uri GenerateAccountSasUri(Azure.Storage.Sas.AccountSasBuilder builder) { throw null; }
        public System.Uri GenerateAccountSasUri(Azure.Storage.Sas.AccountSasPermissions permissions, System.DateTimeOffset expiresOn, Azure.Storage.Sas.AccountSasResourceTypes resourceTypes) { throw null; }
        public virtual Azure.Storage.Files.DataLake.DataLakeFileSystemClient GetFileSystemClient(string fileSystemName) { throw null; }
        public virtual Azure.Pageable<Azure.Storage.Files.DataLake.Models.FileSystemItem> GetFileSystems(Azure.Storage.Files.DataLake.Models.FileSystemTraits traits = Azure.Storage.Files.DataLake.Models.FileSystemTraits.None, Azure.Storage.Files.DataLake.Models.FileSystemStates states = Azure.Storage.Files.DataLake.Models.FileSystemStates.None, string prefix = null, System.Threading.CancellationToken cancellationToken = default(System.Threading.CancellationToken)) { throw null; }
        [System.ComponentModel.EditorBrowsableAttribute(System.ComponentModel.EditorBrowsableState.Never)]
        public virtual Azure.Pageable<Azure.Storage.Files.DataLake.Models.FileSystemItem> GetFileSystems(Azure.Storage.Files.DataLake.Models.FileSystemTraits traits, string prefix, System.Threading.CancellationToken cancellationToken) { throw null; }
        public virtual Azure.AsyncPageable<Azure.Storage.Files.DataLake.Models.FileSystemItem> GetFileSystemsAsync(Azure.Storage.Files.DataLake.Models.FileSystemTraits traits = Azure.Storage.Files.DataLake.Models.FileSystemTraits.None, Azure.Storage.Files.DataLake.Models.FileSystemStates states = Azure.Storage.Files.DataLake.Models.FileSystemStates.None, string prefix = null, System.Threading.CancellationToken cancellationToken = default(System.Threading.CancellationToken)) { throw null; }
        [System.ComponentModel.EditorBrowsableAttribute(System.ComponentModel.EditorBrowsableState.Never)]
        public virtual Azure.AsyncPageable<Azure.Storage.Files.DataLake.Models.FileSystemItem> GetFileSystemsAsync(Azure.Storage.Files.DataLake.Models.FileSystemTraits traits, string prefix, System.Threading.CancellationToken cancellationToken) { throw null; }
        public virtual Azure.Response<Azure.Storage.Files.DataLake.Models.DataLakeServiceProperties> GetProperties(System.Threading.CancellationToken cancellationToken = default(System.Threading.CancellationToken)) { throw null; }
        public virtual System.Threading.Tasks.Task<Azure.Response<Azure.Storage.Files.DataLake.Models.DataLakeServiceProperties>> GetPropertiesAsync(System.Threading.CancellationToken cancellationToken = default(System.Threading.CancellationToken)) { throw null; }
        public virtual Azure.Response<Azure.Storage.Files.DataLake.Models.UserDelegationKey> GetUserDelegationKey(System.DateTimeOffset? startsOn, System.DateTimeOffset expiresOn, System.Threading.CancellationToken cancellationToken = default(System.Threading.CancellationToken)) { throw null; }
        public virtual System.Threading.Tasks.Task<Azure.Response<Azure.Storage.Files.DataLake.Models.UserDelegationKey>> GetUserDelegationKeyAsync(System.DateTimeOffset? startsOn, System.DateTimeOffset expiresOn, System.Threading.CancellationToken cancellationToken = default(System.Threading.CancellationToken)) { throw null; }
        public virtual Azure.Response SetProperties(Azure.Storage.Files.DataLake.Models.DataLakeServiceProperties properties, System.Threading.CancellationToken cancellationToken = default(System.Threading.CancellationToken)) { throw null; }
        public virtual System.Threading.Tasks.Task<Azure.Response> SetPropertiesAsync(Azure.Storage.Files.DataLake.Models.DataLakeServiceProperties properties, System.Threading.CancellationToken cancellationToken = default(System.Threading.CancellationToken)) { throw null; }
        public virtual Azure.Response<Azure.Storage.Files.DataLake.DataLakeFileSystemClient> UndeleteFileSystem(string deletedFileSystemName, string deleteFileSystemVersion, System.Threading.CancellationToken cancellationToken = default(System.Threading.CancellationToken)) { throw null; }
        public virtual System.Threading.Tasks.Task<Azure.Response<Azure.Storage.Files.DataLake.DataLakeFileSystemClient>> UndeleteFileSystemAsync(string deletedFileSystemName, string deleteFileSystemVersion, System.Threading.CancellationToken cancellationToken = default(System.Threading.CancellationToken)) { throw null; }
    }
    public partial class DataLakeUriBuilder
    {
        public DataLakeUriBuilder(System.Uri uri) { }
        public string AccountName { get { throw null; } set { } }
        public string DirectoryOrFilePath { get { throw null; } set { } }
        public string FileSystemName { get { throw null; } set { } }
        public string Host { get { throw null; } set { } }
        public int Port { get { throw null; } set { } }
        public string Query { get { throw null; } set { } }
        public Azure.Storage.Sas.DataLakeSasQueryParameters Sas { get { throw null; } set { } }
        public string Scheme { get { throw null; } set { } }
        public string Snapshot { get { throw null; } set { } }
        public override string ToString() { throw null; }
        public System.Uri ToUri() { throw null; }
    }
}
namespace Azure.Storage.Files.DataLake.Models
{
    [System.Runtime.InteropServices.StructLayoutAttribute(System.Runtime.InteropServices.LayoutKind.Sequential)]
    public partial struct AccessControlChangeCounters
    {
        private int _dummyPrimitive;
        public long ChangedDirectoriesCount { get { throw null; } }
        public long ChangedFilesCount { get { throw null; } }
        public long FailedChangesCount { get { throw null; } }
    }
    [System.Runtime.InteropServices.StructLayoutAttribute(System.Runtime.InteropServices.LayoutKind.Sequential)]
    public partial struct AccessControlChangeFailure
    {
        private object _dummy;
        private int _dummyPrimitive;
        public string ErrorMessage { get { throw null; } }
        public bool IsDirectory { get { throw null; } }
        public string Name { get { throw null; } }
    }
    public partial class AccessControlChangeOptions
    {
        public AccessControlChangeOptions() { }
        public int? BatchSize { get { throw null; } set { } }
        public bool? ContinueOnFailure { get { throw null; } set { } }
        public int? MaxBatches { get { throw null; } set { } }
        public System.IProgress<Azure.Response<Azure.Storage.Files.DataLake.Models.AccessControlChanges>> ProgressHandler { get { throw null; } set { } }
    }
    [System.Runtime.InteropServices.StructLayoutAttribute(System.Runtime.InteropServices.LayoutKind.Sequential)]
    public partial struct AccessControlChangeResult
    {
        private object _dummy;
        private int _dummyPrimitive;
        public Azure.Storage.Files.DataLake.Models.AccessControlChangeFailure[] BatchFailures { get { throw null; } }
        public string ContinuationToken { get { throw null; } }
        public Azure.Storage.Files.DataLake.Models.AccessControlChangeCounters Counters { get { throw null; } }
    }
    [System.Runtime.InteropServices.StructLayoutAttribute(System.Runtime.InteropServices.LayoutKind.Sequential)]
    public partial struct AccessControlChanges
    {
        private object _dummy;
        private int _dummyPrimitive;
        public Azure.Storage.Files.DataLake.Models.AccessControlChangeCounters AggregateCounters { get { throw null; } }
        public Azure.Storage.Files.DataLake.Models.AccessControlChangeCounters BatchCounters { get { throw null; } }
        public Azure.Storage.Files.DataLake.Models.AccessControlChangeFailure[] BatchFailures { get { throw null; } }
        public string ContinuationToken { get { throw null; } }
    }
    public enum AccessControlType
    {
        Other = 0,
        User = 1,
        Group = 2,
        Mask = 4,
    }
    public enum CopyStatus
    {
        Pending = 0,
        Success = 1,
        Aborted = 2,
        Failed = 3,
    }
    public partial class DataLakeAccessOptions
    {
        public DataLakeAccessOptions() { }
        public System.Collections.Generic.IList<Azure.Storage.Files.DataLake.Models.PathAccessControlItem> AccessControlList { get { throw null; } set { } }
        public string Group { get { throw null; } set { } }
        public string Owner { get { throw null; } set { } }
        public string Permissions { get { throw null; } set { } }
        public string Umask { get { throw null; } set { } }
    }
    public partial class DataLakeAccessPolicy
    {
        public DataLakeAccessPolicy() { }
        [System.ComponentModel.EditorBrowsableAttribute(System.ComponentModel.EditorBrowsableState.Never)]
        public System.DateTimeOffset ExpiresOn { get { throw null; } set { } }
        public string Permissions { get { throw null; } set { } }
        public System.DateTimeOffset? PolicyExpiresOn { get { throw null; } set { } }
        public System.DateTimeOffset? PolicyStartsOn { get { throw null; } set { } }
        [System.ComponentModel.EditorBrowsableAttribute(System.ComponentModel.EditorBrowsableState.Never)]
        public System.DateTimeOffset StartsOn { get { throw null; } set { } }
    }
    public partial class DataLakeAclChangeFailedException : System.Exception, System.Runtime.Serialization.ISerializable
    {
        protected DataLakeAclChangeFailedException(System.Runtime.Serialization.SerializationInfo info, System.Runtime.Serialization.StreamingContext context) { }
        public DataLakeAclChangeFailedException(string message, Azure.RequestFailedException exception, string continuationToken) { }
        public DataLakeAclChangeFailedException(string message, System.Exception exception, string continuationToken) { }
        public string ContinuationToken { get { throw null; } }
        public override void GetObjectData(System.Runtime.Serialization.SerializationInfo info, System.Runtime.Serialization.StreamingContext context) { }
    }
    public partial class DataLakeAnalyticsLogging
    {
        public DataLakeAnalyticsLogging() { }
        public bool Delete { get { throw null; } set { } }
        public bool Read { get { throw null; } set { } }
        public Azure.Storage.Files.DataLake.Models.DataLakeRetentionPolicy RetentionPolicy { get { throw null; } set { } }
        public string Version { get { throw null; } set { } }
        public bool Write { get { throw null; } set { } }
    }
    public partial class DataLakeCorsRule
    {
        public DataLakeCorsRule() { }
        public string AllowedHeaders { get { throw null; } set { } }
        public string AllowedMethods { get { throw null; } set { } }
        public string AllowedOrigins { get { throw null; } set { } }
        public string ExposedHeaders { get { throw null; } set { } }
        public int MaxAgeInSeconds { get { throw null; } set { } }
    }
    [System.Runtime.InteropServices.StructLayoutAttribute(System.Runtime.InteropServices.LayoutKind.Sequential)]
    public readonly partial struct DataLakeCustomerProvidedKey : System.IEquatable<Azure.Storage.Files.DataLake.Models.DataLakeCustomerProvidedKey>
    {
        private readonly object _dummy;
        private readonly int _dummyPrimitive;
        public DataLakeCustomerProvidedKey(byte[] key) { throw null; }
        public DataLakeCustomerProvidedKey(string key) { throw null; }
        public Azure.Storage.Files.DataLake.Models.DataLakeEncryptionAlgorithmType EncryptionAlgorithm { get { throw null; } }
        public string EncryptionKey { get { throw null; } }
        public string EncryptionKeyHash { get { throw null; } }
        public bool Equals(Azure.Storage.Files.DataLake.Models.DataLakeCustomerProvidedKey other) { throw null; }
        public override bool Equals(object obj) { throw null; }
        public override int GetHashCode() { throw null; }
        public static bool operator ==(Azure.Storage.Files.DataLake.Models.DataLakeCustomerProvidedKey left, Azure.Storage.Files.DataLake.Models.DataLakeCustomerProvidedKey right) { throw null; }
        public static bool operator !=(Azure.Storage.Files.DataLake.Models.DataLakeCustomerProvidedKey left, Azure.Storage.Files.DataLake.Models.DataLakeCustomerProvidedKey right) { throw null; }
        public override string ToString() { throw null; }
    }
    public enum DataLakeEncryptionAlgorithmType
    {
        Aes256 = 0,
    }
    public partial class DataLakeFileAppendOptions
    {
        public DataLakeFileAppendOptions() { }
<<<<<<< HEAD
        public byte[] ContentHash { get { throw null; } set { } }
        public bool? Flush { get { throw null; } set { } }
        public string LeaseId { get { throw null; } set { } }
        public System.IProgress<long> ProgressHandler { get { throw null; } set { } }
=======
        public string LeaseId { get { throw null; } set { } }
        public System.IProgress<long> ProgressHandler { get { throw null; } set { } }
        public Azure.Storage.UploadTransferValidationOptions TransferValidationOptions { get { throw null; } set { } }
>>>>>>> c8eca54d
    }
    public enum DataLakeFileExpirationOrigin
    {
        CreationTime = 0,
        Now = 1,
    }
    public partial class DataLakeFileOpenWriteOptions
    {
        public DataLakeFileOpenWriteOptions() { }
        public long? BufferSize { get { throw null; } set { } }
        public bool? Close { get { throw null; } set { } }
        public Azure.Storage.Files.DataLake.Models.DataLakeRequestConditions OpenConditions { get { throw null; } set { } }
        public System.IProgress<long> ProgressHandler { get { throw null; } set { } }
        public Azure.Storage.UploadTransferValidationOptions TransferValidationOptions { get { throw null; } set { } }
    }
    public partial class DataLakeFileReadOptions
    {
        public DataLakeFileReadOptions() { }
        public Azure.Storage.Files.DataLake.Models.DataLakeRequestConditions Conditions { get { throw null; } set { } }
        public Azure.HttpRange Range { get { throw null; } set { } }
        public Azure.Storage.DownloadTransferValidationOptions TransferValidationOptions { get { throw null; } set { } }
    }
    public partial class DataLakeFileReadToOptions
    {
        public DataLakeFileReadToOptions() { }
        public Azure.Storage.Files.DataLake.Models.DataLakeRequestConditions Conditions { get { throw null; } set { } }
        public Azure.Storage.StorageTransferOptions TransferOptions { get { throw null; } set { } }
        public Azure.Storage.DownloadTransferValidationOptions TransferValidationOptions { get { throw null; } set { } }
    }
    public partial class DataLakeFileScheduleDeletionOptions
    {
        public DataLakeFileScheduleDeletionOptions() { }
        public DataLakeFileScheduleDeletionOptions(System.DateTimeOffset? expiresOn) { }
        public DataLakeFileScheduleDeletionOptions(System.TimeSpan timeToExpire, Azure.Storage.Files.DataLake.Models.DataLakeFileExpirationOrigin setRelativeTo) { }
        public System.DateTimeOffset? ExpiresOn { get { throw null; } }
        public Azure.Storage.Files.DataLake.Models.DataLakeFileExpirationOrigin? SetExpiryRelativeTo { get { throw null; } }
        public System.TimeSpan? TimeToExpire { get { throw null; } }
    }
    public partial class DataLakeFileSystemCreateOptions
    {
        public DataLakeFileSystemCreateOptions() { }
        public Azure.Storage.Files.DataLake.Models.DataLakeFileSystemEncryptionScopeOptions EncryptionScopeOptions { get { throw null; } set { } }
        public System.Collections.Generic.IDictionary<string, string> Metadata { get { throw null; } set { } }
        public Azure.Storage.Files.DataLake.Models.PublicAccessType PublicAccessType { get { throw null; } set { } }
    }
    public partial class DataLakeFileSystemEncryptionScopeOptions
    {
        public DataLakeFileSystemEncryptionScopeOptions() { }
        public string DefaultEncryptionScope { get { throw null; } set { } }
    }
    public partial class DataLakeFileUploadOptions
    {
        public DataLakeFileUploadOptions() { }
        public bool? Close { get { throw null; } set { } }
        public Azure.Storage.Files.DataLake.Models.DataLakeRequestConditions Conditions { get { throw null; } set { } }
        public Azure.Storage.Files.DataLake.Models.PathHttpHeaders HttpHeaders { get { throw null; } set { } }
        public System.Collections.Generic.IDictionary<string, string> Metadata { get { throw null; } set { } }
        public string Permissions { get { throw null; } set { } }
        public System.IProgress<long> ProgressHandler { get { throw null; } set { } }
        public Azure.Storage.StorageTransferOptions TransferOptions { get { throw null; } set { } }
        public Azure.Storage.UploadTransferValidationOptions TransferValidationOptions { get { throw null; } set { } }
        public string Umask { get { throw null; } set { } }
    }
    public partial class DataLakeLease
    {
        internal DataLakeLease() { }
        public Azure.ETag ETag { get { throw null; } }
        public System.DateTimeOffset LastModified { get { throw null; } }
        public string LeaseId { get { throw null; } }
        public int? LeaseTime { get { throw null; } }
    }
    public enum DataLakeLeaseDuration
    {
        Infinite = 0,
        Fixed = 1,
    }
    public enum DataLakeLeaseState
    {
        Available = 0,
        Leased = 1,
        Expired = 2,
        Breaking = 3,
        Broken = 4,
    }
    public enum DataLakeLeaseStatus
    {
        Locked = 0,
        Unlocked = 1,
    }
    public partial class DataLakeMetrics
    {
        public DataLakeMetrics() { }
        public bool Enabled { get { throw null; } set { } }
        public bool? IncludeApis { get { throw null; } set { } }
        public Azure.Storage.Files.DataLake.Models.DataLakeRetentionPolicy RetentionPolicy { get { throw null; } set { } }
        public string Version { get { throw null; } set { } }
    }
    public static partial class DataLakeModelFactory
    {
        public static Azure.Storage.Files.DataLake.Models.DataLakeQueryError DataLakeQueryError(string name = null, string description = null, bool isFatal = false, long position = (long)0) { throw null; }
        public static Azure.Storage.Files.DataLake.Models.FileDownloadDetails FileDownloadDetails(System.DateTimeOffset lastModified, System.Collections.Generic.IDictionary<string, string> metadata, string contentRange, Azure.ETag eTag, string contentEncoding, string cacheControl, string contentDisposition, string contentLanguage, System.DateTimeOffset copyCompletionTime, string copyStatusDescription, string copyId, string copyProgress, System.Uri copySource, Azure.Storage.Files.DataLake.Models.CopyStatus copyStatus, Azure.Storage.Files.DataLake.Models.DataLakeLeaseDuration leaseDuration, Azure.Storage.Files.DataLake.Models.DataLakeLeaseState leaseState, Azure.Storage.Files.DataLake.Models.DataLakeLeaseStatus leaseStatus, string acceptRanges, bool isServerEncrypted, string encryptionKeySha256, byte[] contentHash) { throw null; }
        public static Azure.Storage.Files.DataLake.Models.FileDownloadInfo FileDownloadInfo(long contentLength, System.IO.Stream content, byte[] contentHash, Azure.Storage.Files.DataLake.Models.FileDownloadDetails properties) { throw null; }
        public static Azure.Storage.Files.DataLake.Models.FileSystemInfo FileSystemInfo(Azure.ETag etag, System.DateTimeOffset lastModified) { throw null; }
        [System.ComponentModel.EditorBrowsableAttribute(System.ComponentModel.EditorBrowsableState.Never)]
        public static Azure.Storage.Files.DataLake.Models.FileSystemItem FileSystemItem(string name, Azure.Storage.Files.DataLake.Models.FileSystemProperties properties) { throw null; }
        public static Azure.Storage.Files.DataLake.Models.FileSystemItem FileSystemItem(string name = null, bool? isDeleted = default(bool?), string versionId = null, Azure.Storage.Files.DataLake.Models.FileSystemProperties properties = null) { throw null; }
        [System.ComponentModel.EditorBrowsableAttribute(System.ComponentModel.EditorBrowsableState.Never)]
        public static Azure.Storage.Files.DataLake.Models.FileSystemProperties FileSystemProperties(System.DateTimeOffset lastModified, Azure.Storage.Files.DataLake.Models.DataLakeLeaseStatus? leaseStatus, Azure.Storage.Files.DataLake.Models.DataLakeLeaseState? leaseState, Azure.Storage.Files.DataLake.Models.DataLakeLeaseDuration? leaseDuration, Azure.Storage.Files.DataLake.Models.PublicAccessType? publicAccess, bool? hasImmutabilityPolicy, bool? hasLegalHold, Azure.ETag eTag) { throw null; }
        public static Azure.Storage.Files.DataLake.Models.FileSystemProperties FileSystemProperties(System.DateTimeOffset lastModified = default(System.DateTimeOffset), Azure.Storage.Files.DataLake.Models.DataLakeLeaseStatus? leaseStatus = default(Azure.Storage.Files.DataLake.Models.DataLakeLeaseStatus?), Azure.Storage.Files.DataLake.Models.DataLakeLeaseState? leaseState = default(Azure.Storage.Files.DataLake.Models.DataLakeLeaseState?), Azure.Storage.Files.DataLake.Models.DataLakeLeaseDuration? leaseDuration = default(Azure.Storage.Files.DataLake.Models.DataLakeLeaseDuration?), Azure.Storage.Files.DataLake.Models.PublicAccessType? publicAccess = default(Azure.Storage.Files.DataLake.Models.PublicAccessType?), bool? hasImmutabilityPolicy = default(bool?), bool? hasLegalHold = default(bool?), Azure.ETag eTag = default(Azure.ETag), System.Collections.Generic.IDictionary<string, string> metadata = null, System.DateTimeOffset? deletedOn = default(System.DateTimeOffset?), int? remainingRetentionDays = default(int?)) { throw null; }
        public static Azure.Storage.Files.DataLake.Models.DataLakeLease Lease(Azure.ETag eTag, System.DateTimeOffset lastModified, string leaseId, int? leaseTime) { throw null; }
        public static Azure.Storage.Files.DataLake.Models.PathAccessControl PathAccessControl(string owner, string group, Azure.Storage.Files.DataLake.Models.PathPermissions permissions, System.Collections.Generic.IList<Azure.Storage.Files.DataLake.Models.PathAccessControlItem> acl) { throw null; }
        public static Azure.Storage.Files.DataLake.Models.PathContentInfo PathContentInfo(string contentHash, Azure.ETag eTag, System.DateTimeOffset lastModified, string acceptRanges, string cacheControl, string contentDisposition, string contentEncoding, string contentLanguage, long contentLength, string contentRange, string contentType, System.Collections.Generic.IDictionary<string, string> metadata) { throw null; }
        public static Azure.Storage.Files.DataLake.Models.PathCreateInfo PathCreateInfo(Azure.Storage.Files.DataLake.Models.PathInfo pathInfo, string continuation) { throw null; }
        public static Azure.Storage.Files.DataLake.Models.PathInfo PathInfo(Azure.ETag eTag, System.DateTimeOffset lastModified) { throw null; }
        [System.ComponentModel.EditorBrowsableAttribute(System.ComponentModel.EditorBrowsableState.Never)]
        public static Azure.Storage.Files.DataLake.Models.PathItem PathItem(string name, bool? isDirectory, System.DateTimeOffset lastModified, Azure.ETag eTag, long? contentLength, string owner, string group, string permissions) { throw null; }
        public static Azure.Storage.Files.DataLake.Models.PathItem PathItem(string name, bool? isDirectory, System.DateTimeOffset lastModified, Azure.ETag eTag, long? contentLength, string owner, string group, string permissions, System.DateTimeOffset? createdOn, System.DateTimeOffset? expiresOn) { throw null; }
        [System.ComponentModel.EditorBrowsableAttribute(System.ComponentModel.EditorBrowsableState.Never)]
        public static Azure.Storage.Files.DataLake.Models.PathProperties PathProperties(System.DateTimeOffset lastModified, System.DateTimeOffset creationTime, System.Collections.Generic.IDictionary<string, string> metadata, System.DateTimeOffset copyCompletionTime, string copyStatusDescription, string copyId, string copyProgress, System.Uri copySource, Azure.Storage.Files.DataLake.Models.CopyStatus copyStatus, bool isIncrementalCopy, Azure.Storage.Files.DataLake.Models.DataLakeLeaseDuration leaseDuration, Azure.Storage.Files.DataLake.Models.DataLakeLeaseState leaseState, Azure.Storage.Files.DataLake.Models.DataLakeLeaseStatus leaseStatus, long contentLength, string contentType, Azure.ETag eTag, byte[] contentHash, string contentEncoding, string contentDisposition, string contentLanguage, string cacheControl, string acceptRanges, bool isServerEncrypted, string encryptionKeySha256, string accessTier, string archiveStatus, System.DateTimeOffset accessTierChangeTime) { throw null; }
        public static Azure.Storage.Files.DataLake.Models.PathProperties PathProperties(System.DateTimeOffset lastModified, System.DateTimeOffset creationTime, System.Collections.Generic.IDictionary<string, string> metadata, System.DateTimeOffset copyCompletionTime, string copyStatusDescription, string copyId, string copyProgress, System.Uri copySource, Azure.Storage.Files.DataLake.Models.CopyStatus copyStatus, bool isIncrementalCopy, Azure.Storage.Files.DataLake.Models.DataLakeLeaseDuration leaseDuration, Azure.Storage.Files.DataLake.Models.DataLakeLeaseState leaseState, Azure.Storage.Files.DataLake.Models.DataLakeLeaseStatus leaseStatus, long contentLength, string contentType, Azure.ETag eTag, byte[] contentHash, string contentEncoding, string contentDisposition, string contentLanguage, string cacheControl, string acceptRanges, bool isServerEncrypted, string encryptionKeySha256, string accessTier, string archiveStatus, System.DateTimeOffset accessTierChangeTime, bool isDirectory) { throw null; }
        public static Azure.Storage.Files.DataLake.Models.UserDelegationKey UserDelegationKey(string signedObjectId, string signedTenantId, System.DateTimeOffset signedStart, System.DateTimeOffset signedExpiry, string signedService, string signedVersion, string value) { throw null; }
    }
    public partial class DataLakeOpenReadOptions
    {
        public DataLakeOpenReadOptions(bool allowModifications) { }
        public int? BufferSize { get { throw null; } set { } }
        public Azure.Storage.Files.DataLake.Models.DataLakeRequestConditions Conditions { get { throw null; } set { } }
        public long Position { get { throw null; } set { } }
        public Azure.Storage.DownloadTransferValidationOptions TransferValidationOptions { get { throw null; } set { } }
    }
    public partial class DataLakePathCreateOptions
    {
        public DataLakePathCreateOptions() { }
        public Azure.Storage.Files.DataLake.Models.DataLakeAccessOptions AccessOptions { get { throw null; } set { } }
        public Azure.Storage.Files.DataLake.Models.DataLakeRequestConditions Conditions { get { throw null; } set { } }
        public Azure.Storage.Files.DataLake.Models.PathHttpHeaders HttpHeaders { get { throw null; } set { } }
        public System.TimeSpan? LeaseDuration { get { throw null; } set { } }
        public string LeaseId { get { throw null; } set { } }
        public System.Collections.Generic.IDictionary<string, string> Metadata { get { throw null; } set { } }
        public Azure.Storage.Files.DataLake.Models.DataLakePathScheduleDeletionOptions ScheduleDeletionOptions { get { throw null; } set { } }
    }
    public partial class DataLakePathScheduleDeletionOptions
    {
        public DataLakePathScheduleDeletionOptions(System.DateTimeOffset? expiresOn) { }
        public DataLakePathScheduleDeletionOptions(System.TimeSpan? timeToExpire) { }
        public System.DateTimeOffset? ExpiresOn { get { throw null; } }
        public System.TimeSpan? TimeToExpire { get { throw null; } }
    }
    public partial class DataLakeQueryArrowField
    {
        public DataLakeQueryArrowField() { }
        public string Name { get { throw null; } set { } }
        public int Precision { get { throw null; } set { } }
        public int Scale { get { throw null; } set { } }
        public Azure.Storage.Files.DataLake.Models.DataLakeQueryArrowFieldType Type { get { throw null; } set { } }
    }
    public enum DataLakeQueryArrowFieldType
    {
        Int64 = 0,
        Bool = 1,
        Timestamp = 2,
        String = 3,
        Double = 4,
        Decimal = 5,
    }
    public partial class DataLakeQueryArrowOptions : Azure.Storage.Files.DataLake.Models.DataLakeQueryTextOptions
    {
        public DataLakeQueryArrowOptions() { }
        public System.Collections.Generic.IList<Azure.Storage.Files.DataLake.Models.DataLakeQueryArrowField> Schema { get { throw null; } set { } }
    }
    public partial class DataLakeQueryCsvTextOptions : Azure.Storage.Files.DataLake.Models.DataLakeQueryTextOptions
    {
        public DataLakeQueryCsvTextOptions() { }
        public string ColumnSeparator { get { throw null; } set { } }
        public char? EscapeCharacter { get { throw null; } set { } }
        public bool HasHeaders { get { throw null; } set { } }
        public char? QuotationCharacter { get { throw null; } set { } }
        public string RecordSeparator { get { throw null; } set { } }
    }
    public partial class DataLakeQueryError
    {
        internal DataLakeQueryError() { }
        public string Description { get { throw null; } }
        public bool IsFatal { get { throw null; } }
        public string Name { get { throw null; } }
        public long Position { get { throw null; } }
    }
    public partial class DataLakeQueryJsonTextOptions : Azure.Storage.Files.DataLake.Models.DataLakeQueryTextOptions
    {
        public DataLakeQueryJsonTextOptions() { }
        public string RecordSeparator { get { throw null; } set { } }
    }
    public partial class DataLakeQueryOptions
    {
        public DataLakeQueryOptions() { }
        public Azure.Storage.Files.DataLake.Models.DataLakeRequestConditions Conditions { get { throw null; } set { } }
        public Azure.Storage.Files.DataLake.Models.DataLakeQueryTextOptions InputTextConfiguration { get { throw null; } set { } }
        public Azure.Storage.Files.DataLake.Models.DataLakeQueryTextOptions OutputTextConfiguration { get { throw null; } set { } }
        public System.IProgress<long> ProgressHandler { get { throw null; } set { } }
        public event System.Action<Azure.Storage.Files.DataLake.Models.DataLakeQueryError> ErrorHandler { add { } remove { } }
    }
    public partial class DataLakeQueryParquetTextOptions : Azure.Storage.Files.DataLake.Models.DataLakeQueryTextOptions
    {
        public DataLakeQueryParquetTextOptions() { }
    }
    public abstract partial class DataLakeQueryTextOptions
    {
        protected DataLakeQueryTextOptions() { }
    }
    public partial class DataLakeRequestConditions : Azure.RequestConditions
    {
        public DataLakeRequestConditions() { }
        public string LeaseId { get { throw null; } set { } }
        public override string ToString() { throw null; }
    }
    public partial class DataLakeRetentionPolicy
    {
        public DataLakeRetentionPolicy() { }
        public int? Days { get { throw null; } set { } }
        public bool Enabled { get { throw null; } set { } }
    }
    public partial class DataLakeServiceProperties
    {
        public DataLakeServiceProperties() { }
        public System.Collections.Generic.IList<Azure.Storage.Files.DataLake.Models.DataLakeCorsRule> Cors { get { throw null; } set { } }
        public string DefaultServiceVersion { get { throw null; } set { } }
        public Azure.Storage.Files.DataLake.Models.DataLakeRetentionPolicy DeleteRetentionPolicy { get { throw null; } set { } }
        public Azure.Storage.Files.DataLake.Models.DataLakeMetrics HourMetrics { get { throw null; } set { } }
        public Azure.Storage.Files.DataLake.Models.DataLakeAnalyticsLogging Logging { get { throw null; } set { } }
        public Azure.Storage.Files.DataLake.Models.DataLakeMetrics MinuteMetrics { get { throw null; } set { } }
        public Azure.Storage.Files.DataLake.Models.DataLakeStaticWebsite StaticWebsite { get { throw null; } set { } }
    }
    public partial class DataLakeSignedIdentifier
    {
        public DataLakeSignedIdentifier() { }
        public Azure.Storage.Files.DataLake.Models.DataLakeAccessPolicy AccessPolicy { get { throw null; } set { } }
        public string Id { get { throw null; } set { } }
    }
    public partial class DataLakeStaticWebsite
    {
        public DataLakeStaticWebsite() { }
        public string DefaultIndexDocumentPath { get { throw null; } set { } }
        public bool Enabled { get { throw null; } set { } }
        public string ErrorDocument404Path { get { throw null; } set { } }
        public string IndexDocument { get { throw null; } set { } }
    }
    public partial class FileDownloadDetails
    {
        internal FileDownloadDetails() { }
        public string AcceptRanges { get { throw null; } }
        public string CacheControl { get { throw null; } }
        public string ContentDisposition { get { throw null; } }
        public string ContentEncoding { get { throw null; } }
        public byte[] ContentHash { get { throw null; } }
        public string ContentLanguage { get { throw null; } }
        public string ContentRange { get { throw null; } }
        public System.DateTimeOffset CopyCompletedOn { get { throw null; } }
        public string CopyId { get { throw null; } }
        public string CopyProgress { get { throw null; } }
        public System.Uri CopySource { get { throw null; } }
        public Azure.Storage.Files.DataLake.Models.CopyStatus CopyStatus { get { throw null; } }
        public string CopyStatusDescription { get { throw null; } }
        public string EncryptionKeySha256 { get { throw null; } }
        public Azure.ETag ETag { get { throw null; } }
        public bool IsServerEncrypted { get { throw null; } }
        public System.DateTimeOffset LastModified { get { throw null; } }
        public Azure.Storage.Files.DataLake.Models.DataLakeLeaseDuration LeaseDuration { get { throw null; } }
        public Azure.Storage.Files.DataLake.Models.DataLakeLeaseState LeaseState { get { throw null; } }
        public Azure.Storage.Files.DataLake.Models.DataLakeLeaseStatus LeaseStatus { get { throw null; } }
        public System.Collections.Generic.IDictionary<string, string> Metadata { get { throw null; } }
    }
    public partial class FileDownloadInfo
    {
        internal FileDownloadInfo() { }
        public System.IO.Stream Content { get { throw null; } }
        public byte[] ContentHash { get { throw null; } }
        public long ContentLength { get { throw null; } }
        public Azure.Storage.Files.DataLake.Models.FileDownloadDetails Properties { get { throw null; } }
    }
    public partial class FileSystemAccessPolicy
    {
        public FileSystemAccessPolicy() { }
        public Azure.Storage.Files.DataLake.Models.PublicAccessType DataLakePublicAccess { get { throw null; } }
        public Azure.ETag ETag { get { throw null; } }
        public System.DateTimeOffset LastModified { get { throw null; } }
        public System.Collections.Generic.IEnumerable<Azure.Storage.Files.DataLake.Models.DataLakeSignedIdentifier> SignedIdentifiers { get { throw null; } }
    }
    public partial class FileSystemInfo
    {
        internal FileSystemInfo() { }
        public Azure.ETag ETag { get { throw null; } }
        public System.DateTimeOffset LastModified { get { throw null; } }
    }
    public partial class FileSystemItem
    {
        internal FileSystemItem() { }
        public bool? IsDeleted { get { throw null; } }
        public string Name { get { throw null; } }
        public Azure.Storage.Files.DataLake.Models.FileSystemProperties Properties { get { throw null; } }
        public string VersionId { get { throw null; } }
    }
    public partial class FileSystemProperties
    {
        internal FileSystemProperties() { }
        public string DefaultEncryptionScope { get { throw null; } }
        public System.DateTimeOffset? DeletedOn { get { throw null; } }
        public Azure.ETag ETag { get { throw null; } }
        public bool? HasImmutabilityPolicy { get { throw null; } }
        public bool? HasLegalHold { get { throw null; } }
        public System.DateTimeOffset LastModified { get { throw null; } }
        public Azure.Storage.Files.DataLake.Models.DataLakeLeaseDuration? LeaseDuration { get { throw null; } }
        public Azure.Storage.Files.DataLake.Models.DataLakeLeaseState? LeaseState { get { throw null; } }
        public Azure.Storage.Files.DataLake.Models.DataLakeLeaseStatus? LeaseStatus { get { throw null; } }
        public System.Collections.Generic.IDictionary<string, string> Metadata { get { throw null; } }
        public Azure.Storage.Files.DataLake.Models.PublicAccessType? PublicAccess { get { throw null; } }
        public int? RemainingRetentionDays { get { throw null; } }
    }
    [System.FlagsAttribute]
    public enum FileSystemStates
    {
        None = 0,
        Deleted = 1,
        System = 2,
    }
    [System.FlagsAttribute]
    public enum FileSystemTraits
    {
        None = 0,
        Metadata = 1,
    }
    public partial class PathAccessControl
    {
        internal PathAccessControl() { }
        public System.Collections.Generic.IEnumerable<Azure.Storage.Files.DataLake.Models.PathAccessControlItem> AccessControlList { get { throw null; } }
        public string Group { get { throw null; } }
        public string Owner { get { throw null; } }
        public Azure.Storage.Files.DataLake.Models.PathPermissions Permissions { get { throw null; } }
    }
    public static partial class PathAccessControlExtensions
    {
        public static System.Collections.Generic.IList<Azure.Storage.Files.DataLake.Models.PathAccessControlItem> ParseAccessControlList(string s) { throw null; }
        public static Azure.Storage.Files.DataLake.Models.RolePermissions ParseOctalRolePermissions(char c) { throw null; }
        public static Azure.Storage.Files.DataLake.Models.RolePermissions ParseSymbolicRolePermissions(string s, bool allowStickyBit = false) { throw null; }
        public static string ToAccessControlListString(System.Collections.Generic.IList<Azure.Storage.Files.DataLake.Models.PathAccessControlItem> accessControlList) { throw null; }
        public static string ToOctalRolePermissions(this Azure.Storage.Files.DataLake.Models.RolePermissions rolePermissions) { throw null; }
        public static string ToSymbolicRolePermissions(this Azure.Storage.Files.DataLake.Models.RolePermissions rolePermissions) { throw null; }
    }
    public partial class PathAccessControlItem
    {
        public PathAccessControlItem() { }
        public PathAccessControlItem(Azure.Storage.Files.DataLake.Models.AccessControlType accessControlType, Azure.Storage.Files.DataLake.Models.RolePermissions permissions, bool defaultScope = false, string entityId = null) { }
        public Azure.Storage.Files.DataLake.Models.AccessControlType AccessControlType { get { throw null; } set { } }
        public bool DefaultScope { get { throw null; } set { } }
        public string EntityId { get { throw null; } set { } }
        public Azure.Storage.Files.DataLake.Models.RolePermissions Permissions { get { throw null; } set { } }
        public static Azure.Storage.Files.DataLake.Models.PathAccessControlItem Parse(string s) { throw null; }
        public override string ToString() { throw null; }
    }
    public partial class PathContentInfo
    {
        internal PathContentInfo() { }
        public string AcceptRanges { get { throw null; } }
        public string CacheControl { get { throw null; } }
        public string ContentDisposition { get { throw null; } }
        public string ContentEncoding { get { throw null; } }
        public string ContentHash { get { throw null; } }
        public string ContentLanguage { get { throw null; } }
        public long ContentLength { get { throw null; } }
        public string ContentRange { get { throw null; } }
        public string ContentType { get { throw null; } }
        public Azure.ETag ETag { get { throw null; } }
        public System.DateTimeOffset LastModified { get { throw null; } }
        public System.Collections.Generic.IDictionary<string, string> Metadata { get { throw null; } }
    }
    public partial class PathCreateInfo
    {
        internal PathCreateInfo() { }
        public string Continuation { get { throw null; } }
        public Azure.Storage.Files.DataLake.Models.PathInfo PathInfo { get { throw null; } }
    }
    public partial class PathDeletedItem
    {
        internal PathDeletedItem() { }
        public System.DateTimeOffset? DeletedOn { get { throw null; } }
        public string DeletionId { get { throw null; } }
        public string Path { get { throw null; } }
        public int? RemainingRetentionDays { get { throw null; } }
    }
    public enum PathGetPropertiesAction
    {
        GetAccessControl = 0,
        GetStatus = 1,
    }
    public partial class PathHttpHeaders
    {
        public PathHttpHeaders() { }
        public string CacheControl { get { throw null; } set { } }
        public string ContentDisposition { get { throw null; } set { } }
        public string ContentEncoding { get { throw null; } set { } }
        public byte[] ContentHash { get { throw null; } set { } }
        public string ContentLanguage { get { throw null; } set { } }
        public string ContentType { get { throw null; } set { } }
        [System.ComponentModel.EditorBrowsableAttribute(System.ComponentModel.EditorBrowsableState.Never)]
        public override bool Equals(object obj) { throw null; }
        [System.ComponentModel.EditorBrowsableAttribute(System.ComponentModel.EditorBrowsableState.Never)]
        public override int GetHashCode() { throw null; }
        [System.ComponentModel.EditorBrowsableAttribute(System.ComponentModel.EditorBrowsableState.Never)]
        public override string ToString() { throw null; }
    }
    public partial class PathInfo
    {
        internal PathInfo() { }
        public Azure.ETag ETag { get { throw null; } }
        public System.DateTimeOffset LastModified { get { throw null; } }
    }
    public partial class PathItem
    {
        internal PathItem() { }
        public long? ContentLength { get { throw null; } }
        public System.DateTimeOffset? CreatedOn { get { throw null; } }
        public string EncryptionScope { get { throw null; } }
        public Azure.ETag ETag { get { throw null; } }
        public System.DateTimeOffset? ExpiresOn { get { throw null; } }
        public string Group { get { throw null; } }
        public bool? IsDirectory { get { throw null; } }
        public System.DateTimeOffset LastModified { get { throw null; } }
        public string Name { get { throw null; } }
        public string Owner { get { throw null; } }
        public string Permissions { get { throw null; } }
    }
    public enum PathLeaseAction
    {
        Acquire = 0,
        Break = 1,
        Change = 2,
        Renew = 3,
        Release = 4,
    }
    public partial class PathPermissions
    {
        public PathPermissions() { }
        public PathPermissions(Azure.Storage.Files.DataLake.Models.RolePermissions owner, Azure.Storage.Files.DataLake.Models.RolePermissions group, Azure.Storage.Files.DataLake.Models.RolePermissions other, bool stickyBit = false, bool extendedInfoInAcl = false) { }
        public bool ExtendedAcls { get { throw null; } set { } }
        public Azure.Storage.Files.DataLake.Models.RolePermissions Group { get { throw null; } set { } }
        public Azure.Storage.Files.DataLake.Models.RolePermissions Other { get { throw null; } set { } }
        public Azure.Storage.Files.DataLake.Models.RolePermissions Owner { get { throw null; } set { } }
        public bool StickyBit { get { throw null; } set { } }
        public static Azure.Storage.Files.DataLake.Models.PathPermissions ParseOctalPermissions(string s) { throw null; }
        public static Azure.Storage.Files.DataLake.Models.PathPermissions ParseSymbolicPermissions(string s) { throw null; }
        public string ToOctalPermissions() { throw null; }
        public string ToSymbolicPermissions() { throw null; }
    }
    public partial class PathProperties
    {
        internal PathProperties() { }
        public string AcceptRanges { get { throw null; } }
        public string AccessTier { get { throw null; } }
        public System.DateTimeOffset AccessTierChangedOn { get { throw null; } }
        public string ArchiveStatus { get { throw null; } }
        public string CacheControl { get { throw null; } }
        public string ContentDisposition { get { throw null; } }
        public string ContentEncoding { get { throw null; } }
        public byte[] ContentHash { get { throw null; } }
        public string ContentLanguage { get { throw null; } }
        public long ContentLength { get { throw null; } }
        public string ContentType { get { throw null; } }
        public System.DateTimeOffset CopyCompletedOn { get { throw null; } }
        public string CopyId { get { throw null; } }
        public string CopyProgress { get { throw null; } }
        public System.Uri CopySource { get { throw null; } }
        public Azure.Storage.Files.DataLake.Models.CopyStatus CopyStatus { get { throw null; } }
        public string CopyStatusDescription { get { throw null; } }
        public System.DateTimeOffset CreatedOn { get { throw null; } }
        public string EncryptionKeySha256 { get { throw null; } }
        public string EncryptionScope { get { throw null; } }
        public Azure.ETag ETag { get { throw null; } }
        public System.DateTimeOffset ExpiresOn { get { throw null; } }
        public bool IsDirectory { get { throw null; } }
        public bool IsIncrementalCopy { get { throw null; } }
        public bool IsServerEncrypted { get { throw null; } }
        public System.DateTimeOffset LastModified { get { throw null; } }
        public Azure.Storage.Files.DataLake.Models.DataLakeLeaseDuration LeaseDuration { get { throw null; } }
        public Azure.Storage.Files.DataLake.Models.DataLakeLeaseState LeaseState { get { throw null; } }
        public Azure.Storage.Files.DataLake.Models.DataLakeLeaseStatus LeaseStatus { get { throw null; } }
        public System.Collections.Generic.IDictionary<string, string> Metadata { get { throw null; } }
    }
    public enum PathRenameMode
    {
        Legacy = 0,
        Posix = 1,
    }
    public enum PathResourceType
    {
        Directory = 0,
        File = 1,
    }
    public enum PathUpdateAction
    {
        Append = 0,
        Flush = 1,
        SetProperties = 2,
        SetAccessControl = 3,
        SetAccessControlRecursive = 4,
    }
    public enum PublicAccessType
    {
        None = 0,
        FileSystem = 1,
        Path = 2,
    }
    [System.Runtime.InteropServices.StructLayoutAttribute(System.Runtime.InteropServices.LayoutKind.Sequential)]
    public readonly partial struct ReleasedObjectInfo : System.IEquatable<Azure.Storage.Files.DataLake.Models.ReleasedObjectInfo>
    {
        private readonly object _dummy;
        private readonly int _dummyPrimitive;
        public ReleasedObjectInfo(Azure.ETag eTag, System.DateTimeOffset lastModified) { throw null; }
        public Azure.ETag ETag { get { throw null; } }
        public System.DateTimeOffset LastModified { get { throw null; } }
        public bool Equals(Azure.Storage.Files.DataLake.Models.ReleasedObjectInfo other) { throw null; }
        [System.ComponentModel.EditorBrowsableAttribute(System.ComponentModel.EditorBrowsableState.Never)]
        public override bool Equals(object obj) { throw null; }
        [System.ComponentModel.EditorBrowsableAttribute(System.ComponentModel.EditorBrowsableState.Never)]
        public override int GetHashCode() { throw null; }
        public static bool operator ==(Azure.Storage.Files.DataLake.Models.ReleasedObjectInfo left, Azure.Storage.Files.DataLake.Models.ReleasedObjectInfo right) { throw null; }
        public static bool operator !=(Azure.Storage.Files.DataLake.Models.ReleasedObjectInfo left, Azure.Storage.Files.DataLake.Models.ReleasedObjectInfo right) { throw null; }
        [System.ComponentModel.EditorBrowsableAttribute(System.ComponentModel.EditorBrowsableState.Never)]
        public override string ToString() { throw null; }
    }
    public partial class RemovePathAccessControlItem
    {
        public RemovePathAccessControlItem(Azure.Storage.Files.DataLake.Models.AccessControlType accessControlType, bool defaultScope = false, string entityId = null) { }
        public Azure.Storage.Files.DataLake.Models.AccessControlType AccessControlType { get { throw null; } }
        public bool DefaultScope { get { throw null; } }
        public string EntityId { get { throw null; } }
        public static Azure.Storage.Files.DataLake.Models.RemovePathAccessControlItem Parse(string serializedAccessControl) { throw null; }
        public static System.Collections.Generic.IList<Azure.Storage.Files.DataLake.Models.RemovePathAccessControlItem> ParseAccessControlList(string s) { throw null; }
        public static string ToAccessControlListString(System.Collections.Generic.IList<Azure.Storage.Files.DataLake.Models.RemovePathAccessControlItem> accessControlList) { throw null; }
        public override string ToString() { throw null; }
    }
    [System.FlagsAttribute]
    public enum RolePermissions
    {
        None = 0,
        Execute = 1,
        Write = 2,
        Read = 4,
    }
    public partial class UserDelegationKey
    {
        internal UserDelegationKey() { }
        public System.DateTimeOffset SignedExpiresOn { get { throw null; } }
        public string SignedObjectId { get { throw null; } }
        public string SignedService { get { throw null; } }
        public System.DateTimeOffset SignedStartsOn { get { throw null; } }
        public string SignedTenantId { get { throw null; } }
        public string SignedVersion { get { throw null; } }
        public string Value { get { throw null; } }
    }
}
namespace Azure.Storage.Files.DataLake.Specialized
{
    public static partial class SpecializedDataLakeExtensions
    {
        public static Azure.Storage.Files.DataLake.DataLakeDirectoryClient GetParentDirectoryClient(this Azure.Storage.Files.DataLake.DataLakePathClient client) { throw null; }
        public static Azure.Storage.Files.DataLake.DataLakeFileSystemClient GetParentFileSystemClient(this Azure.Storage.Files.DataLake.DataLakePathClient client) { throw null; }
        public static Azure.Storage.Files.DataLake.DataLakeServiceClient GetParentServiceClient(this Azure.Storage.Files.DataLake.DataLakeFileSystemClient client) { throw null; }
    }
}
namespace Azure.Storage.Sas
{
    [System.FlagsAttribute]
    public enum DataLakeAccountSasPermissions
    {
        All = -1,
        Read = 1,
        Add = 2,
        Create = 4,
        Write = 8,
        Delete = 16,
        List = 32,
    }
    [System.FlagsAttribute]
    public enum DataLakeFileSystemSasPermissions
    {
        All = -1,
        Read = 1,
        Add = 2,
        Create = 4,
        Write = 8,
        Delete = 16,
        List = 32,
        Move = 64,
        Execute = 128,
        ManageOwnership = 256,
        ManageAccessControl = 512,
    }
    public partial class DataLakeSasBuilder
    {
        [System.ComponentModel.EditorBrowsableAttribute(System.ComponentModel.EditorBrowsableState.Never)]
        public DataLakeSasBuilder() { }
        public DataLakeSasBuilder(Azure.Storage.Sas.DataLakeFileSystemSasPermissions permissions, System.DateTimeOffset expiresOn) { }
        public DataLakeSasBuilder(Azure.Storage.Sas.DataLakeSasPermissions permissions, System.DateTimeOffset expiresOn) { }
        public string AgentObjectId { get { throw null; } set { } }
        public string CacheControl { get { throw null; } set { } }
        public string ContentDisposition { get { throw null; } set { } }
        public string ContentEncoding { get { throw null; } set { } }
        public string ContentLanguage { get { throw null; } set { } }
        public string ContentType { get { throw null; } set { } }
        public string CorrelationId { get { throw null; } set { } }
        public string EncryptionScope { get { throw null; } set { } }
        public System.DateTimeOffset ExpiresOn { get { throw null; } set { } }
        public string FileSystemName { get { throw null; } set { } }
        public string Identifier { get { throw null; } set { } }
        public Azure.Storage.Sas.SasIPRange IPRange { get { throw null; } set { } }
        public bool? IsDirectory { get { throw null; } set { } }
        public string Path { get { throw null; } set { } }
        public string Permissions { get { throw null; } }
        public string PreauthorizedAgentObjectId { get { throw null; } set { } }
        public Azure.Storage.Sas.SasProtocol Protocol { get { throw null; } set { } }
        public string Resource { get { throw null; } set { } }
        public System.DateTimeOffset StartsOn { get { throw null; } set { } }
        [System.ComponentModel.EditorBrowsableAttribute(System.ComponentModel.EditorBrowsableState.Never)]
        public string Version { get { throw null; } set { } }
        [System.ComponentModel.EditorBrowsableAttribute(System.ComponentModel.EditorBrowsableState.Never)]
        public override bool Equals(object obj) { throw null; }
        [System.ComponentModel.EditorBrowsableAttribute(System.ComponentModel.EditorBrowsableState.Never)]
        public override int GetHashCode() { throw null; }
        public void SetPermissions(Azure.Storage.Sas.DataLakeAccountSasPermissions permissions) { }
        public void SetPermissions(Azure.Storage.Sas.DataLakeFileSystemSasPermissions permissions) { }
        public void SetPermissions(Azure.Storage.Sas.DataLakeSasPermissions permissions) { }
        public void SetPermissions(string rawPermissions) { }
        public void SetPermissions(string rawPermissions, bool normalize = false) { }
        public Azure.Storage.Sas.DataLakeSasQueryParameters ToSasQueryParameters(Azure.Storage.Files.DataLake.Models.UserDelegationKey userDelegationKey, string accountName) { throw null; }
        public Azure.Storage.Sas.DataLakeSasQueryParameters ToSasQueryParameters(Azure.Storage.StorageSharedKeyCredential sharedKeyCredential) { throw null; }
        [System.ComponentModel.EditorBrowsableAttribute(System.ComponentModel.EditorBrowsableState.Never)]
        public override string ToString() { throw null; }
    }
    [System.FlagsAttribute]
    public enum DataLakeSasPermissions
    {
        All = -1,
        Read = 1,
        Add = 2,
        Create = 4,
        Write = 8,
        Delete = 16,
        List = 32,
        Move = 64,
        Execute = 128,
        ManageOwnership = 256,
        ManageAccessControl = 512,
    }
    public sealed partial class DataLakeSasQueryParameters : Azure.Storage.Sas.SasQueryParameters
    {
        internal DataLakeSasQueryParameters() { }
        public static new Azure.Storage.Sas.DataLakeSasQueryParameters Empty { get { throw null; } }
        public System.DateTimeOffset KeyExpiresOn { get { throw null; } }
        public string KeyObjectId { get { throw null; } }
        public string KeyService { get { throw null; } }
        public System.DateTimeOffset KeyStartsOn { get { throw null; } }
        public string KeyTenantId { get { throw null; } }
        public string KeyVersion { get { throw null; } }
        public override string ToString() { throw null; }
    }
}
namespace Microsoft.Extensions.Azure
{
    public static partial class DataLakeClientBuilderExtensions
    {
        public static Azure.Core.Extensions.IAzureClientBuilder<Azure.Storage.Files.DataLake.DataLakeServiceClient, Azure.Storage.Files.DataLake.DataLakeClientOptions> AddDataLakeServiceClient<TBuilder>(this TBuilder builder, System.Uri serviceUri) where TBuilder : Azure.Core.Extensions.IAzureClientFactoryBuilderWithCredential { throw null; }
        public static Azure.Core.Extensions.IAzureClientBuilder<Azure.Storage.Files.DataLake.DataLakeServiceClient, Azure.Storage.Files.DataLake.DataLakeClientOptions> AddDataLakeServiceClient<TBuilder>(this TBuilder builder, System.Uri serviceUri, Azure.Storage.StorageSharedKeyCredential sharedKeyCredential) where TBuilder : Azure.Core.Extensions.IAzureClientFactoryBuilder { throw null; }
        public static Azure.Core.Extensions.IAzureClientBuilder<Azure.Storage.Files.DataLake.DataLakeServiceClient, Azure.Storage.Files.DataLake.DataLakeClientOptions> AddDataLakeServiceClient<TBuilder, TConfiguration>(this TBuilder builder, TConfiguration configuration) where TBuilder : Azure.Core.Extensions.IAzureClientFactoryBuilderWithConfiguration<TConfiguration> { throw null; }
    }
}<|MERGE_RESOLUTION|>--- conflicted
+++ resolved
@@ -555,16 +555,11 @@
     public partial class DataLakeFileAppendOptions
     {
         public DataLakeFileAppendOptions() { }
-<<<<<<< HEAD
         public byte[] ContentHash { get { throw null; } set { } }
         public bool? Flush { get { throw null; } set { } }
         public string LeaseId { get { throw null; } set { } }
         public System.IProgress<long> ProgressHandler { get { throw null; } set { } }
-=======
-        public string LeaseId { get { throw null; } set { } }
-        public System.IProgress<long> ProgressHandler { get { throw null; } set { } }
         public Azure.Storage.UploadTransferValidationOptions TransferValidationOptions { get { throw null; } set { } }
->>>>>>> c8eca54d
     }
     public enum DataLakeFileExpirationOrigin
     {
