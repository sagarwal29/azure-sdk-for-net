--- conflicted
+++ resolved
@@ -28,11 +28,7 @@
           "Microsoft-HTTPAPI/2.0"
         ],
         "x-ms-client-request-id": "23636dcd-857f-216d-1ac5-43a74bc3053f",
-<<<<<<< HEAD
-        "x-ms-request-id": "9621f65a-f01e-0012-2afa-093670000000",
-=======
         "x-ms-request-id": "877570e6-101e-0100-0c6c-98c7ea000000",
->>>>>>> 365f255a
         "x-ms-version": "2020-02-10"
       },
       "ResponseBody": []
@@ -65,11 +61,7 @@
           "Microsoft-HTTPAPI/2.0"
         ],
         "x-ms-client-request-id": "5181942b-2731-99b9-ee03-e375232c0d3c",
-<<<<<<< HEAD
-        "x-ms-request-id": "fa43feb9-201f-0097-15fa-091bad000000",
-=======
         "x-ms-request-id": "eef56e68-401f-0035-756c-982fea000000",
->>>>>>> 365f255a
         "x-ms-version": "2020-02-10"
       },
       "ResponseBody": []
@@ -133,11 +125,7 @@
           "Microsoft-HTTPAPI/2.0"
         ],
         "x-ms-client-request-id": "54003998-0fcb-c6e2-eb38-eb5fa65cb783",
-<<<<<<< HEAD
-        "x-ms-request-id": "9621f67c-f01e-0012-47fa-093670000000",
-=======
         "x-ms-request-id": "877572ca-101e-0100-356c-98c7ea000000",
->>>>>>> 365f255a
         "x-ms-version": "2020-02-10"
       },
       "ResponseBody": []
