{
  "Entries": [
    {
      "RequestUri": "http://seannsecanary.blob.core.windows.net/test-filesystem-c85e170e-7b3a-b5db-cf69-7aae3698fb9f?restype=container",
      "RequestMethod": "PUT",
      "RequestHeaders": {
        "Authorization": "Sanitized",
        "traceparent": "00-cba9951fbb10084ba7822e4e1d6b7fe8-53908cf1ea20cd49-00",
        "User-Agent": [
          "azsdk-net-Storage.Files.DataLake/12.1.0-dev.20200403.1",
          "(.NET Core 4.6.28325.01; Microsoft Windows 10.0.18362 )"
        ],
        "x-ms-blob-public-access": "container",
        "x-ms-client-request-id": "0923a43b-a1f1-1d3b-5691-363536e1fd97",
        "x-ms-date": "Fri, 03 Apr 2020 20:59:22 GMT",
        "x-ms-return-client-request-id": "true",
        "x-ms-version": "2019-12-12"
      },
      "RequestBody": null,
      "StatusCode": 201,
      "ResponseHeaders": {
        "Content-Length": "0",
        "Date": "Fri, 03 Apr 2020 20:59:20 GMT",
        "ETag": "\u00220x8D7D811E1DBACEB\u0022",
        "Last-Modified": "Fri, 03 Apr 2020 20:59:21 GMT",
        "Server": [
          "Windows-Azure-Blob/1.0",
          "Microsoft-HTTPAPI/2.0"
        ],
        "x-ms-client-request-id": "0923a43b-a1f1-1d3b-5691-363536e1fd97",
<<<<<<< HEAD
        "x-ms-request-id": "a8f4d5d7-c01e-0019-0e3b-f31280000000",
=======
        "x-ms-request-id": "9622048e-f01e-0012-6bfa-093670000000",
>>>>>>> 8d420312
        "x-ms-version": "2019-12-12"
      },
      "ResponseBody": []
    },
    {
      "RequestUri": "http://seannsecanary.dfs.core.windows.net/test-filesystem-c85e170e-7b3a-b5db-cf69-7aae3698fb9f/test-directory-bb4caf10-9e47-4b9b-7d0b-1547868dbeb9?resource=directory",
      "RequestMethod": "PUT",
      "RequestHeaders": {
        "Authorization": "Sanitized",
        "traceparent": "00-3142cb6bef40594aae98400f7a13073e-7310adc686bd3b40-00",
        "User-Agent": [
          "azsdk-net-Storage.Files.DataLake/12.1.0-dev.20200403.1",
          "(.NET Core 4.6.28325.01; Microsoft Windows 10.0.18362 )"
        ],
        "x-ms-client-request-id": "473d5ef5-eec9-9c57-09d8-8be68bf397c8",
        "x-ms-date": "Fri, 03 Apr 2020 20:59:22 GMT",
        "x-ms-return-client-request-id": "true",
        "x-ms-version": "2019-12-12"
      },
      "RequestBody": null,
      "StatusCode": 201,
      "ResponseHeaders": {
        "Content-Length": "0",
        "Date": "Fri, 03 Apr 2020 20:59:20 GMT",
        "ETag": "\u00220x8D7D811E1E9FC3C\u0022",
        "Last-Modified": "Fri, 03 Apr 2020 20:59:21 GMT",
        "Server": [
          "Windows-Azure-HDFS/1.0",
          "Microsoft-HTTPAPI/2.0"
        ],
        "x-ms-client-request-id": "473d5ef5-eec9-9c57-09d8-8be68bf397c8",
<<<<<<< HEAD
        "x-ms-request-id": "551d97b4-c01f-0019-433b-f31280000000",
=======
        "x-ms-request-id": "fa43ff59-201f-0097-1afa-091bad000000",
>>>>>>> 8d420312
        "x-ms-version": "2019-12-12"
      },
      "ResponseBody": []
    },
    {
      "RequestUri": "http://seannsecanary.blob.core.windows.net/test-filesystem-c85e170e-7b3a-b5db-cf69-7aae3698fb9f/test-directory-bb4caf10-9e47-4b9b-7d0b-1547868dbeb9/test-file-5b757cd3-6b6e-1d22-01a5-a3362909be19",
      "RequestMethod": "HEAD",
      "RequestHeaders": {
        "Authorization": "Sanitized",
        "traceparent": "00-1e2b466afefe3540b63eb56b1b7c4663-5ce73bcf510e8a42-00",
        "User-Agent": [
          "azsdk-net-Storage.Files.DataLake/12.1.0-dev.20200403.1",
          "(.NET Core 4.6.28325.01; Microsoft Windows 10.0.18362 )"
        ],
        "x-ms-client-request-id": "0fbfac7a-c0ee-8962-3c1f-46244b217200",
        "x-ms-date": "Fri, 03 Apr 2020 20:59:22 GMT",
        "x-ms-return-client-request-id": "true",
        "x-ms-version": "2019-12-12"
      },
      "RequestBody": null,
      "StatusCode": 404,
      "ResponseHeaders": {
        "Date": "Fri, 03 Apr 2020 20:59:20 GMT",
        "Server": [
          "Windows-Azure-Blob/1.0",
          "Microsoft-HTTPAPI/2.0"
        ],
        "Transfer-Encoding": "chunked",
        "x-ms-client-request-id": "0fbfac7a-c0ee-8962-3c1f-46244b217200",
        "x-ms-error-code": "BlobNotFound",
<<<<<<< HEAD
        "x-ms-request-id": "a8f4d5de-c01e-0019-113b-f31280000000",
=======
        "x-ms-request-id": "962204c4-f01e-0012-1efa-093670000000",
>>>>>>> 8d420312
        "x-ms-version": "2019-12-12"
      },
      "ResponseBody": []
    },
    {
      "RequestUri": "http://seannsecanary.blob.core.windows.net/test-filesystem-c85e170e-7b3a-b5db-cf69-7aae3698fb9f?restype=container",
      "RequestMethod": "DELETE",
      "RequestHeaders": {
        "Authorization": "Sanitized",
        "traceparent": "00-10d124d52e4f0d468e5bf1c99f6b5ec0-1fa517f41bedbf46-00",
        "User-Agent": [
          "azsdk-net-Storage.Files.DataLake/12.1.0-dev.20200403.1",
          "(.NET Core 4.6.28325.01; Microsoft Windows 10.0.18362 )"
        ],
        "x-ms-client-request-id": "7cbc7f89-af4a-2e2b-e2c8-eb2f30cb8561",
        "x-ms-date": "Fri, 03 Apr 2020 20:59:22 GMT",
        "x-ms-return-client-request-id": "true",
        "x-ms-version": "2019-12-12"
      },
      "RequestBody": null,
      "StatusCode": 202,
      "ResponseHeaders": {
        "Content-Length": "0",
        "Date": "Fri, 03 Apr 2020 20:59:20 GMT",
        "Server": [
          "Windows-Azure-Blob/1.0",
          "Microsoft-HTTPAPI/2.0"
        ],
        "x-ms-client-request-id": "7cbc7f89-af4a-2e2b-e2c8-eb2f30cb8561",
<<<<<<< HEAD
        "x-ms-request-id": "a8f4d5e0-c01e-0019-133b-f31280000000",
=======
        "x-ms-request-id": "962204d7-f01e-0012-31fa-093670000000",
>>>>>>> 8d420312
        "x-ms-version": "2019-12-12"
      },
      "ResponseBody": []
    }
  ],
  "Variables": {
    "RandomSeed": "351825140",
    "Storage_TestConfigHierarchicalNamespace": "NamespaceTenant\nseannsecanary\nU2FuaXRpemVk\nhttp://seannsecanary.blob.core.windows.net\nhttp://seannsecanary.file.core.windows.net\nhttp://seannsecanary.queue.core.windows.net\nhttp://seannsecanary.table.core.windows.net\n\n\n\n\nhttp://seannsecanary-secondary.blob.core.windows.net\nhttp://seannsecanary-secondary.file.core.windows.net\nhttp://seannsecanary-secondary.queue.core.windows.net\nhttp://seannsecanary-secondary.table.core.windows.net\n68390a19-a643-458b-b726-408abf67b4fc\nSanitized\n72f988bf-86f1-41af-91ab-2d7cd011db47\nhttps://login.microsoftonline.com/\nCloud\nBlobEndpoint=http://seannsecanary.blob.core.windows.net/;QueueEndpoint=http://seannsecanary.queue.core.windows.net/;FileEndpoint=http://seannsecanary.file.core.windows.net/;BlobSecondaryEndpoint=http://seannsecanary-secondary.blob.core.windows.net/;QueueSecondaryEndpoint=http://seannsecanary-secondary.queue.core.windows.net/;FileSecondaryEndpoint=http://seannsecanary-secondary.file.core.windows.net/;AccountName=seannsecanary;AccountKey=Sanitized\n"
  }
}<|MERGE_RESOLUTION|>--- conflicted
+++ resolved
@@ -28,11 +28,7 @@
           "Microsoft-HTTPAPI/2.0"
         ],
         "x-ms-client-request-id": "0923a43b-a1f1-1d3b-5691-363536e1fd97",
-<<<<<<< HEAD
-        "x-ms-request-id": "a8f4d5d7-c01e-0019-0e3b-f31280000000",
-=======
         "x-ms-request-id": "9622048e-f01e-0012-6bfa-093670000000",
->>>>>>> 8d420312
         "x-ms-version": "2019-12-12"
       },
       "ResponseBody": []
@@ -64,11 +60,7 @@
           "Microsoft-HTTPAPI/2.0"
         ],
         "x-ms-client-request-id": "473d5ef5-eec9-9c57-09d8-8be68bf397c8",
-<<<<<<< HEAD
-        "x-ms-request-id": "551d97b4-c01f-0019-433b-f31280000000",
-=======
         "x-ms-request-id": "fa43ff59-201f-0097-1afa-091bad000000",
->>>>>>> 8d420312
         "x-ms-version": "2019-12-12"
       },
       "ResponseBody": []
@@ -99,11 +91,7 @@
         "Transfer-Encoding": "chunked",
         "x-ms-client-request-id": "0fbfac7a-c0ee-8962-3c1f-46244b217200",
         "x-ms-error-code": "BlobNotFound",
-<<<<<<< HEAD
-        "x-ms-request-id": "a8f4d5de-c01e-0019-113b-f31280000000",
-=======
         "x-ms-request-id": "962204c4-f01e-0012-1efa-093670000000",
->>>>>>> 8d420312
         "x-ms-version": "2019-12-12"
       },
       "ResponseBody": []
@@ -133,11 +121,7 @@
           "Microsoft-HTTPAPI/2.0"
         ],
         "x-ms-client-request-id": "7cbc7f89-af4a-2e2b-e2c8-eb2f30cb8561",
-<<<<<<< HEAD
-        "x-ms-request-id": "a8f4d5e0-c01e-0019-133b-f31280000000",
-=======
         "x-ms-request-id": "962204d7-f01e-0012-31fa-093670000000",
->>>>>>> 8d420312
         "x-ms-version": "2019-12-12"
       },
       "ResponseBody": []
