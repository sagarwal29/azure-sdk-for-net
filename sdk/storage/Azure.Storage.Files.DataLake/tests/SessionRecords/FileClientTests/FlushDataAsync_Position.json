{
  "Entries": [
    {
      "RequestUri": "https://storagedotnetdatalake.blob.core.windows.net/test-filesystem-b9dfeba5-fbf9-4d21-a7b3-790cba32776c?restype=container",
      "RequestMethod": "PUT",
      "RequestHeaders": {
        "Authorization": "Sanitized",
        "traceparent": "00-96b54f32be48f24ca35613ea0c1218d0-d244734a94543147-00",
        "User-Agent": [
          "azsdk-net-Storage.Files.DataLake/12.5.0-alpha.20201001.1",
          "(.NET Core 4.6.29220.03; Microsoft Windows 10.0.19041 )"
        ],
        "x-ms-blob-public-access": "container",
        "x-ms-client-request-id": "c49f26be-e7f8-0acd-1d3d-67ae2e453a63",
        "x-ms-date": "Fri, 02 Oct 2020 03:33:44 GMT",
        "x-ms-return-client-request-id": "true",
        "x-ms-version": "2020-02-10"
      },
      "RequestBody": null,
      "StatusCode": 201,
      "ResponseHeaders": {
        "Content-Length": "0",
        "Date": "Fri, 02 Oct 2020 03:33:43 GMT",
        "ETag": "\u00220x8D86683F6814CE9\u0022",
        "Last-Modified": "Fri, 02 Oct 2020 03:33:43 GMT",
        "Server": [
          "Windows-Azure-Blob/1.0",
          "Microsoft-HTTPAPI/2.0"
        ],
        "x-ms-client-request-id": "c49f26be-e7f8-0acd-1d3d-67ae2e453a63",
<<<<<<< HEAD
        "x-ms-request-id": "962207f6-f01e-0012-56fa-093670000000",
=======
        "x-ms-request-id": "6803b550-e01e-011e-7b6c-981d07000000",
>>>>>>> 365f255a
        "x-ms-version": "2020-02-10"
      },
      "ResponseBody": []
    },
    {
      "RequestUri": "https://storagedotnetdatalake.dfs.core.windows.net/test-filesystem-b9dfeba5-fbf9-4d21-a7b3-790cba32776c/test-file-dbe6bb10-28fc-fbd2-5593-716d6bee3c3b?resource=file",
      "RequestMethod": "PUT",
      "RequestHeaders": {
        "Authorization": "Sanitized",
        "If-None-Match": "*",
        "traceparent": "00-235b607136f1ea41a023dfa186477f2b-f7d236807af92642-00",
        "User-Agent": [
          "azsdk-net-Storage.Files.DataLake/12.5.0-alpha.20201001.1",
          "(.NET Core 4.6.29220.03; Microsoft Windows 10.0.19041 )"
        ],
        "x-ms-client-request-id": "56212b51-6085-95b8-53a4-6e6475609e2e",
        "x-ms-date": "Fri, 02 Oct 2020 03:33:44 GMT",
        "x-ms-return-client-request-id": "true",
        "x-ms-version": "2020-02-10"
      },
      "RequestBody": null,
      "StatusCode": 201,
      "ResponseHeaders": {
        "Content-Length": "0",
        "Date": "Fri, 02 Oct 2020 03:33:43 GMT",
        "ETag": "\u00220x8D86683F6A90444\u0022",
        "Last-Modified": "Fri, 02 Oct 2020 03:33:43 GMT",
        "Server": [
          "Windows-Azure-HDFS/1.0",
          "Microsoft-HTTPAPI/2.0"
        ],
        "x-ms-client-request-id": "56212b51-6085-95b8-53a4-6e6475609e2e",
<<<<<<< HEAD
        "x-ms-request-id": "fa43ff88-201f-0097-48fa-091bad000000",
=======
        "x-ms-request-id": "3c7906cf-f01f-00eb-0d6c-987f43000000",
>>>>>>> 365f255a
        "x-ms-version": "2020-02-10"
      },
      "ResponseBody": []
    },
    {
      "RequestUri": "https://storagedotnetdatalake.dfs.core.windows.net/test-filesystem-b9dfeba5-fbf9-4d21-a7b3-790cba32776c/test-file-dbe6bb10-28fc-fbd2-5593-716d6bee3c3b?action=append\u0026position=0",
      "RequestMethod": "PATCH",
      "RequestHeaders": {
        "Authorization": "Sanitized",
        "Content-Length": "1024",
        "traceparent": "00-e09d7793d19b1047a4b0cf3d884f4382-483eca08f697254f-00",
        "User-Agent": [
          "azsdk-net-Storage.Files.DataLake/12.5.0-alpha.20201001.1",
          "(.NET Core 4.6.29220.03; Microsoft Windows 10.0.19041 )"
        ],
        "x-ms-client-request-id": "6eabb518-b5ee-96de-9040-14f42cab8606",
        "x-ms-date": "Fri, 02 Oct 2020 03:33:44 GMT",
        "x-ms-return-client-request-id": "true",
        "x-ms-version": "2020-02-10"
      },
      "RequestBody": "ASs3afem0F1HiY8ZXVW3b3ZvHD/M5bYWDLhA7UQP5uxEnXoYr7QLq1vED/vQnzj\u002B7f/uBkNfYRt0IV0\u002BZeIYN6Oj1cDan8DCZHHkB9a7RW2AQgBEIeCo5Dteo41WzEV4rNdYLcl3I00/LKLSellFudvwvSPi1BbC\u002BvCEe/wya5crbFv/YxejCB6zBPU91WrhGemxZg4iltfBlTLZ8qdRDcEKpw79RVbDTLUELs8hhCWGo2ISgASICdaEPc3lyhV2YvY0My5c49OT7RlZHWcIoBANUk9FPo28gp03eQiI3oKfjszY7FH2KcCOfpLqLutue52913fGMSNpd7GQJGnLCw\u002BXuo\u002BbL7O\u002BFymPtsD60VOyyP5qywcL2Fyob3WgZQVWw3ODU3Rb00zp/sBON3pjbqZd3ltrYEAIi\u002BEy8sA\u002BHrIjOPNMd33eVvSxgMxGvKHiRQDOQoap6mIye8eSKOGLq98OKv6GFvYof4dmud9zwc4/T63Ab9srek6RGfy1TC0TJdXsOJKjXC4JpsP/QjCCv7n5Utk0yzwD4rCv9fz6czJZU5QKhog8nPN\u002BtskYKzgdDlpCvPlU31qY6Fbi82YxDjOQpu6ceDgxvLbltRRz67Z4kueit7Y5BHQ5cZ0yWqiMTaeViIVJgJYhEQBDbylFJf2famF/j1d8V6F6Ygab/mIOWGhs3WMxLhFRgaW29pVL9Eugk\u002B9HDb5QGTDkzh2PhhKdNBbA2EiabjtPLg6xxmAML266\u002B2tyx0uqHMMyTF/0wfqTGMF\u002BihsDBSS0996wnlLP15\u002Bv1IumKm3LFryEZyHbW2wTHq2fjqRSt/VGvs9s\u002Bn1xYnXARO1v7O5Ts3Nffp4D2JxynIClMEn6XR2WX2ueXhw\u002BEwWsGxZ/ozK\u002BS9ox8jhXQ\u002BYy\u002Bl39yzIrxefP2YyCtVRXIWqYV7yG8vlO5uRuyWrkPxyFa2O\u002BQUjTgFYur8qlPJaG2dHOvuwprAhkr\u002BRNvft965pv/UnxmeAixdZmV0IuqKpN6O\u002BYFoAvW79bWZFjhcNascQvNj5NlEDxq/gVwlXFNQc5/9QL5NUZQKKKlT9OvkATDKV\u002B/3JsAFOvp2qIGZhpliSKKYXuTs3vFvacwv8Ao\u002By3AravRzaVzf\u002BBXDxqkSYJIP8bw5S7Jb7Yjul70D5UrwR\u002B0Bfhuk/t9VyGbPKQhYTPkqH/5eBX/N3417hNGfzBLK047MAOJ2awLc04NbjMSAlkrD2cVckkJtM66eKXoNxfxEBEV5nDwGo6T7cSH8ckLI\u002Bu6Wy\u002BJNfjFMXt1D6DGY3w2HB4h/BwoOvTYgUSEQYLFb1T6LdwoKBoYUPT1uwstjYqIkdXrKWePUiB68LR0QO\u002B4b\u002BAMDDWgA==",
      "StatusCode": 202,
      "ResponseHeaders": {
        "Content-Length": "0",
        "Date": "Fri, 02 Oct 2020 03:33:43 GMT",
        "Server": [
          "Windows-Azure-HDFS/1.0",
          "Microsoft-HTTPAPI/2.0"
        ],
        "x-ms-client-request-id": "6eabb518-b5ee-96de-9040-14f42cab8606",
        "x-ms-request-id": "3c7906d0-f01f-00eb-0e6c-987f43000000",
        "x-ms-request-server-encrypted": "true",
        "x-ms-version": "2020-02-10"
      },
      "ResponseBody": []
    },
    {
      "RequestUri": "https://storagedotnetdatalake.dfs.core.windows.net/test-filesystem-b9dfeba5-fbf9-4d21-a7b3-790cba32776c/test-file-dbe6bb10-28fc-fbd2-5593-716d6bee3c3b?action=flush\u0026position=0",
      "RequestMethod": "PATCH",
      "RequestHeaders": {
        "Authorization": "Sanitized",
        "Content-Length": "0",
        "traceparent": "00-e26030eff1316c4b85d660167f563e6f-d3344d58e3ec8344-00",
        "User-Agent": [
          "azsdk-net-Storage.Files.DataLake/12.5.0-alpha.20201001.1",
          "(.NET Core 4.6.29220.03; Microsoft Windows 10.0.19041 )"
        ],
        "x-ms-client-request-id": "7a68552d-6784-8291-f178-956c89d5d2fb",
        "x-ms-date": "Fri, 02 Oct 2020 03:33:44 GMT",
        "x-ms-return-client-request-id": "true",
        "x-ms-version": "2020-02-10"
      },
      "RequestBody": null,
      "StatusCode": 200,
      "ResponseHeaders": {
        "Content-Length": "0",
        "Date": "Fri, 02 Oct 2020 03:33:43 GMT",
        "ETag": "\u00220x8D86683F70BAA46\u0022",
        "Last-Modified": "Fri, 02 Oct 2020 03:33:44 GMT",
        "Server": [
          "Windows-Azure-HDFS/1.0",
          "Microsoft-HTTPAPI/2.0"
        ],
        "x-ms-client-request-id": "7a68552d-6784-8291-f178-956c89d5d2fb",
<<<<<<< HEAD
        "x-ms-request-id": "fa43ff8a-201f-0097-4afa-091bad000000",
        "x-ms-request-server-encrypted": "true",
=======
        "x-ms-request-id": "3c7906d1-f01f-00eb-0f6c-987f43000000",
        "x-ms-request-server-encrypted": "false",
>>>>>>> 365f255a
        "x-ms-version": "2020-02-10"
      },
      "ResponseBody": []
    },
    {
      "RequestUri": "https://storagedotnetdatalake.blob.core.windows.net/test-filesystem-b9dfeba5-fbf9-4d21-a7b3-790cba32776c?restype=container",
      "RequestMethod": "DELETE",
      "RequestHeaders": {
        "Authorization": "Sanitized",
        "traceparent": "00-12fcfaf4bd57254bb96bfd3c574fc44e-5f0fbb051899f046-00",
        "User-Agent": [
          "azsdk-net-Storage.Files.DataLake/12.5.0-alpha.20201001.1",
          "(.NET Core 4.6.29220.03; Microsoft Windows 10.0.19041 )"
        ],
        "x-ms-client-request-id": "d7c7152c-0b42-ec81-108c-9623e98517a9",
        "x-ms-date": "Fri, 02 Oct 2020 03:33:45 GMT",
        "x-ms-return-client-request-id": "true",
        "x-ms-version": "2020-02-10"
      },
      "RequestBody": null,
      "StatusCode": 202,
      "ResponseHeaders": {
        "Content-Length": "0",
        "Date": "Fri, 02 Oct 2020 03:33:44 GMT",
        "Server": [
          "Windows-Azure-Blob/1.0",
          "Microsoft-HTTPAPI/2.0"
        ],
        "x-ms-client-request-id": "d7c7152c-0b42-ec81-108c-9623e98517a9",
<<<<<<< HEAD
        "x-ms-request-id": "96220842-f01e-0012-1dfa-093670000000",
=======
        "x-ms-request-id": "6803b5ad-e01e-011e-3a6c-981d07000000",
>>>>>>> 365f255a
        "x-ms-version": "2020-02-10"
      },
      "ResponseBody": []
    }
  ],
  "Variables": {
    "RandomSeed": "529582402",
    "Storage_TestConfigHierarchicalNamespace": "NamespaceTenant\nstoragedotnetdatalake\nU2FuaXRpemVk\nhttps://storagedotnetdatalake.blob.core.windows.net\nhttps://storagedotnetdatalake.file.core.windows.net\nhttps://storagedotnetdatalake.queue.core.windows.net\nhttps://storagedotnetdatalake.table.core.windows.net\n\n\n\n\nhttps://storagedotnetdatalake-secondary.blob.core.windows.net\nhttps://storagedotnetdatalake-secondary.file.core.windows.net\nhttps://storagedotnetdatalake-secondary.queue.core.windows.net\nhttps://storagedotnetdatalake-secondary.table.core.windows.net\n183fee76-3bc8-488e-866f-b6562a249293\nSanitized\n72f988bf-86f1-41af-91ab-2d7cd011db47\nhttps://login.microsoftonline.com/\nCloud\nBlobEndpoint=https://storagedotnetdatalake.blob.core.windows.net/;QueueEndpoint=https://storagedotnetdatalake.queue.core.windows.net/;FileEndpoint=https://storagedotnetdatalake.file.core.windows.net/;BlobSecondaryEndpoint=https://storagedotnetdatalake-secondary.blob.core.windows.net/;QueueSecondaryEndpoint=https://storagedotnetdatalake-secondary.queue.core.windows.net/;FileSecondaryEndpoint=https://storagedotnetdatalake-secondary.file.core.windows.net/;AccountName=storagedotnetdatalake;AccountKey=Sanitized\n"
  }
}<|MERGE_RESOLUTION|>--- conflicted
+++ resolved
@@ -28,11 +28,7 @@
           "Microsoft-HTTPAPI/2.0"
         ],
         "x-ms-client-request-id": "c49f26be-e7f8-0acd-1d3d-67ae2e453a63",
-<<<<<<< HEAD
-        "x-ms-request-id": "962207f6-f01e-0012-56fa-093670000000",
-=======
         "x-ms-request-id": "6803b550-e01e-011e-7b6c-981d07000000",
->>>>>>> 365f255a
         "x-ms-version": "2020-02-10"
       },
       "ResponseBody": []
@@ -65,11 +61,7 @@
           "Microsoft-HTTPAPI/2.0"
         ],
         "x-ms-client-request-id": "56212b51-6085-95b8-53a4-6e6475609e2e",
-<<<<<<< HEAD
-        "x-ms-request-id": "fa43ff88-201f-0097-48fa-091bad000000",
-=======
         "x-ms-request-id": "3c7906cf-f01f-00eb-0d6c-987f43000000",
->>>>>>> 365f255a
         "x-ms-version": "2020-02-10"
       },
       "ResponseBody": []
@@ -134,13 +126,8 @@
           "Microsoft-HTTPAPI/2.0"
         ],
         "x-ms-client-request-id": "7a68552d-6784-8291-f178-956c89d5d2fb",
-<<<<<<< HEAD
-        "x-ms-request-id": "fa43ff8a-201f-0097-4afa-091bad000000",
-        "x-ms-request-server-encrypted": "true",
-=======
         "x-ms-request-id": "3c7906d1-f01f-00eb-0f6c-987f43000000",
         "x-ms-request-server-encrypted": "false",
->>>>>>> 365f255a
         "x-ms-version": "2020-02-10"
       },
       "ResponseBody": []
@@ -170,11 +157,7 @@
           "Microsoft-HTTPAPI/2.0"
         ],
         "x-ms-client-request-id": "d7c7152c-0b42-ec81-108c-9623e98517a9",
-<<<<<<< HEAD
-        "x-ms-request-id": "96220842-f01e-0012-1dfa-093670000000",
-=======
         "x-ms-request-id": "6803b5ad-e01e-011e-3a6c-981d07000000",
->>>>>>> 365f255a
         "x-ms-version": "2020-02-10"
       },
       "ResponseBody": []
