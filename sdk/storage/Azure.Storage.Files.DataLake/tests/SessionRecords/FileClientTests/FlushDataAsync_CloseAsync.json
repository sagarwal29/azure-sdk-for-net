--- conflicted
+++ resolved
@@ -28,11 +28,7 @@
           "Microsoft-HTTPAPI/2.0"
         ],
         "x-ms-client-request-id": "407affd8-884e-4773-f4f2-0f25cef6d37b",
-<<<<<<< HEAD
-        "x-ms-request-id": "b2d65ef5-501e-0034-5f3c-f3a1f3000000",
-=======
         "x-ms-request-id": "962248f5-f01e-0012-42fb-093670000000",
->>>>>>> 8d420312
         "x-ms-version": "2019-12-12"
       },
       "ResponseBody": []
@@ -64,11 +60,7 @@
           "Microsoft-HTTPAPI/2.0"
         ],
         "x-ms-client-request-id": "a004740b-1d37-6568-a714-2c26a484cc2d",
-<<<<<<< HEAD
-        "x-ms-request-id": "81a512f9-a01f-0042-363c-f32bbb000000",
-=======
         "x-ms-request-id": "fa4401cf-201f-0097-22fb-091bad000000",
->>>>>>> 8d420312
         "x-ms-version": "2019-12-12"
       },
       "ResponseBody": []
@@ -164,11 +156,7 @@
           "Microsoft-HTTPAPI/2.0"
         ],
         "x-ms-client-request-id": "cc9cb48a-ca04-46b6-a062-2e5bf948ad11",
-<<<<<<< HEAD
-        "x-ms-request-id": "b2d65f10-501e-0034-773c-f3a1f3000000",
-=======
         "x-ms-request-id": "96224918-f01e-0012-5cfb-093670000000",
->>>>>>> 8d420312
         "x-ms-version": "2019-12-12"
       },
       "ResponseBody": []
