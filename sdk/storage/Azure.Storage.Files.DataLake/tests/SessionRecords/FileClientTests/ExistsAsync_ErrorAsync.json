{
  "Entries": [
    {
<<<<<<< HEAD
      "RequestUri": "http://seannsecanary.blob.core.windows.net/test-filesystem-7809c290-eceb-7db4-5a2e-4b6802c5b8e1?restype=container",
      "RequestMethod": "PUT",
      "RequestHeaders": {
        "Authorization": "Sanitized",
        "traceparent": "00-0a7f5ce4841d7948988383e40d7a6efb-8894f51f8ca56443-00",
        "User-Agent": [
          "azsdk-net-Storage.Files.DataLake/12.1.0-dev.20200403.1",
          "(.NET Core 4.6.28325.01; Microsoft Windows 10.0.18362 )"
        ],
        "x-ms-client-request-id": "a99c310b-bccb-fd99-8e37-9949cf36d68c",
        "x-ms-date": "Fri, 03 Apr 2020 21:33:55 GMT",
=======
      "RequestUri": "https://seanmccdfsca2.blob.core.windows.net/test-filesystem-7809c290-eceb-7db4-5a2e-4b6802c5b8e1?restype=container",
      "RequestMethod": "PUT",
      "RequestHeaders": {
        "Authorization": "Sanitized",
        "traceparent": "00-ce6cdd4da8ab454c96207548ea904fcc-31d2d6640fa24c4a-00",
        "User-Agent": [
          "azsdk-net-Storage.Files.DataLake/12.3.0-dev.20200701.1",
          "(.NET Core 4.6.28801.04; Microsoft Windows 10.0.18362 )"
        ],
        "x-ms-client-request-id": "a99c310b-bccb-fd99-8e37-9949cf36d68c",
        "x-ms-date": "Wed, 01 Jul 2020 22:21:43 GMT",
>>>>>>> 994efc63
        "x-ms-return-client-request-id": "true",
        "x-ms-version": "2019-12-12"
      },
      "RequestBody": null,
      "StatusCode": 201,
      "ResponseHeaders": {
        "Content-Length": "0",
<<<<<<< HEAD
        "Date": "Fri, 03 Apr 2020 21:33:52 GMT",
        "ETag": "\u00220x8D7D816B541C483\u0022",
        "Last-Modified": "Fri, 03 Apr 2020 21:33:53 GMT",
=======
        "Date": "Wed, 01 Jul 2020 22:21:41 GMT",
        "ETag": "\u00220x8D81E0D21F9133F\u0022",
        "Last-Modified": "Wed, 01 Jul 2020 22:21:42 GMT",
>>>>>>> 994efc63
        "Server": [
          "Windows-Azure-Blob/1.0",
          "Microsoft-HTTPAPI/2.0"
        ],
        "x-ms-client-request-id": "a99c310b-bccb-fd99-8e37-9949cf36d68c",
<<<<<<< HEAD
        "x-ms-request-id": "26a1ac5d-201e-005c-43ff-0918f8000000",
=======
        "x-ms-request-id": "7bc8059d-c01e-000e-5ef5-4fb832000000",
>>>>>>> 994efc63
        "x-ms-version": "2019-12-12"
      },
      "ResponseBody": []
    },
    {
<<<<<<< HEAD
      "RequestUri": "http://seannsecanary.dfs.core.windows.net/test-filesystem-7809c290-eceb-7db4-5a2e-4b6802c5b8e1/test-directory-3cbb2f3d-3f85-7f59-0d63-7cb4918da3a5?resource=directory",
      "RequestMethod": "PUT",
      "RequestHeaders": {
        "Authorization": "Sanitized",
        "traceparent": "00-d7c50fdb55c1ce4c9e04c95c83677971-4e3fb7024cf02247-00",
        "User-Agent": [
          "azsdk-net-Storage.Files.DataLake/12.1.0-dev.20200403.1",
          "(.NET Core 4.6.28325.01; Microsoft Windows 10.0.18362 )"
        ],
        "x-ms-client-request-id": "aae9ce60-c2f9-cc2b-d71c-9b673fe56c01",
        "x-ms-date": "Fri, 03 Apr 2020 21:33:55 GMT",
=======
      "RequestUri": "https://seanmccdfsca2.dfs.core.windows.net/test-filesystem-7809c290-eceb-7db4-5a2e-4b6802c5b8e1/test-directory-3cbb2f3d-3f85-7f59-0d63-7cb4918da3a5?resource=directory",
      "RequestMethod": "PUT",
      "RequestHeaders": {
        "Authorization": "Sanitized",
        "traceparent": "00-ee6b03dcc6b30549a46e5baaaa8b40d3-ada8cccc1ad8204e-00",
        "User-Agent": [
          "azsdk-net-Storage.Files.DataLake/12.3.0-dev.20200701.1",
          "(.NET Core 4.6.28801.04; Microsoft Windows 10.0.18362 )"
        ],
        "x-ms-client-request-id": "aae9ce60-c2f9-cc2b-d71c-9b673fe56c01",
        "x-ms-date": "Wed, 01 Jul 2020 22:21:44 GMT",
>>>>>>> 994efc63
        "x-ms-return-client-request-id": "true",
        "x-ms-version": "2019-12-12"
      },
      "RequestBody": null,
      "StatusCode": 201,
      "ResponseHeaders": {
        "Content-Length": "0",
<<<<<<< HEAD
        "Date": "Fri, 03 Apr 2020 21:33:53 GMT",
        "ETag": "\u00220x8D7D816B55183BF\u0022",
        "Last-Modified": "Fri, 03 Apr 2020 21:33:53 GMT",
=======
        "Date": "Wed, 01 Jul 2020 22:21:42 GMT",
        "ETag": "\u00220x8D81E0D221F3C74\u0022",
        "Last-Modified": "Wed, 01 Jul 2020 22:21:42 GMT",
>>>>>>> 994efc63
        "Server": [
          "Windows-Azure-HDFS/1.0",
          "Microsoft-HTTPAPI/2.0"
        ],
        "x-ms-client-request-id": "aae9ce60-c2f9-cc2b-d71c-9b673fe56c01",
<<<<<<< HEAD
        "x-ms-request-id": "8e070032-801f-006a-4bff-099588000000",
=======
        "x-ms-request-id": "934ef12a-401f-0062-11f5-4f53a5000000",
>>>>>>> 994efc63
        "x-ms-version": "2019-12-12"
      },
      "ResponseBody": []
    },
    {
<<<<<<< HEAD
      "RequestUri": "http://seannsecanary.blob.core.windows.net/test-filesystem-7809c290-eceb-7db4-5a2e-4b6802c5b8e1/test-directory-3cbb2f3d-3f85-7f59-0d63-7cb4918da3a5/test-file-3319f393-05da-2e62-1904-e6ea257707a2",
      "RequestMethod": "HEAD",
      "RequestHeaders": {
        "traceparent": "00-024c56521f34fc4fbb8674370d6d0c73-bf550c3954cd3e4b-00",
        "User-Agent": [
          "azsdk-net-Storage.Files.DataLake/12.1.0-dev.20200403.1",
          "(.NET Core 4.6.28325.01; Microsoft Windows 10.0.18362 )"
=======
      "RequestUri": "https://seanmccdfsca2.blob.core.windows.net/test-filesystem-7809c290-eceb-7db4-5a2e-4b6802c5b8e1/test-directory-3cbb2f3d-3f85-7f59-0d63-7cb4918da3a5/test-file-3319f393-05da-2e62-1904-e6ea257707a2",
      "RequestMethod": "HEAD",
      "RequestHeaders": {
        "traceparent": "00-63e3baef5e42724099bdc10b5db922de-968efb169f411d42-00",
        "User-Agent": [
          "azsdk-net-Storage.Files.DataLake/12.3.0-dev.20200701.1",
          "(.NET Core 4.6.28801.04; Microsoft Windows 10.0.18362 )"
>>>>>>> 994efc63
        ],
        "x-ms-client-request-id": "844e192e-a251-5aea-6bbb-91f5dc40a75f",
        "x-ms-return-client-request-id": "true",
        "x-ms-version": "2019-12-12"
      },
      "RequestBody": null,
      "StatusCode": 401,
      "ResponseHeaders": {
<<<<<<< HEAD
        "Date": "Fri, 03 Apr 2020 21:33:53 GMT",
=======
        "Content-Length": "0",
        "Date": "Wed, 01 Jul 2020 22:21:42 GMT",
>>>>>>> 994efc63
        "Server": [
          "Windows-Azure-Blob/1.0",
          "Microsoft-HTTPAPI/2.0"
        ],
        "WWW-Authenticate": "Bearer authorization_uri=https://login.microsoftonline.com/72f988bf-86f1-41af-91ab-2d7cd011db47/oauth2/authorize resource_id=https://storage.azure.com",
        "x-ms-client-request-id": "844e192e-a251-5aea-6bbb-91f5dc40a75f",
<<<<<<< HEAD
        "x-ms-error-code": "ResourceNotFound",
        "x-ms-request-id": "26a1ac75-201e-005c-58ff-0918f8000000",
=======
        "x-ms-error-code": "NoAuthenticationInformation",
        "x-ms-request-id": "f3c676b8-a01e-008e-06f5-4f4734000000",
>>>>>>> 994efc63
        "x-ms-version": "2019-12-12"
      },
      "ResponseBody": []
    },
    {
<<<<<<< HEAD
      "RequestUri": "http://seannsecanary.blob.core.windows.net/test-filesystem-7809c290-eceb-7db4-5a2e-4b6802c5b8e1?restype=container",
      "RequestMethod": "DELETE",
      "RequestHeaders": {
        "Authorization": "Sanitized",
        "traceparent": "00-1d63b3d0e4b1014488a073bb6b345f28-0445b052434ede4c-00",
        "User-Agent": [
          "azsdk-net-Storage.Files.DataLake/12.1.0-dev.20200403.1",
          "(.NET Core 4.6.28325.01; Microsoft Windows 10.0.18362 )"
        ],
        "x-ms-client-request-id": "0bbb748d-8329-ea51-cdfa-57e866b5902f",
        "x-ms-date": "Fri, 03 Apr 2020 21:33:55 GMT",
=======
      "RequestUri": "https://seanmccdfsca2.blob.core.windows.net/test-filesystem-7809c290-eceb-7db4-5a2e-4b6802c5b8e1?restype=container",
      "RequestMethod": "DELETE",
      "RequestHeaders": {
        "Authorization": "Sanitized",
        "traceparent": "00-3895181ef8254a44a7fa2c57bdf89ba1-875942ad9e2f4e44-00",
        "User-Agent": [
          "azsdk-net-Storage.Files.DataLake/12.3.0-dev.20200701.1",
          "(.NET Core 4.6.28801.04; Microsoft Windows 10.0.18362 )"
        ],
        "x-ms-client-request-id": "0bbb748d-8329-ea51-cdfa-57e866b5902f",
        "x-ms-date": "Wed, 01 Jul 2020 22:21:44 GMT",
>>>>>>> 994efc63
        "x-ms-return-client-request-id": "true",
        "x-ms-version": "2019-12-12"
      },
      "RequestBody": null,
      "StatusCode": 202,
      "ResponseHeaders": {
        "Content-Length": "0",
<<<<<<< HEAD
        "Date": "Fri, 03 Apr 2020 21:33:53 GMT",
=======
        "Date": "Wed, 01 Jul 2020 22:21:42 GMT",
>>>>>>> 994efc63
        "Server": [
          "Windows-Azure-Blob/1.0",
          "Microsoft-HTTPAPI/2.0"
        ],
        "x-ms-client-request-id": "0bbb748d-8329-ea51-cdfa-57e866b5902f",
<<<<<<< HEAD
        "x-ms-request-id": "26a1ac8d-201e-005c-6aff-0918f8000000",
=======
        "x-ms-request-id": "f3c676dd-a01e-008e-27f5-4f4734000000",
>>>>>>> 994efc63
        "x-ms-version": "2019-12-12"
      },
      "ResponseBody": []
    }
  ],
  "Variables": {
    "RandomSeed": "2046096394",
<<<<<<< HEAD
    "Storage_TestConfigHierarchicalNamespace": "NamespaceTenant\nseannsecanary\nU2FuaXRpemVk\nhttp://seannsecanary.blob.core.windows.net\nhttp://seannsecanary.file.core.windows.net\nhttp://seannsecanary.queue.core.windows.net\nhttp://seannsecanary.table.core.windows.net\n\n\n\n\nhttp://seannsecanary-secondary.blob.core.windows.net\nhttp://seannsecanary-secondary.file.core.windows.net\nhttp://seannsecanary-secondary.queue.core.windows.net\nhttp://seannsecanary-secondary.table.core.windows.net\n68390a19-a643-458b-b726-408abf67b4fc\nSanitized\n72f988bf-86f1-41af-91ab-2d7cd011db47\nhttps://login.microsoftonline.com/\nCloud\nBlobEndpoint=http://seannsecanary.blob.core.windows.net/;QueueEndpoint=http://seannsecanary.queue.core.windows.net/;FileEndpoint=http://seannsecanary.file.core.windows.net/;BlobSecondaryEndpoint=http://seannsecanary-secondary.blob.core.windows.net/;QueueSecondaryEndpoint=http://seannsecanary-secondary.queue.core.windows.net/;FileSecondaryEndpoint=http://seannsecanary-secondary.file.core.windows.net/;AccountName=seannsecanary;AccountKey=Sanitized\n"
=======
    "Storage_TestConfigHierarchicalNamespace": "NamespaceTenant\nseanmccdfsca2\nU2FuaXRpemVk\nhttps://seanmccdfsca2.blob.core.windows.net\nhttps://seanmccdfsca2.file.core.windows.net\nhttps://seanmccdfsca2.queue.core.windows.net\nhttps://seanmccdfsca2.table.core.windows.net\n\n\n\n\nhttps://seanmccdfsca2-secondary.blob.core.windows.net\nhttps://seanmccdfsca2-secondary.file.core.windows.net\nhttps://seanmccdfsca2-secondary.queue.core.windows.net\nhttps://seanmccdfsca2-secondary.table.core.windows.net\n68390a19-a643-458b-b726-408abf67b4fc\nSanitized\n72f988bf-86f1-41af-91ab-2d7cd011db47\nhttps://login.microsoftonline.com/\nCloud\nBlobEndpoint=https://seanmccdfsca2.blob.core.windows.net/;QueueEndpoint=https://seanmccdfsca2.queue.core.windows.net/;FileEndpoint=https://seanmccdfsca2.file.core.windows.net/;BlobSecondaryEndpoint=https://seanmccdfsca2-secondary.blob.core.windows.net/;QueueSecondaryEndpoint=https://seanmccdfsca2-secondary.queue.core.windows.net/;FileSecondaryEndpoint=https://seanmccdfsca2-secondary.file.core.windows.net/;AccountName=seanmccdfsca2;AccountKey=Sanitized\n"
>>>>>>> 994efc63
  }
}<|MERGE_RESOLUTION|>--- conflicted
+++ resolved
@@ -1,19 +1,6 @@
 {
   "Entries": [
     {
-<<<<<<< HEAD
-      "RequestUri": "http://seannsecanary.blob.core.windows.net/test-filesystem-7809c290-eceb-7db4-5a2e-4b6802c5b8e1?restype=container",
-      "RequestMethod": "PUT",
-      "RequestHeaders": {
-        "Authorization": "Sanitized",
-        "traceparent": "00-0a7f5ce4841d7948988383e40d7a6efb-8894f51f8ca56443-00",
-        "User-Agent": [
-          "azsdk-net-Storage.Files.DataLake/12.1.0-dev.20200403.1",
-          "(.NET Core 4.6.28325.01; Microsoft Windows 10.0.18362 )"
-        ],
-        "x-ms-client-request-id": "a99c310b-bccb-fd99-8e37-9949cf36d68c",
-        "x-ms-date": "Fri, 03 Apr 2020 21:33:55 GMT",
-=======
       "RequestUri": "https://seanmccdfsca2.blob.core.windows.net/test-filesystem-7809c290-eceb-7db4-5a2e-4b6802c5b8e1?restype=container",
       "RequestMethod": "PUT",
       "RequestHeaders": {
@@ -25,7 +12,6 @@
         ],
         "x-ms-client-request-id": "a99c310b-bccb-fd99-8e37-9949cf36d68c",
         "x-ms-date": "Wed, 01 Jul 2020 22:21:43 GMT",
->>>>>>> 994efc63
         "x-ms-return-client-request-id": "true",
         "x-ms-version": "2019-12-12"
       },
@@ -33,43 +19,20 @@
       "StatusCode": 201,
       "ResponseHeaders": {
         "Content-Length": "0",
-<<<<<<< HEAD
-        "Date": "Fri, 03 Apr 2020 21:33:52 GMT",
-        "ETag": "\u00220x8D7D816B541C483\u0022",
-        "Last-Modified": "Fri, 03 Apr 2020 21:33:53 GMT",
-=======
         "Date": "Wed, 01 Jul 2020 22:21:41 GMT",
         "ETag": "\u00220x8D81E0D21F9133F\u0022",
         "Last-Modified": "Wed, 01 Jul 2020 22:21:42 GMT",
->>>>>>> 994efc63
         "Server": [
           "Windows-Azure-Blob/1.0",
           "Microsoft-HTTPAPI/2.0"
         ],
         "x-ms-client-request-id": "a99c310b-bccb-fd99-8e37-9949cf36d68c",
-<<<<<<< HEAD
-        "x-ms-request-id": "26a1ac5d-201e-005c-43ff-0918f8000000",
-=======
         "x-ms-request-id": "7bc8059d-c01e-000e-5ef5-4fb832000000",
->>>>>>> 994efc63
         "x-ms-version": "2019-12-12"
       },
       "ResponseBody": []
     },
     {
-<<<<<<< HEAD
-      "RequestUri": "http://seannsecanary.dfs.core.windows.net/test-filesystem-7809c290-eceb-7db4-5a2e-4b6802c5b8e1/test-directory-3cbb2f3d-3f85-7f59-0d63-7cb4918da3a5?resource=directory",
-      "RequestMethod": "PUT",
-      "RequestHeaders": {
-        "Authorization": "Sanitized",
-        "traceparent": "00-d7c50fdb55c1ce4c9e04c95c83677971-4e3fb7024cf02247-00",
-        "User-Agent": [
-          "azsdk-net-Storage.Files.DataLake/12.1.0-dev.20200403.1",
-          "(.NET Core 4.6.28325.01; Microsoft Windows 10.0.18362 )"
-        ],
-        "x-ms-client-request-id": "aae9ce60-c2f9-cc2b-d71c-9b673fe56c01",
-        "x-ms-date": "Fri, 03 Apr 2020 21:33:55 GMT",
-=======
       "RequestUri": "https://seanmccdfsca2.dfs.core.windows.net/test-filesystem-7809c290-eceb-7db4-5a2e-4b6802c5b8e1/test-directory-3cbb2f3d-3f85-7f59-0d63-7cb4918da3a5?resource=directory",
       "RequestMethod": "PUT",
       "RequestHeaders": {
@@ -81,7 +44,6 @@
         ],
         "x-ms-client-request-id": "aae9ce60-c2f9-cc2b-d71c-9b673fe56c01",
         "x-ms-date": "Wed, 01 Jul 2020 22:21:44 GMT",
->>>>>>> 994efc63
         "x-ms-return-client-request-id": "true",
         "x-ms-version": "2019-12-12"
       },
@@ -89,39 +51,20 @@
       "StatusCode": 201,
       "ResponseHeaders": {
         "Content-Length": "0",
-<<<<<<< HEAD
-        "Date": "Fri, 03 Apr 2020 21:33:53 GMT",
-        "ETag": "\u00220x8D7D816B55183BF\u0022",
-        "Last-Modified": "Fri, 03 Apr 2020 21:33:53 GMT",
-=======
         "Date": "Wed, 01 Jul 2020 22:21:42 GMT",
         "ETag": "\u00220x8D81E0D221F3C74\u0022",
         "Last-Modified": "Wed, 01 Jul 2020 22:21:42 GMT",
->>>>>>> 994efc63
         "Server": [
           "Windows-Azure-HDFS/1.0",
           "Microsoft-HTTPAPI/2.0"
         ],
         "x-ms-client-request-id": "aae9ce60-c2f9-cc2b-d71c-9b673fe56c01",
-<<<<<<< HEAD
-        "x-ms-request-id": "8e070032-801f-006a-4bff-099588000000",
-=======
         "x-ms-request-id": "934ef12a-401f-0062-11f5-4f53a5000000",
->>>>>>> 994efc63
         "x-ms-version": "2019-12-12"
       },
       "ResponseBody": []
     },
     {
-<<<<<<< HEAD
-      "RequestUri": "http://seannsecanary.blob.core.windows.net/test-filesystem-7809c290-eceb-7db4-5a2e-4b6802c5b8e1/test-directory-3cbb2f3d-3f85-7f59-0d63-7cb4918da3a5/test-file-3319f393-05da-2e62-1904-e6ea257707a2",
-      "RequestMethod": "HEAD",
-      "RequestHeaders": {
-        "traceparent": "00-024c56521f34fc4fbb8674370d6d0c73-bf550c3954cd3e4b-00",
-        "User-Agent": [
-          "azsdk-net-Storage.Files.DataLake/12.1.0-dev.20200403.1",
-          "(.NET Core 4.6.28325.01; Microsoft Windows 10.0.18362 )"
-=======
       "RequestUri": "https://seanmccdfsca2.blob.core.windows.net/test-filesystem-7809c290-eceb-7db4-5a2e-4b6802c5b8e1/test-directory-3cbb2f3d-3f85-7f59-0d63-7cb4918da3a5/test-file-3319f393-05da-2e62-1904-e6ea257707a2",
       "RequestMethod": "HEAD",
       "RequestHeaders": {
@@ -129,7 +72,6 @@
         "User-Agent": [
           "azsdk-net-Storage.Files.DataLake/12.3.0-dev.20200701.1",
           "(.NET Core 4.6.28801.04; Microsoft Windows 10.0.18362 )"
->>>>>>> 994efc63
         ],
         "x-ms-client-request-id": "844e192e-a251-5aea-6bbb-91f5dc40a75f",
         "x-ms-return-client-request-id": "true",
@@ -138,43 +80,21 @@
       "RequestBody": null,
       "StatusCode": 401,
       "ResponseHeaders": {
-<<<<<<< HEAD
-        "Date": "Fri, 03 Apr 2020 21:33:53 GMT",
-=======
         "Content-Length": "0",
         "Date": "Wed, 01 Jul 2020 22:21:42 GMT",
->>>>>>> 994efc63
         "Server": [
           "Windows-Azure-Blob/1.0",
           "Microsoft-HTTPAPI/2.0"
         ],
         "WWW-Authenticate": "Bearer authorization_uri=https://login.microsoftonline.com/72f988bf-86f1-41af-91ab-2d7cd011db47/oauth2/authorize resource_id=https://storage.azure.com",
         "x-ms-client-request-id": "844e192e-a251-5aea-6bbb-91f5dc40a75f",
-<<<<<<< HEAD
-        "x-ms-error-code": "ResourceNotFound",
-        "x-ms-request-id": "26a1ac75-201e-005c-58ff-0918f8000000",
-=======
         "x-ms-error-code": "NoAuthenticationInformation",
         "x-ms-request-id": "f3c676b8-a01e-008e-06f5-4f4734000000",
->>>>>>> 994efc63
         "x-ms-version": "2019-12-12"
       },
       "ResponseBody": []
     },
     {
-<<<<<<< HEAD
-      "RequestUri": "http://seannsecanary.blob.core.windows.net/test-filesystem-7809c290-eceb-7db4-5a2e-4b6802c5b8e1?restype=container",
-      "RequestMethod": "DELETE",
-      "RequestHeaders": {
-        "Authorization": "Sanitized",
-        "traceparent": "00-1d63b3d0e4b1014488a073bb6b345f28-0445b052434ede4c-00",
-        "User-Agent": [
-          "azsdk-net-Storage.Files.DataLake/12.1.0-dev.20200403.1",
-          "(.NET Core 4.6.28325.01; Microsoft Windows 10.0.18362 )"
-        ],
-        "x-ms-client-request-id": "0bbb748d-8329-ea51-cdfa-57e866b5902f",
-        "x-ms-date": "Fri, 03 Apr 2020 21:33:55 GMT",
-=======
       "RequestUri": "https://seanmccdfsca2.blob.core.windows.net/test-filesystem-7809c290-eceb-7db4-5a2e-4b6802c5b8e1?restype=container",
       "RequestMethod": "DELETE",
       "RequestHeaders": {
@@ -186,7 +106,6 @@
         ],
         "x-ms-client-request-id": "0bbb748d-8329-ea51-cdfa-57e866b5902f",
         "x-ms-date": "Wed, 01 Jul 2020 22:21:44 GMT",
->>>>>>> 994efc63
         "x-ms-return-client-request-id": "true",
         "x-ms-version": "2019-12-12"
       },
@@ -194,21 +113,13 @@
       "StatusCode": 202,
       "ResponseHeaders": {
         "Content-Length": "0",
-<<<<<<< HEAD
-        "Date": "Fri, 03 Apr 2020 21:33:53 GMT",
-=======
         "Date": "Wed, 01 Jul 2020 22:21:42 GMT",
->>>>>>> 994efc63
         "Server": [
           "Windows-Azure-Blob/1.0",
           "Microsoft-HTTPAPI/2.0"
         ],
         "x-ms-client-request-id": "0bbb748d-8329-ea51-cdfa-57e866b5902f",
-<<<<<<< HEAD
-        "x-ms-request-id": "26a1ac8d-201e-005c-6aff-0918f8000000",
-=======
         "x-ms-request-id": "f3c676dd-a01e-008e-27f5-4f4734000000",
->>>>>>> 994efc63
         "x-ms-version": "2019-12-12"
       },
       "ResponseBody": []
@@ -216,10 +127,6 @@
   ],
   "Variables": {
     "RandomSeed": "2046096394",
-<<<<<<< HEAD
-    "Storage_TestConfigHierarchicalNamespace": "NamespaceTenant\nseannsecanary\nU2FuaXRpemVk\nhttp://seannsecanary.blob.core.windows.net\nhttp://seannsecanary.file.core.windows.net\nhttp://seannsecanary.queue.core.windows.net\nhttp://seannsecanary.table.core.windows.net\n\n\n\n\nhttp://seannsecanary-secondary.blob.core.windows.net\nhttp://seannsecanary-secondary.file.core.windows.net\nhttp://seannsecanary-secondary.queue.core.windows.net\nhttp://seannsecanary-secondary.table.core.windows.net\n68390a19-a643-458b-b726-408abf67b4fc\nSanitized\n72f988bf-86f1-41af-91ab-2d7cd011db47\nhttps://login.microsoftonline.com/\nCloud\nBlobEndpoint=http://seannsecanary.blob.core.windows.net/;QueueEndpoint=http://seannsecanary.queue.core.windows.net/;FileEndpoint=http://seannsecanary.file.core.windows.net/;BlobSecondaryEndpoint=http://seannsecanary-secondary.blob.core.windows.net/;QueueSecondaryEndpoint=http://seannsecanary-secondary.queue.core.windows.net/;FileSecondaryEndpoint=http://seannsecanary-secondary.file.core.windows.net/;AccountName=seannsecanary;AccountKey=Sanitized\n"
-=======
     "Storage_TestConfigHierarchicalNamespace": "NamespaceTenant\nseanmccdfsca2\nU2FuaXRpemVk\nhttps://seanmccdfsca2.blob.core.windows.net\nhttps://seanmccdfsca2.file.core.windows.net\nhttps://seanmccdfsca2.queue.core.windows.net\nhttps://seanmccdfsca2.table.core.windows.net\n\n\n\n\nhttps://seanmccdfsca2-secondary.blob.core.windows.net\nhttps://seanmccdfsca2-secondary.file.core.windows.net\nhttps://seanmccdfsca2-secondary.queue.core.windows.net\nhttps://seanmccdfsca2-secondary.table.core.windows.net\n68390a19-a643-458b-b726-408abf67b4fc\nSanitized\n72f988bf-86f1-41af-91ab-2d7cd011db47\nhttps://login.microsoftonline.com/\nCloud\nBlobEndpoint=https://seanmccdfsca2.blob.core.windows.net/;QueueEndpoint=https://seanmccdfsca2.queue.core.windows.net/;FileEndpoint=https://seanmccdfsca2.file.core.windows.net/;BlobSecondaryEndpoint=https://seanmccdfsca2-secondary.blob.core.windows.net/;QueueSecondaryEndpoint=https://seanmccdfsca2-secondary.queue.core.windows.net/;FileSecondaryEndpoint=https://seanmccdfsca2-secondary.file.core.windows.net/;AccountName=seanmccdfsca2;AccountKey=Sanitized\n"
->>>>>>> 994efc63
   }
 }