--- conflicted
+++ resolved
@@ -28,11 +28,7 @@
           "Microsoft-HTTPAPI/2.0"
         ],
         "x-ms-client-request-id": "dd7a3233-958b-c92e-6721-5eeefb51d940",
-<<<<<<< HEAD
-        "x-ms-request-id": "664f04fe-a01e-001d-1cae-555855000000",
-=======
         "x-ms-request-id": "4b063965-a01e-001f-3f7c-88fea4000000",
->>>>>>> 365f255a
         "x-ms-version": "2020-02-10"
       },
       "ResponseBody": []
@@ -64,11 +60,7 @@
           "Microsoft-HTTPAPI/2.0"
         ],
         "x-ms-client-request-id": "74535ea2-ad5b-2986-c17a-0484f5fcb497",
-<<<<<<< HEAD
-        "x-ms-request-id": "e6615b42-601f-0044-0bae-555dd3000000",
-=======
         "x-ms-request-id": "13ed2ac5-b01f-0013-107c-8869ac000000",
->>>>>>> 365f255a
         "x-ms-version": "2020-02-10"
       },
       "ResponseBody": []
@@ -99,11 +91,7 @@
           "Microsoft-HTTPAPI/2.0"
         ],
         "x-ms-client-request-id": "9c4cf6b8-65fd-42e4-743f-8e74298b3c2a",
-<<<<<<< HEAD
-        "x-ms-request-id": "e6615b43-601f-0044-0cae-555dd3000000",
-=======
         "x-ms-request-id": "13ed2ac6-b01f-0013-117c-8869ac000000",
->>>>>>> 365f255a
         "x-ms-version": "2020-02-10"
       },
       "ResponseBody": []
@@ -135,21 +123,13 @@
         ],
         "Transfer-Encoding": "chunked",
         "x-ms-client-request-id": "ffcc3585-17b0-f899-ef05-71f34579db97",
-<<<<<<< HEAD
-        "x-ms-request-id": "e884e9e0-401e-0113-12ae-55f20b000000",
-=======
         "x-ms-request-id": "79c4435f-d01e-0067-067c-885d5c000000",
->>>>>>> 365f255a
         "x-ms-version": "2020-02-10"
       },
       "ResponseBody": "\uFEFF\u003C?xml version=\u00221.0\u0022 encoding=\u0022utf-8\u0022?\u003E\u003CUserDelegationKey\u003E\u003CSignedOid\u003Ec4f48289-bb84-4086-b250-6f94a8f64cee\u003C/SignedOid\u003E\u003CSignedTid\u003E72f988bf-86f1-41af-91ab-2d7cd011db47\u003C/SignedTid\u003E\u003CSignedStart\u003E2020-09-11T20:46:38Z\u003C/SignedStart\u003E\u003CSignedExpiry\u003E2020-09-11T21:46:37Z\u003C/SignedExpiry\u003E\u003CSignedService\u003Eb\u003C/SignedService\u003E\u003CSignedVersion\u003E2020-02-10\u003C/SignedVersion\u003E\u003CValue\u003EVI8Dddy6u8kT8NCDBUYNRgZXpIxPNGrHcEc\u002BQqzcx3w=\u003C/Value\u003E\u003C/UserDelegationKey\u003E"
     },
     {
-<<<<<<< HEAD
-      "RequestUri": "https://storagedotnetdatalake.blob.core.windows.net/test-filesystem-2ab5c1e6-edb2-63c4-0ece-e700ee38ab31/test-directory-636b38b2-36b5-7fd8-167a-0c283f329ab5/test-file-15ad1186-e803-49d0-04c6-3b87a6d58a11?skoid=fdc49f93-5f8d-4904-8fd9-665911996ae1\u0026sktid=72f988bf-86f1-41af-91ab-2d7cd011db47\u0026skt=2020-07-09T05%3A05%3A42Z\u0026ske=2020-07-09T06%3A05%3A42Z\u0026sks=b\u0026skv=2019-12-12\u0026sv=2020-02-10\u0026st=2020-07-09T04%3A05%3A42Z\u0026se=2020-07-09T06%3A05%3A42Z\u0026sr=c\u0026sp=racwdl\u0026sig=Sanitized",
-=======
       "RequestUri": "https://seannsecanary.blob.core.windows.net/test-filesystem-2ab5c1e6-edb2-63c4-0ece-e700ee38ab31/test-directory-636b38b2-36b5-7fd8-167a-0c283f329ab5/test-file-15ad1186-e803-49d0-04c6-3b87a6d58a11?skoid=c4f48289-bb84-4086-b250-6f94a8f64cee\u0026sktid=72f988bf-86f1-41af-91ab-2d7cd011db47\u0026skt=2020-09-11T20%3A46%3A38Z\u0026ske=2020-09-11T21%3A46%3A37Z\u0026sks=b\u0026skv=2020-02-10\u0026sv=2020-02-10\u0026st=2020-09-11T19%3A46%3A37Z\u0026se=2020-09-11T21%3A46%3A37Z\u0026sr=c\u0026sp=racwdl\u0026sig=Sanitized",
->>>>>>> 365f255a
       "RequestMethod": "HEAD",
       "RequestHeaders": {
         "traceparent": "00-26e5c6552f41c646a4ec0a1b70e9bf86-1b70fa0d2b1a2f4d-00",
@@ -212,11 +192,7 @@
           "Microsoft-HTTPAPI/2.0"
         ],
         "x-ms-client-request-id": "1874f7b9-e78a-cfd8-1110-d779e333237d",
-<<<<<<< HEAD
-        "x-ms-request-id": "664f0bff-a01e-001d-62ae-555855000000",
-=======
         "x-ms-request-id": "21aa2cd1-b01e-0095-807c-88a515000000",
->>>>>>> 365f255a
         "x-ms-version": "2020-02-10"
       },
       "ResponseBody": []
