{
  "Entries": [
    {
<<<<<<< HEAD
      "RequestUri": "https://seannsecanary.blob.core.windows.net/test-filesystem-2a1efcaf-81c0-2edc-f37e-fa1f591b5767?restype=container",
      "RequestMethod": "PUT",
      "RequestHeaders": {
        "Authorization": "Sanitized",
        "traceparent": "00-d3386c6717e6dc4e944ce552e890831d-f343fbb5d25add44-00",
        "User-Agent": [
          "azsdk-net-Storage.Files.DataLake/12.5.0-alpha.20200921.1",
          "(.NET Core 4.6.29220.03; Microsoft Windows 10.0.19041 )"
        ],
        "x-ms-blob-public-access": "container",
        "x-ms-client-request-id": "635c6ad0-7d31-fb22-2e2c-4de0aee7f0d5",
        "x-ms-date": "Mon, 21 Sep 2020 06:23:09 GMT",
=======
      "RequestUri": "https://seannsecanary.blob.core.windows.net/test-filesystem-35edb96f-ef42-bb27-4190-d209bd2aeffe?restype=container",
      "RequestMethod": "PUT",
      "RequestHeaders": {
        "Authorization": "Sanitized",
        "traceparent": "00-b63e3175e0eac94d968bed35880798db-5cde945c270d574b-00",
        "User-Agent": [
          "azsdk-net-Storage.Files.DataLake/12.5.0-alpha.20200911.1",
          "(.NET Core 4.6.29017.01; Microsoft Windows 10.0.18362 )"
        ],
        "x-ms-blob-public-access": "container",
        "x-ms-client-request-id": "ca016e18-9c26-a435-d723-c12a754a9bd3",
        "x-ms-date": "Fri, 11 Sep 2020 15:49:34 GMT",
>>>>>>> 365f255a
        "x-ms-return-client-request-id": "true",
        "x-ms-version": "2020-02-10"
      },
      "RequestBody": null,
      "StatusCode": 201,
      "ResponseHeaders": {
        "Content-Length": "0",
<<<<<<< HEAD
        "Date": "Mon, 21 Sep 2020 06:23:10 GMT",
        "ETag": "\u00220x8D85DF6CFD27241\u0022",
        "Last-Modified": "Mon, 21 Sep 2020 06:23:10 GMT",
=======
        "Date": "Fri, 11 Sep 2020 15:49:34 GMT",
        "ETag": "\u00220x8D8566A482B4878\u0022",
        "Last-Modified": "Fri, 11 Sep 2020 15:49:35 GMT",
>>>>>>> 365f255a
        "Server": [
          "Windows-Azure-Blob/1.0",
          "Microsoft-HTTPAPI/2.0"
        ],
<<<<<<< HEAD
        "x-ms-client-request-id": "635c6ad0-7d31-fb22-2e2c-4de0aee7f0d5",
        "x-ms-request-id": "aa4727a6-201e-0097-01df-8f1bad000000",
=======
        "x-ms-client-request-id": "ca016e18-9c26-a435-d723-c12a754a9bd3",
        "x-ms-request-id": "4968ad1e-301e-006f-0c53-884753000000",
>>>>>>> 365f255a
        "x-ms-version": "2020-02-10"
      },
      "ResponseBody": []
    },
    {
<<<<<<< HEAD
      "RequestUri": "https://seannsecanary.blob.core.windows.net/test-filesystem-2a1efcaf-81c0-2edc-f37e-fa1f591b5767/test-file-0a76dc2b-a3d9-9aa8-a851-27673de1d87d",
      "RequestMethod": "HEAD",
      "RequestHeaders": {
        "Authorization": "Sanitized",
        "traceparent": "00-7a32098fde31d843a627aaf76a3f4d2c-2c01095ee4168844-00",
        "User-Agent": [
          "azsdk-net-Storage.Files.DataLake/12.5.0-alpha.20200921.1",
          "(.NET Core 4.6.29220.03; Microsoft Windows 10.0.19041 )"
        ],
        "x-ms-client-request-id": "79cf6e68-48ff-2df9-c1c1-bae055bbbd4d",
        "x-ms-date": "Mon, 21 Sep 2020 06:23:10 GMT",
=======
      "RequestUri": "https://seannsecanary.blob.core.windows.net/test-filesystem-35edb96f-ef42-bb27-4190-d209bd2aeffe/test-file-19975ba8-354d-0053-afbc-05d9e30eb858",
      "RequestMethod": "HEAD",
      "RequestHeaders": {
        "Authorization": "Sanitized",
        "traceparent": "00-e870e4cc22246d418e811fded5d8ecdf-2b08db809d8aa746-00",
        "User-Agent": [
          "azsdk-net-Storage.Files.DataLake/12.5.0-alpha.20200911.1",
          "(.NET Core 4.6.29017.01; Microsoft Windows 10.0.18362 )"
        ],
        "x-ms-client-request-id": "a87137cd-f050-e3d2-1a01-1a6a975cc0c9",
        "x-ms-date": "Fri, 11 Sep 2020 15:49:35 GMT",
>>>>>>> 365f255a
        "x-ms-return-client-request-id": "true",
        "x-ms-version": "2020-02-10"
      },
      "RequestBody": null,
      "StatusCode": 404,
      "ResponseHeaders": {
<<<<<<< HEAD
        "Date": "Mon, 21 Sep 2020 06:23:10 GMT",
=======
        "Content-Length": "0",
        "Date": "Fri, 11 Sep 2020 15:49:34 GMT",
>>>>>>> 365f255a
        "Server": [
          "Windows-Azure-Blob/1.0",
          "Microsoft-HTTPAPI/2.0"
        ],
<<<<<<< HEAD
        "Transfer-Encoding": "chunked",
        "x-ms-client-request-id": "79cf6e68-48ff-2df9-c1c1-bae055bbbd4d",
        "x-ms-error-code": "BlobNotFound",
        "x-ms-request-id": "aa4727c5-201e-0097-14df-8f1bad000000",
=======
        "x-ms-client-request-id": "a87137cd-f050-e3d2-1a01-1a6a975cc0c9",
        "x-ms-error-code": "BlobNotFound",
        "x-ms-request-id": "4968ad6b-301e-006f-4853-884753000000",
>>>>>>> 365f255a
        "x-ms-version": "2020-02-10"
      },
      "ResponseBody": []
    },
    {
<<<<<<< HEAD
      "RequestUri": "https://seannsecanary.blob.core.windows.net/test-filesystem-2a1efcaf-81c0-2edc-f37e-fa1f591b5767?restype=container",
      "RequestMethod": "DELETE",
      "RequestHeaders": {
        "Authorization": "Sanitized",
        "traceparent": "00-f68eff8769e9504fa031979d02449ea1-be55b5f6c0be074a-00",
        "User-Agent": [
          "azsdk-net-Storage.Files.DataLake/12.5.0-alpha.20200921.1",
          "(.NET Core 4.6.29220.03; Microsoft Windows 10.0.19041 )"
        ],
        "x-ms-client-request-id": "ceff0a32-5e11-e37d-2e21-2dfd39554654",
        "x-ms-date": "Mon, 21 Sep 2020 06:23:10 GMT",
=======
      "RequestUri": "https://seannsecanary.blob.core.windows.net/test-filesystem-35edb96f-ef42-bb27-4190-d209bd2aeffe?restype=container",
      "RequestMethod": "DELETE",
      "RequestHeaders": {
        "Authorization": "Sanitized",
        "traceparent": "00-e9d31d3106e65d4491ae24f3fb160062-8e33635d48d1584e-00",
        "User-Agent": [
          "azsdk-net-Storage.Files.DataLake/12.5.0-alpha.20200911.1",
          "(.NET Core 4.6.29017.01; Microsoft Windows 10.0.18362 )"
        ],
        "x-ms-client-request-id": "ac0c20ff-109d-9608-df0d-34270a6d0dc3",
        "x-ms-date": "Fri, 11 Sep 2020 15:49:35 GMT",
>>>>>>> 365f255a
        "x-ms-return-client-request-id": "true",
        "x-ms-version": "2020-02-10"
      },
      "RequestBody": null,
      "StatusCode": 202,
      "ResponseHeaders": {
        "Content-Length": "0",
<<<<<<< HEAD
        "Date": "Mon, 21 Sep 2020 06:23:10 GMT",
=======
        "Date": "Fri, 11 Sep 2020 15:49:34 GMT",
>>>>>>> 365f255a
        "Server": [
          "Windows-Azure-Blob/1.0",
          "Microsoft-HTTPAPI/2.0"
        ],
<<<<<<< HEAD
        "x-ms-client-request-id": "ceff0a32-5e11-e37d-2e21-2dfd39554654",
        "x-ms-request-id": "aa4727c6-201e-0097-15df-8f1bad000000",
=======
        "x-ms-client-request-id": "ac0c20ff-109d-9608-df0d-34270a6d0dc3",
        "x-ms-request-id": "4968ad7f-301e-006f-5253-884753000000",
>>>>>>> 365f255a
        "x-ms-version": "2020-02-10"
      },
      "ResponseBody": []
    }
  ],
  "Variables": {
<<<<<<< HEAD
    "RandomSeed": "239384604",
=======
    "RandomSeed": "2107279513",
>>>>>>> 365f255a
    "Storage_TestConfigHierarchicalNamespace": "NamespaceTenant\nseannsecanary\nU2FuaXRpemVk\nhttps://seannsecanary.blob.core.windows.net\nhttps://seannsecanary.file.core.windows.net\nhttps://seannsecanary.queue.core.windows.net\nhttps://seannsecanary.table.core.windows.net\n\n\n\n\nhttps://seannsecanary-secondary.blob.core.windows.net\nhttps://seannsecanary-secondary.file.core.windows.net\nhttps://seannsecanary-secondary.queue.core.windows.net\nhttps://seannsecanary-secondary.table.core.windows.net\n68390a19-a643-458b-b726-408abf67b4fc\nSanitized\n72f988bf-86f1-41af-91ab-2d7cd011db47\nhttps://login.microsoftonline.com/\nCloud\nBlobEndpoint=https://seannsecanary.blob.core.windows.net/;QueueEndpoint=https://seannsecanary.queue.core.windows.net/;FileEndpoint=https://seannsecanary.file.core.windows.net/;BlobSecondaryEndpoint=https://seannsecanary-secondary.blob.core.windows.net/;QueueSecondaryEndpoint=https://seannsecanary-secondary.queue.core.windows.net/;FileSecondaryEndpoint=https://seannsecanary-secondary.file.core.windows.net/;AccountName=seannsecanary;AccountKey=Sanitized\n"
  }
}<|MERGE_RESOLUTION|>--- conflicted
+++ resolved
@@ -1,20 +1,6 @@
 {
   "Entries": [
     {
-<<<<<<< HEAD
-      "RequestUri": "https://seannsecanary.blob.core.windows.net/test-filesystem-2a1efcaf-81c0-2edc-f37e-fa1f591b5767?restype=container",
-      "RequestMethod": "PUT",
-      "RequestHeaders": {
-        "Authorization": "Sanitized",
-        "traceparent": "00-d3386c6717e6dc4e944ce552e890831d-f343fbb5d25add44-00",
-        "User-Agent": [
-          "azsdk-net-Storage.Files.DataLake/12.5.0-alpha.20200921.1",
-          "(.NET Core 4.6.29220.03; Microsoft Windows 10.0.19041 )"
-        ],
-        "x-ms-blob-public-access": "container",
-        "x-ms-client-request-id": "635c6ad0-7d31-fb22-2e2c-4de0aee7f0d5",
-        "x-ms-date": "Mon, 21 Sep 2020 06:23:09 GMT",
-=======
       "RequestUri": "https://seannsecanary.blob.core.windows.net/test-filesystem-35edb96f-ef42-bb27-4190-d209bd2aeffe?restype=container",
       "RequestMethod": "PUT",
       "RequestHeaders": {
@@ -27,7 +13,6 @@
         "x-ms-blob-public-access": "container",
         "x-ms-client-request-id": "ca016e18-9c26-a435-d723-c12a754a9bd3",
         "x-ms-date": "Fri, 11 Sep 2020 15:49:34 GMT",
->>>>>>> 365f255a
         "x-ms-return-client-request-id": "true",
         "x-ms-version": "2020-02-10"
       },
@@ -35,44 +20,20 @@
       "StatusCode": 201,
       "ResponseHeaders": {
         "Content-Length": "0",
-<<<<<<< HEAD
-        "Date": "Mon, 21 Sep 2020 06:23:10 GMT",
-        "ETag": "\u00220x8D85DF6CFD27241\u0022",
-        "Last-Modified": "Mon, 21 Sep 2020 06:23:10 GMT",
-=======
         "Date": "Fri, 11 Sep 2020 15:49:34 GMT",
         "ETag": "\u00220x8D8566A482B4878\u0022",
         "Last-Modified": "Fri, 11 Sep 2020 15:49:35 GMT",
->>>>>>> 365f255a
         "Server": [
           "Windows-Azure-Blob/1.0",
           "Microsoft-HTTPAPI/2.0"
         ],
-<<<<<<< HEAD
-        "x-ms-client-request-id": "635c6ad0-7d31-fb22-2e2c-4de0aee7f0d5",
-        "x-ms-request-id": "aa4727a6-201e-0097-01df-8f1bad000000",
-=======
         "x-ms-client-request-id": "ca016e18-9c26-a435-d723-c12a754a9bd3",
         "x-ms-request-id": "4968ad1e-301e-006f-0c53-884753000000",
->>>>>>> 365f255a
         "x-ms-version": "2020-02-10"
       },
       "ResponseBody": []
     },
     {
-<<<<<<< HEAD
-      "RequestUri": "https://seannsecanary.blob.core.windows.net/test-filesystem-2a1efcaf-81c0-2edc-f37e-fa1f591b5767/test-file-0a76dc2b-a3d9-9aa8-a851-27673de1d87d",
-      "RequestMethod": "HEAD",
-      "RequestHeaders": {
-        "Authorization": "Sanitized",
-        "traceparent": "00-7a32098fde31d843a627aaf76a3f4d2c-2c01095ee4168844-00",
-        "User-Agent": [
-          "azsdk-net-Storage.Files.DataLake/12.5.0-alpha.20200921.1",
-          "(.NET Core 4.6.29220.03; Microsoft Windows 10.0.19041 )"
-        ],
-        "x-ms-client-request-id": "79cf6e68-48ff-2df9-c1c1-bae055bbbd4d",
-        "x-ms-date": "Mon, 21 Sep 2020 06:23:10 GMT",
-=======
       "RequestUri": "https://seannsecanary.blob.core.windows.net/test-filesystem-35edb96f-ef42-bb27-4190-d209bd2aeffe/test-file-19975ba8-354d-0053-afbc-05d9e30eb858",
       "RequestMethod": "HEAD",
       "RequestHeaders": {
@@ -84,51 +45,26 @@
         ],
         "x-ms-client-request-id": "a87137cd-f050-e3d2-1a01-1a6a975cc0c9",
         "x-ms-date": "Fri, 11 Sep 2020 15:49:35 GMT",
->>>>>>> 365f255a
         "x-ms-return-client-request-id": "true",
         "x-ms-version": "2020-02-10"
       },
       "RequestBody": null,
       "StatusCode": 404,
       "ResponseHeaders": {
-<<<<<<< HEAD
-        "Date": "Mon, 21 Sep 2020 06:23:10 GMT",
-=======
         "Content-Length": "0",
         "Date": "Fri, 11 Sep 2020 15:49:34 GMT",
->>>>>>> 365f255a
         "Server": [
           "Windows-Azure-Blob/1.0",
           "Microsoft-HTTPAPI/2.0"
         ],
-<<<<<<< HEAD
-        "Transfer-Encoding": "chunked",
-        "x-ms-client-request-id": "79cf6e68-48ff-2df9-c1c1-bae055bbbd4d",
-        "x-ms-error-code": "BlobNotFound",
-        "x-ms-request-id": "aa4727c5-201e-0097-14df-8f1bad000000",
-=======
         "x-ms-client-request-id": "a87137cd-f050-e3d2-1a01-1a6a975cc0c9",
         "x-ms-error-code": "BlobNotFound",
         "x-ms-request-id": "4968ad6b-301e-006f-4853-884753000000",
->>>>>>> 365f255a
         "x-ms-version": "2020-02-10"
       },
       "ResponseBody": []
     },
     {
-<<<<<<< HEAD
-      "RequestUri": "https://seannsecanary.blob.core.windows.net/test-filesystem-2a1efcaf-81c0-2edc-f37e-fa1f591b5767?restype=container",
-      "RequestMethod": "DELETE",
-      "RequestHeaders": {
-        "Authorization": "Sanitized",
-        "traceparent": "00-f68eff8769e9504fa031979d02449ea1-be55b5f6c0be074a-00",
-        "User-Agent": [
-          "azsdk-net-Storage.Files.DataLake/12.5.0-alpha.20200921.1",
-          "(.NET Core 4.6.29220.03; Microsoft Windows 10.0.19041 )"
-        ],
-        "x-ms-client-request-id": "ceff0a32-5e11-e37d-2e21-2dfd39554654",
-        "x-ms-date": "Mon, 21 Sep 2020 06:23:10 GMT",
-=======
       "RequestUri": "https://seannsecanary.blob.core.windows.net/test-filesystem-35edb96f-ef42-bb27-4190-d209bd2aeffe?restype=container",
       "RequestMethod": "DELETE",
       "RequestHeaders": {
@@ -140,7 +76,6 @@
         ],
         "x-ms-client-request-id": "ac0c20ff-109d-9608-df0d-34270a6d0dc3",
         "x-ms-date": "Fri, 11 Sep 2020 15:49:35 GMT",
->>>>>>> 365f255a
         "x-ms-return-client-request-id": "true",
         "x-ms-version": "2020-02-10"
       },
@@ -148,33 +83,20 @@
       "StatusCode": 202,
       "ResponseHeaders": {
         "Content-Length": "0",
-<<<<<<< HEAD
-        "Date": "Mon, 21 Sep 2020 06:23:10 GMT",
-=======
         "Date": "Fri, 11 Sep 2020 15:49:34 GMT",
->>>>>>> 365f255a
         "Server": [
           "Windows-Azure-Blob/1.0",
           "Microsoft-HTTPAPI/2.0"
         ],
-<<<<<<< HEAD
-        "x-ms-client-request-id": "ceff0a32-5e11-e37d-2e21-2dfd39554654",
-        "x-ms-request-id": "aa4727c6-201e-0097-15df-8f1bad000000",
-=======
         "x-ms-client-request-id": "ac0c20ff-109d-9608-df0d-34270a6d0dc3",
         "x-ms-request-id": "4968ad7f-301e-006f-5253-884753000000",
->>>>>>> 365f255a
         "x-ms-version": "2020-02-10"
       },
       "ResponseBody": []
     }
   ],
   "Variables": {
-<<<<<<< HEAD
-    "RandomSeed": "239384604",
-=======
     "RandomSeed": "2107279513",
->>>>>>> 365f255a
     "Storage_TestConfigHierarchicalNamespace": "NamespaceTenant\nseannsecanary\nU2FuaXRpemVk\nhttps://seannsecanary.blob.core.windows.net\nhttps://seannsecanary.file.core.windows.net\nhttps://seannsecanary.queue.core.windows.net\nhttps://seannsecanary.table.core.windows.net\n\n\n\n\nhttps://seannsecanary-secondary.blob.core.windows.net\nhttps://seannsecanary-secondary.file.core.windows.net\nhttps://seannsecanary-secondary.queue.core.windows.net\nhttps://seannsecanary-secondary.table.core.windows.net\n68390a19-a643-458b-b726-408abf67b4fc\nSanitized\n72f988bf-86f1-41af-91ab-2d7cd011db47\nhttps://login.microsoftonline.com/\nCloud\nBlobEndpoint=https://seannsecanary.blob.core.windows.net/;QueueEndpoint=https://seannsecanary.queue.core.windows.net/;FileEndpoint=https://seannsecanary.file.core.windows.net/;BlobSecondaryEndpoint=https://seannsecanary-secondary.blob.core.windows.net/;QueueSecondaryEndpoint=https://seannsecanary-secondary.queue.core.windows.net/;FileSecondaryEndpoint=https://seannsecanary-secondary.file.core.windows.net/;AccountName=seannsecanary;AccountKey=Sanitized\n"
   }
 }