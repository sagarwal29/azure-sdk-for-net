{
  "Entries": [
    {
      "RequestUri": "http://seannsecanary.blob.core.windows.net/test-filesystem-2c87dd18-d46c-4bad-147a-4279651e6987?restype=container",
      "RequestMethod": "PUT",
      "RequestHeaders": {
        "Authorization": "Sanitized",
        "traceparent": "00-6fcd6551ff8d0946801c0321ed643259-cf5fd55d1fff8a43-00",
        "User-Agent": [
          "azsdk-net-Storage.Files.DataLake/12.1.0-dev.20200403.1",
          "(.NET Core 4.6.28325.01; Microsoft Windows 10.0.18362 )"
        ],
        "x-ms-blob-public-access": "container",
        "x-ms-client-request-id": "036fb121-c2c0-3f22-6d10-9bfd4cc156b4",
        "x-ms-date": "Fri, 03 Apr 2020 20:59:10 GMT",
        "x-ms-return-client-request-id": "true",
        "x-ms-version": "2019-12-12"
      },
      "RequestBody": null,
      "StatusCode": 201,
      "ResponseHeaders": {
        "Content-Length": "0",
        "Date": "Fri, 03 Apr 2020 20:59:08 GMT",
        "ETag": "\u00220x8D7D811DACCA82D\u0022",
        "Last-Modified": "Fri, 03 Apr 2020 20:59:09 GMT",
        "Server": [
          "Windows-Azure-Blob/1.0",
          "Microsoft-HTTPAPI/2.0"
        ],
        "x-ms-client-request-id": "036fb121-c2c0-3f22-6d10-9bfd4cc156b4",
<<<<<<< HEAD
        "x-ms-request-id": "589c16ce-e01e-0021-083b-f3b640000000",
=======
        "x-ms-request-id": "9621ff6d-f01e-0012-34fa-093670000000",
>>>>>>> 8d420312
        "x-ms-version": "2019-12-12"
      },
      "ResponseBody": []
    },
    {
      "RequestUri": "http://seannsecanary.dfs.core.windows.net/test-filesystem-2c87dd18-d46c-4bad-147a-4279651e6987/test-directory-ec2faaa2-c3b9-d054-404e-9f9d43fed523?resource=directory",
      "RequestMethod": "PUT",
      "RequestHeaders": {
        "Authorization": "Sanitized",
        "traceparent": "00-5ebd85721e28a54993ed83d421fae689-ac00b87b6030fc47-00",
        "User-Agent": [
          "azsdk-net-Storage.Files.DataLake/12.1.0-dev.20200403.1",
          "(.NET Core 4.6.28325.01; Microsoft Windows 10.0.18362 )"
        ],
        "x-ms-client-request-id": "cb0cdc78-18c2-5dba-5d9e-c3722285fc6e",
        "x-ms-date": "Fri, 03 Apr 2020 20:59:10 GMT",
        "x-ms-return-client-request-id": "true",
        "x-ms-version": "2019-12-12"
      },
      "RequestBody": null,
      "StatusCode": 201,
      "ResponseHeaders": {
        "Content-Length": "0",
        "Date": "Fri, 03 Apr 2020 20:59:08 GMT",
        "ETag": "\u00220x8D7D811DADB4A07\u0022",
        "Last-Modified": "Fri, 03 Apr 2020 20:59:09 GMT",
        "Server": [
          "Windows-Azure-HDFS/1.0",
          "Microsoft-HTTPAPI/2.0"
        ],
        "x-ms-client-request-id": "cb0cdc78-18c2-5dba-5d9e-c3722285fc6e",
<<<<<<< HEAD
        "x-ms-request-id": "cd6e42e2-001f-0016-1f3b-f364ec000000",
=======
        "x-ms-request-id": "fa43ff1e-201f-0097-63fa-091bad000000",
>>>>>>> 8d420312
        "x-ms-version": "2019-12-12"
      },
      "ResponseBody": []
    },
    {
      "RequestUri": "http://seannsecanary.dfs.core.windows.net/test-filesystem-2c87dd18-d46c-4bad-147a-4279651e6987/test-directory-ec2faaa2-c3b9-d054-404e-9f9d43fed523/test-file-7d87783a-a369-3c05-e4e3-02ffa09123a0?resource=file",
      "RequestMethod": "PUT",
      "RequestHeaders": {
        "Authorization": "Sanitized",
        "traceparent": "00-659a87d98266a34dab9b8bb4b53d3dfb-fc757fede776394f-00",
        "User-Agent": [
          "azsdk-net-Storage.Files.DataLake/12.1.0-dev.20200403.1",
          "(.NET Core 4.6.28325.01; Microsoft Windows 10.0.18362 )"
        ],
        "x-ms-client-request-id": "3488b4bd-6f18-d461-d6cf-e6de16babdcb",
        "x-ms-date": "Fri, 03 Apr 2020 20:59:10 GMT",
        "x-ms-permissions": "0777",
        "x-ms-return-client-request-id": "true",
        "x-ms-umask": "0057",
        "x-ms-version": "2019-12-12"
      },
      "RequestBody": null,
      "StatusCode": 201,
      "ResponseHeaders": {
        "Content-Length": "0",
        "Date": "Fri, 03 Apr 2020 20:59:08 GMT",
        "ETag": "\u00220x8D7D811DAE8CD48\u0022",
        "Last-Modified": "Fri, 03 Apr 2020 20:59:09 GMT",
        "Server": [
          "Windows-Azure-HDFS/1.0",
          "Microsoft-HTTPAPI/2.0"
        ],
        "x-ms-client-request-id": "3488b4bd-6f18-d461-d6cf-e6de16babdcb",
<<<<<<< HEAD
        "x-ms-request-id": "cd6e42e3-001f-0016-203b-f364ec000000",
=======
        "x-ms-request-id": "fa43ff1f-201f-0097-64fa-091bad000000",
>>>>>>> 8d420312
        "x-ms-version": "2019-12-12"
      },
      "ResponseBody": []
    },
    {
      "RequestUri": "http://seannsecanary.dfs.core.windows.net/test-filesystem-2c87dd18-d46c-4bad-147a-4279651e6987/test-directory-ec2faaa2-c3b9-d054-404e-9f9d43fed523/test-file-7d87783a-a369-3c05-e4e3-02ffa09123a0?action=getAccessControl",
      "RequestMethod": "HEAD",
      "RequestHeaders": {
        "Authorization": "Sanitized",
        "traceparent": "00-8d56d5ff2ec25d4da30e461a300e5ff6-b21e183410f31b4a-00",
        "User-Agent": [
          "azsdk-net-Storage.Files.DataLake/12.1.0-dev.20200403.1",
          "(.NET Core 4.6.28325.01; Microsoft Windows 10.0.18362 )"
        ],
        "x-ms-client-request-id": "eb429eb9-ee09-f088-7350-902223824659",
        "x-ms-date": "Fri, 03 Apr 2020 20:59:11 GMT",
        "x-ms-return-client-request-id": "true",
        "x-ms-version": "2019-12-12"
      },
      "RequestBody": null,
      "StatusCode": 200,
      "ResponseHeaders": {
        "Date": "Fri, 03 Apr 2020 20:59:08 GMT",
        "ETag": "\u00220x8D7D811DAE8CD48\u0022",
        "Last-Modified": "Fri, 03 Apr 2020 20:59:09 GMT",
        "Server": [
          "Windows-Azure-HDFS/1.0",
          "Microsoft-HTTPAPI/2.0"
        ],
        "x-ms-acl": "user::rwx,group::-w-,other::---",
        "x-ms-client-request-id": "eb429eb9-ee09-f088-7350-902223824659",
        "x-ms-group": "$superuser",
        "x-ms-owner": "$superuser",
        "x-ms-permissions": "rwx-w----",
<<<<<<< HEAD
        "x-ms-request-id": "cd6e42e4-001f-0016-213b-f364ec000000",
=======
        "x-ms-request-id": "fa43ff20-201f-0097-65fa-091bad000000",
>>>>>>> 8d420312
        "x-ms-version": "2019-12-12"
      },
      "ResponseBody": []
    },
    {
      "RequestUri": "http://seannsecanary.blob.core.windows.net/test-filesystem-2c87dd18-d46c-4bad-147a-4279651e6987?restype=container",
      "RequestMethod": "DELETE",
      "RequestHeaders": {
        "Authorization": "Sanitized",
        "traceparent": "00-0936ddbac3b6fa4fa31ace9203af8448-c18132ef278f4a4d-00",
        "User-Agent": [
          "azsdk-net-Storage.Files.DataLake/12.1.0-dev.20200403.1",
          "(.NET Core 4.6.28325.01; Microsoft Windows 10.0.18362 )"
        ],
        "x-ms-client-request-id": "78245635-d178-8cc2-9a21-d910045a0c95",
        "x-ms-date": "Fri, 03 Apr 2020 20:59:11 GMT",
        "x-ms-return-client-request-id": "true",
        "x-ms-version": "2019-12-12"
      },
      "RequestBody": null,
      "StatusCode": 202,
      "ResponseHeaders": {
        "Content-Length": "0",
        "Date": "Fri, 03 Apr 2020 20:59:08 GMT",
        "Server": [
          "Windows-Azure-Blob/1.0",
          "Microsoft-HTTPAPI/2.0"
        ],
        "x-ms-client-request-id": "78245635-d178-8cc2-9a21-d910045a0c95",
<<<<<<< HEAD
        "x-ms-request-id": "589c16dc-e01e-0021-113b-f3b640000000",
=======
        "x-ms-request-id": "9621ff91-f01e-0012-51fa-093670000000",
>>>>>>> 8d420312
        "x-ms-version": "2019-12-12"
      },
      "ResponseBody": []
    }
  ],
  "Variables": {
    "RandomSeed": "172262200",
    "Storage_TestConfigHierarchicalNamespace": "NamespaceTenant\nseannsecanary\nU2FuaXRpemVk\nhttp://seannsecanary.blob.core.windows.net\nhttp://seannsecanary.file.core.windows.net\nhttp://seannsecanary.queue.core.windows.net\nhttp://seannsecanary.table.core.windows.net\n\n\n\n\nhttp://seannsecanary-secondary.blob.core.windows.net\nhttp://seannsecanary-secondary.file.core.windows.net\nhttp://seannsecanary-secondary.queue.core.windows.net\nhttp://seannsecanary-secondary.table.core.windows.net\n68390a19-a643-458b-b726-408abf67b4fc\nSanitized\n72f988bf-86f1-41af-91ab-2d7cd011db47\nhttps://login.microsoftonline.com/\nCloud\nBlobEndpoint=http://seannsecanary.blob.core.windows.net/;QueueEndpoint=http://seannsecanary.queue.core.windows.net/;FileEndpoint=http://seannsecanary.file.core.windows.net/;BlobSecondaryEndpoint=http://seannsecanary-secondary.blob.core.windows.net/;QueueSecondaryEndpoint=http://seannsecanary-secondary.queue.core.windows.net/;FileSecondaryEndpoint=http://seannsecanary-secondary.file.core.windows.net/;AccountName=seannsecanary;AccountKey=Sanitized\n"
  }
}<|MERGE_RESOLUTION|>--- conflicted
+++ resolved
@@ -28,11 +28,7 @@
           "Microsoft-HTTPAPI/2.0"
         ],
         "x-ms-client-request-id": "036fb121-c2c0-3f22-6d10-9bfd4cc156b4",
-<<<<<<< HEAD
-        "x-ms-request-id": "589c16ce-e01e-0021-083b-f3b640000000",
-=======
         "x-ms-request-id": "9621ff6d-f01e-0012-34fa-093670000000",
->>>>>>> 8d420312
         "x-ms-version": "2019-12-12"
       },
       "ResponseBody": []
@@ -64,11 +60,7 @@
           "Microsoft-HTTPAPI/2.0"
         ],
         "x-ms-client-request-id": "cb0cdc78-18c2-5dba-5d9e-c3722285fc6e",
-<<<<<<< HEAD
-        "x-ms-request-id": "cd6e42e2-001f-0016-1f3b-f364ec000000",
-=======
         "x-ms-request-id": "fa43ff1e-201f-0097-63fa-091bad000000",
->>>>>>> 8d420312
         "x-ms-version": "2019-12-12"
       },
       "ResponseBody": []
@@ -102,11 +94,7 @@
           "Microsoft-HTTPAPI/2.0"
         ],
         "x-ms-client-request-id": "3488b4bd-6f18-d461-d6cf-e6de16babdcb",
-<<<<<<< HEAD
-        "x-ms-request-id": "cd6e42e3-001f-0016-203b-f364ec000000",
-=======
         "x-ms-request-id": "fa43ff1f-201f-0097-64fa-091bad000000",
->>>>>>> 8d420312
         "x-ms-version": "2019-12-12"
       },
       "ResponseBody": []
@@ -141,11 +129,7 @@
         "x-ms-group": "$superuser",
         "x-ms-owner": "$superuser",
         "x-ms-permissions": "rwx-w----",
-<<<<<<< HEAD
-        "x-ms-request-id": "cd6e42e4-001f-0016-213b-f364ec000000",
-=======
         "x-ms-request-id": "fa43ff20-201f-0097-65fa-091bad000000",
->>>>>>> 8d420312
         "x-ms-version": "2019-12-12"
       },
       "ResponseBody": []
@@ -175,11 +159,7 @@
           "Microsoft-HTTPAPI/2.0"
         ],
         "x-ms-client-request-id": "78245635-d178-8cc2-9a21-d910045a0c95",
-<<<<<<< HEAD
-        "x-ms-request-id": "589c16dc-e01e-0021-113b-f3b640000000",
-=======
         "x-ms-request-id": "9621ff91-f01e-0012-51fa-093670000000",
->>>>>>> 8d420312
         "x-ms-version": "2019-12-12"
       },
       "ResponseBody": []
