{
  "Entries": [
    {
      "RequestUri": "http://gen1gen2domain1.blob.core.windows.net/test-filesystem-3b8ca407-734b-9c22-1653-d5c757b5c031?restype=container",
      "RequestMethod": "PUT",
      "RequestHeaders": {
        "Authorization": "Sanitized",
        "traceparent": "00-cfbc93abd90bbe4c823e5959ce3d9587-54df00493f9dc441-00",
        "User-Agent": [
          "azsdk-net-Storage.Files.DataLake/12.5.0-alpha.20200908.1",
          "(.NET Core 4.6.29130.01; Microsoft Windows 10.0.19041 )"
        ],
        "x-ms-blob-public-access": "container",
        "x-ms-client-request-id": "e18b2ee9-d018-c303-060a-858c6b11993a",
        "x-ms-date": "Tue, 08 Sep 2020 16:08:22 GMT",
        "x-ms-return-client-request-id": "true",
        "x-ms-version": "2020-02-10"
      },
      "RequestBody": null,
      "StatusCode": 201,
      "ResponseHeaders": {
        "Content-Length": "0",
        "Date": "Tue, 08 Sep 2020 16:08:22 GMT",
        "ETag": "\u00220x8D85411691C65F5\u0022",
        "Last-Modified": "Tue, 08 Sep 2020 16:08:22 GMT",
        "Server": [
          "Windows-Azure-Blob/1.0",
          "Microsoft-HTTPAPI/2.0"
        ],
        "x-ms-client-request-id": "e18b2ee9-d018-c303-060a-858c6b11993a",
<<<<<<< HEAD
        "x-ms-request-id": "9a3ec81c-501e-00a5-1f1d-5bc7f8000000",
        "x-ms-version": "2020-02-10"
=======
        "x-ms-request-id": "49d37ede-201e-00ca-66fa-85aaa8000000",
        "x-ms-version": "2019-12-12"
>>>>>>> 548336e6
      },
      "ResponseBody": []
    },
    {
      "RequestUri": "http://gen1gen2domain1.dfs.core.windows.net/test-filesystem-3b8ca407-734b-9c22-1653-d5c757b5c031/test-file-1739e027-c2f9-92ad-2a6e-decdd34673b2?resource=file",
      "RequestMethod": "PUT",
      "RequestHeaders": {
        "Authorization": "Sanitized",
        "If-None-Match": "*",
        "traceparent": "00-9c94c6b2552ace4c8dbb2d09dc7025d9-fbd50b6020fd424b-00",
        "User-Agent": [
          "azsdk-net-Storage.Files.DataLake/12.5.0-alpha.20200908.1",
          "(.NET Core 4.6.29130.01; Microsoft Windows 10.0.19041 )"
        ],
        "x-ms-client-request-id": "bec8650f-89f8-2eeb-6f9f-9cd53ce7e18a",
        "x-ms-date": "Tue, 08 Sep 2020 16:08:22 GMT",
        "x-ms-return-client-request-id": "true",
        "x-ms-version": "2020-02-10"
      },
      "RequestBody": null,
      "StatusCode": 201,
      "ResponseHeaders": {
        "Content-Length": "0",
        "Date": "Tue, 08 Sep 2020 16:08:22 GMT",
        "ETag": "\u00220x8D8541169397A6F\u0022",
        "Last-Modified": "Tue, 08 Sep 2020 16:08:22 GMT",
        "Server": [
          "Windows-Azure-HDFS/1.0",
          "Microsoft-HTTPAPI/2.0"
        ],
        "x-ms-client-request-id": "bec8650f-89f8-2eeb-6f9f-9cd53ce7e18a",
<<<<<<< HEAD
        "x-ms-request-id": "aa696085-201f-0064-711d-5b601a000000",
        "x-ms-version": "2020-02-10"
=======
        "x-ms-request-id": "0e0daa6a-701f-00c7-31fa-85627c000000",
        "x-ms-version": "2019-12-12"
>>>>>>> 548336e6
      },
      "ResponseBody": []
    },
    {
      "RequestUri": "http://gen1gen2domain1.dfs.core.windows.net/test-filesystem-3b8ca407-734b-9c22-1653-d5c757b5c031/test-file-1739e027-c2f9-92ad-2a6e-decdd34673b2?action=append\u0026position=0",
      "RequestMethod": "PATCH",
      "RequestHeaders": {
        "Authorization": "Sanitized",
        "Content-Length": "1024",
        "traceparent": "00-9a9b4b06b4c451419e066def6f8093e5-f1cbc00f5006c343-00",
        "User-Agent": [
          "azsdk-net-Storage.Files.DataLake/12.5.0-alpha.20200908.1",
          "(.NET Core 4.6.29130.01; Microsoft Windows 10.0.19041 )"
        ],
        "x-ms-client-request-id": "6dbdea04-b47e-96b9-7548-5998f2fd31d7",
        "x-ms-date": "Tue, 08 Sep 2020 16:08:23 GMT",
        "x-ms-return-client-request-id": "true",
        "x-ms-version": "2020-02-10"
      },
      "RequestBody": "LPlsnNCJpXEKF/hsFmbESXh/3Skq3xl/BLVjDBENCTFFIY/eYD6GYIkZ1gHYl6yfRTwU7DRwD03g7JcaJZlg/Q7GJ/XX5ug6\u002BH2fEQkYp2wJw8bV\u002BR391BFB/nSmbDrwudnyEXC2yF9T2fO30f5EyEQqEWHSiwPxyVLjledzk4xCr1cvJZb8UvtngR8pRQMS/TYve1vYHi7VAUgd0zJ34EVndCGnFKKuLr5magnkx4NP0JexQxgxaZEoWiNN33/I76DZwdHha\u002BmTgU2ccrMk8TnEzQKbxZwtNgqQfrp/YE4/nXpoCgaxbmWuHsLKlPfeA2jpiRF8LSkErIrGUewvFCD\u002BXdU4u\u002BYzEl\u002Bc7KfaYqITsntRldc9wm9QZF576x15fwmhzDchpUeCtnay4ECCKUnos59x3X5JwZpl51eItydBI22eOZZr8Qwzz99hiuIvzjoUkzd9CKGLWAqcvL3w\u002Bf9OcLzS4/CyfMGSPg6f5ze4NhkcdCPvxBrMEuGMzzVPQtbfExklXOpKYRZ268qT63DT5Iak1IXbXqyhBtEPJq2MQ/s4v9Qdktku0hIMedlQOSdwuOquqm5QBLRsg1YZOjto6afOWyubtVGsdQFyzuXTUc2qnm3C3ZiM57sgsQ6DFZfXo48xgd371QOZATVs3TXOmDKJb5zNpQsOQXNwewNCKWBqmypVos/vrslqKdxjIAmFURjc\u002BqX6Cf6DI0Bqilr/VtfUAUILefZjmcDTYnwvqyFq6ynrZi\u002B6b5Es0X\u002BPhSRua9MEjh7GetgieGDlJ6eBVHge/58wFO\u002BoGpKw3qd31BScZPeoKhwDo3FRyO7P1Ujqqn0HcIWFPlfkXHSMFpswq6RMSMKv2SlbG1st3ksB2ERJxjQqcGOOFiagxM6ndo3WIB1Jg4yFOtFTq1QpV18L4oMwQlBnBjtAvTGcDxRbtKTOV70tt1W3xIti18QOZL/GlOJKdzQ9bxriCcVa6Su89/ewW/\u002Bh3SoueH7EBC92MVhy1noyETxwkeijS66PXNpgpt/NXgm/JLa3HP61eGrrbNds6BKwiua6P8kX/pJ7nhujZF5PqNJPsrHDe/U\u002Buxh9uN7XInTIrxz4Eh8/qCUkO33iERQMm8MEHTVh7Q7xfIOwmUazpHun27RCV5azDwqLnz93W6kEcRwb0gU/ZsINB5abjw/fcJcBOzZfykQtUQ4q1U3PeiHZrCcpmNF2aHTyNE8AF4D7rC\u002BodR9zpKfY7oH2FJF0PY10wuLntdfFi9PBbZX0LDqOLygeJgQBZgeAUKpQf1PifffCi1WdE/dX4\u002BpMsTYR5MFGaORpVhaIc1vaZmQtdAt/3vCeMqHl8RwxxkMatLTRb2zoChdveQ==",
      "StatusCode": 202,
      "ResponseHeaders": {
        "Content-Length": "0",
        "Date": "Tue, 08 Sep 2020 16:08:22 GMT",
        "Server": [
          "Windows-Azure-HDFS/1.0",
          "Microsoft-HTTPAPI/2.0"
        ],
        "x-ms-client-request-id": "6dbdea04-b47e-96b9-7548-5998f2fd31d7",
        "x-ms-request-id": "0e0daa6b-701f-00c7-32fa-85627c000000",
        "x-ms-request-server-encrypted": "true",
        "x-ms-version": "2020-02-10"
      },
      "ResponseBody": []
    },
    {
      "RequestUri": "http://gen1gen2domain1.dfs.core.windows.net/test-filesystem-3b8ca407-734b-9c22-1653-d5c757b5c031/test-file-1739e027-c2f9-92ad-2a6e-decdd34673b2?action=flush\u0026position=1024",
      "RequestMethod": "PATCH",
      "RequestHeaders": {
        "Authorization": "Sanitized",
        "Content-Length": "0",
        "traceparent": "00-c764de8766477447ade902ab2d08f3a8-3d16fb464bd47d43-00",
        "User-Agent": [
          "azsdk-net-Storage.Files.DataLake/12.5.0-alpha.20200908.1",
          "(.NET Core 4.6.29130.01; Microsoft Windows 10.0.19041 )"
        ],
        "x-ms-client-request-id": "51d0b705-7329-460c-0031-33584da8a50e",
        "x-ms-date": "Tue, 08 Sep 2020 16:08:23 GMT",
        "x-ms-return-client-request-id": "true",
        "x-ms-version": "2020-02-10"
      },
      "RequestBody": null,
      "StatusCode": 200,
      "ResponseHeaders": {
        "Content-Length": "0",
        "Date": "Tue, 08 Sep 2020 16:08:22 GMT",
        "ETag": "\u00220x8D8541169552460\u0022",
        "Last-Modified": "Tue, 08 Sep 2020 16:08:23 GMT",
        "Server": [
          "Windows-Azure-HDFS/1.0",
          "Microsoft-HTTPAPI/2.0"
        ],
        "x-ms-client-request-id": "51d0b705-7329-460c-0031-33584da8a50e",
        "x-ms-request-id": "0e0daa6c-701f-00c7-33fa-85627c000000",
        "x-ms-request-server-encrypted": "false",
        "x-ms-version": "2020-02-10"
      },
      "ResponseBody": []
    },
    {
      "RequestUri": "http://gen1gen2domain1.blob.core.windows.net/test-filesystem-3b8ca407-734b-9c22-1653-d5c757b5c031/test-file-1739e027-c2f9-92ad-2a6e-decdd34673b2",
      "RequestMethod": "HEAD",
      "RequestHeaders": {
        "Authorization": "Sanitized",
        "traceparent": "00-00195f4ed27b2540be85650fb514962e-680e20ad11ddac40-00",
        "User-Agent": [
          "azsdk-net-Storage.Files.DataLake/12.5.0-alpha.20200908.1",
          "(.NET Core 4.6.29130.01; Microsoft Windows 10.0.19041 )"
        ],
        "x-ms-client-request-id": "3a929fd1-e02d-52ad-72b4-3d4a8dfa1b7b",
        "x-ms-date": "Tue, 08 Sep 2020 16:08:23 GMT",
        "x-ms-return-client-request-id": "true",
        "x-ms-version": "2020-02-10"
      },
      "RequestBody": null,
      "StatusCode": 200,
      "ResponseHeaders": {
        "Accept-Ranges": "bytes",
        "Content-Length": "1024",
        "Content-Type": "application/octet-stream",
        "Date": "Tue, 08 Sep 2020 16:08:23 GMT",
        "ETag": "\u00220x8D8541169552460\u0022",
        "Last-Modified": "Tue, 08 Sep 2020 16:08:23 GMT",
        "Server": [
          "Windows-Azure-Blob/1.0",
          "Microsoft-HTTPAPI/2.0"
        ],
        "x-ms-access-tier": "Hot",
        "x-ms-access-tier-inferred": "true",
        "x-ms-blob-type": "BlockBlob",
        "x-ms-client-request-id": "3a929fd1-e02d-52ad-72b4-3d4a8dfa1b7b",
        "x-ms-creation-time": "Tue, 08 Sep 2020 16:08:22 GMT",
        "x-ms-lease-state": "available",
        "x-ms-lease-status": "unlocked",
        "x-ms-request-id": "49d37f1c-201e-00ca-12fa-85aaa8000000",
        "x-ms-server-encrypted": "true",
        "x-ms-version": "2020-02-10"
      },
      "ResponseBody": []
    },
    {
      "RequestUri": "http://gen1gen2domain1.blob.core.windows.net/test-filesystem-3b8ca407-734b-9c22-1653-d5c757b5c031/test-file-1739e027-c2f9-92ad-2a6e-decdd34673b2",
      "RequestMethod": "GET",
      "RequestHeaders": {
        "Authorization": "Sanitized",
        "User-Agent": [
          "azsdk-net-Storage.Files.DataLake/12.5.0-alpha.20200908.1",
          "(.NET Core 4.6.29130.01; Microsoft Windows 10.0.19041 )"
        ],
        "x-ms-client-request-id": "ad8657cc-6b15-b9e1-d239-c7051d1db59c",
        "x-ms-date": "Tue, 08 Sep 2020 16:08:23 GMT",
        "x-ms-range": "bytes=0-156",
        "x-ms-return-client-request-id": "true",
        "x-ms-version": "2020-02-10"
      },
      "RequestBody": null,
      "StatusCode": 206,
      "ResponseHeaders": {
        "Accept-Ranges": "bytes",
        "Content-Length": "157",
        "Content-Range": "bytes 0-156/1024",
        "Content-Type": "application/octet-stream",
        "Date": "Tue, 08 Sep 2020 16:08:23 GMT",
        "ETag": "\u00220x8D8541169552460\u0022",
        "Last-Modified": "Tue, 08 Sep 2020 16:08:23 GMT",
        "Server": [
          "Windows-Azure-Blob/1.0",
          "Microsoft-HTTPAPI/2.0"
        ],
        "x-ms-blob-type": "BlockBlob",
        "x-ms-client-request-id": "ad8657cc-6b15-b9e1-d239-c7051d1db59c",
        "x-ms-creation-time": "Tue, 08 Sep 2020 16:08:22 GMT",
        "x-ms-lease-state": "available",
        "x-ms-lease-status": "unlocked",
        "x-ms-request-id": "49d37f21-201e-00ca-16fa-85aaa8000000",
        "x-ms-server-encrypted": "true",
        "x-ms-version": "2020-02-10"
      },
      "ResponseBody": "LPlsnNCJpXEKF/hsFmbESXh/3Skq3xl/BLVjDBENCTFFIY/eYD6GYIkZ1gHYl6yfRTwU7DRwD03g7JcaJZlg/Q7GJ/XX5ug6\u002BH2fEQkYp2wJw8bV\u002BR391BFB/nSmbDrwudnyEXC2yF9T2fO30f5EyEQqEWHSiwPxyVLjledzk4xCr1cvJZb8UvtngR8pRQMS/TYve1vYHi7VAUgd0w=="
    },
    {
      "RequestUri": "http://gen1gen2domain1.blob.core.windows.net/test-filesystem-3b8ca407-734b-9c22-1653-d5c757b5c031/test-file-1739e027-c2f9-92ad-2a6e-decdd34673b2",
      "RequestMethod": "GET",
      "RequestHeaders": {
        "Authorization": "Sanitized",
        "If-Match": "0x8D8541169552460",
        "User-Agent": [
          "azsdk-net-Storage.Files.DataLake/12.5.0-alpha.20200908.1",
          "(.NET Core 4.6.29130.01; Microsoft Windows 10.0.19041 )"
        ],
        "x-ms-client-request-id": "357ec971-6d74-1f65-c0da-ddd375fa8d31",
        "x-ms-date": "Tue, 08 Sep 2020 16:08:23 GMT",
        "x-ms-range": "bytes=157-313",
        "x-ms-return-client-request-id": "true",
        "x-ms-version": "2020-02-10"
      },
      "RequestBody": null,
      "StatusCode": 206,
      "ResponseHeaders": {
        "Accept-Ranges": "bytes",
        "Content-Length": "157",
        "Content-Range": "bytes 157-313/1024",
        "Content-Type": "application/octet-stream",
        "Date": "Tue, 08 Sep 2020 16:08:23 GMT",
        "ETag": "\u00220x8D8541169552460\u0022",
        "Last-Modified": "Tue, 08 Sep 2020 16:08:23 GMT",
        "Server": [
          "Windows-Azure-Blob/1.0",
          "Microsoft-HTTPAPI/2.0"
        ],
        "x-ms-blob-type": "BlockBlob",
        "x-ms-client-request-id": "357ec971-6d74-1f65-c0da-ddd375fa8d31",
        "x-ms-creation-time": "Tue, 08 Sep 2020 16:08:22 GMT",
        "x-ms-lease-state": "available",
        "x-ms-lease-status": "unlocked",
        "x-ms-request-id": "49d37f24-201e-00ca-19fa-85aaa8000000",
        "x-ms-server-encrypted": "true",
        "x-ms-version": "2020-02-10"
      },
      "ResponseBody": "MnfgRWd0IacUoq4uvmZqCeTHg0/Ql7FDGDFpkShaI03ff8jvoNnB0eFr6ZOBTZxysyTxOcTNApvFnC02CpB\u002Bun9gTj\u002BdemgKBrFuZa4ewsqU994DaOmJEXwtKQSsisZR7C8UIP5d1Ti75jMSX5zsp9piohOye1GV1z3Cb1BkXnvrHXl/CaHMNyGlR4K2drLgQIIpSeizn3HdfknBmg=="
    },
    {
      "RequestUri": "http://gen1gen2domain1.blob.core.windows.net/test-filesystem-3b8ca407-734b-9c22-1653-d5c757b5c031/test-file-1739e027-c2f9-92ad-2a6e-decdd34673b2",
      "RequestMethod": "GET",
      "RequestHeaders": {
        "Authorization": "Sanitized",
        "If-Match": "0x8D8541169552460",
        "User-Agent": [
          "azsdk-net-Storage.Files.DataLake/12.5.0-alpha.20200908.1",
          "(.NET Core 4.6.29130.01; Microsoft Windows 10.0.19041 )"
        ],
        "x-ms-client-request-id": "53931210-7f9f-cb28-69a4-a01ed8fa1fa5",
        "x-ms-date": "Tue, 08 Sep 2020 16:08:23 GMT",
        "x-ms-range": "bytes=314-470",
        "x-ms-return-client-request-id": "true",
        "x-ms-version": "2020-02-10"
      },
      "RequestBody": null,
      "StatusCode": 206,
      "ResponseHeaders": {
        "Accept-Ranges": "bytes",
        "Content-Length": "157",
        "Content-Range": "bytes 314-470/1024",
        "Content-Type": "application/octet-stream",
        "Date": "Tue, 08 Sep 2020 16:08:23 GMT",
        "ETag": "\u00220x8D8541169552460\u0022",
        "Last-Modified": "Tue, 08 Sep 2020 16:08:23 GMT",
        "Server": [
          "Windows-Azure-Blob/1.0",
          "Microsoft-HTTPAPI/2.0"
        ],
        "x-ms-blob-type": "BlockBlob",
        "x-ms-client-request-id": "53931210-7f9f-cb28-69a4-a01ed8fa1fa5",
        "x-ms-creation-time": "Tue, 08 Sep 2020 16:08:22 GMT",
        "x-ms-lease-state": "available",
        "x-ms-lease-status": "unlocked",
        "x-ms-request-id": "49d37f28-201e-00ca-1cfa-85aaa8000000",
        "x-ms-server-encrypted": "true",
        "x-ms-version": "2020-02-10"
      },
      "ResponseBody": "ZedXiLcnQSNtnjmWa/EMM8/fYYriL846FJM3fQihi1gKnLy98Pn/TnC80uPwsnzBkj4On\u002Bc3uDYZHHQj78QazBLhjM81T0LW3xMZJVzqSmEWduvKk\u002Btw0\u002BSGpNSF216soQbRDyatjEP7OL/UHZLZLtISDHnZUDkncLjqrqpuUAS0bINWGTo7aOmnzlsrm7VRrHUBcs7l01HNqp5twg=="
    },
    {
      "RequestUri": "http://gen1gen2domain1.blob.core.windows.net/test-filesystem-3b8ca407-734b-9c22-1653-d5c757b5c031/test-file-1739e027-c2f9-92ad-2a6e-decdd34673b2",
      "RequestMethod": "GET",
      "RequestHeaders": {
        "Authorization": "Sanitized",
        "If-Match": "0x8D8541169552460",
        "User-Agent": [
          "azsdk-net-Storage.Files.DataLake/12.5.0-alpha.20200908.1",
          "(.NET Core 4.6.29130.01; Microsoft Windows 10.0.19041 )"
        ],
        "x-ms-client-request-id": "62c2e247-3966-5891-f5d1-f056425c3e8e",
        "x-ms-date": "Tue, 08 Sep 2020 16:08:23 GMT",
        "x-ms-range": "bytes=471-627",
        "x-ms-return-client-request-id": "true",
        "x-ms-version": "2020-02-10"
      },
      "RequestBody": null,
      "StatusCode": 206,
      "ResponseHeaders": {
        "Accept-Ranges": "bytes",
        "Content-Length": "157",
        "Content-Range": "bytes 471-627/1024",
        "Content-Type": "application/octet-stream",
        "Date": "Tue, 08 Sep 2020 16:08:23 GMT",
        "ETag": "\u00220x8D8541169552460\u0022",
        "Last-Modified": "Tue, 08 Sep 2020 16:08:23 GMT",
        "Server": [
          "Windows-Azure-Blob/1.0",
          "Microsoft-HTTPAPI/2.0"
        ],
        "x-ms-blob-type": "BlockBlob",
        "x-ms-client-request-id": "62c2e247-3966-5891-f5d1-f056425c3e8e",
        "x-ms-creation-time": "Tue, 08 Sep 2020 16:08:22 GMT",
        "x-ms-lease-state": "available",
        "x-ms-lease-status": "unlocked",
        "x-ms-request-id": "49d37f29-201e-00ca-1dfa-85aaa8000000",
        "x-ms-server-encrypted": "true",
        "x-ms-version": "2020-02-10"
      },
      "ResponseBody": "3ZiM57sgsQ6DFZfXo48xgd371QOZATVs3TXOmDKJb5zNpQsOQXNwewNCKWBqmypVos/vrslqKdxjIAmFURjc\u002BqX6Cf6DI0Bqilr/VtfUAUILefZjmcDTYnwvqyFq6ynrZi\u002B6b5Es0X\u002BPhSRua9MEjh7GetgieGDlJ6eBVHge/58wFO\u002BoGpKw3qd31BScZPeoKhwDo3FRyO7P1Ujqqg=="
    },
    {
      "RequestUri": "http://gen1gen2domain1.blob.core.windows.net/test-filesystem-3b8ca407-734b-9c22-1653-d5c757b5c031/test-file-1739e027-c2f9-92ad-2a6e-decdd34673b2",
      "RequestMethod": "GET",
      "RequestHeaders": {
        "Authorization": "Sanitized",
        "If-Match": "0x8D8541169552460",
        "User-Agent": [
          "azsdk-net-Storage.Files.DataLake/12.5.0-alpha.20200908.1",
          "(.NET Core 4.6.29130.01; Microsoft Windows 10.0.19041 )"
        ],
        "x-ms-client-request-id": "f5d72004-bc38-203e-2970-136ade624cf1",
        "x-ms-date": "Tue, 08 Sep 2020 16:08:23 GMT",
        "x-ms-range": "bytes=628-784",
        "x-ms-return-client-request-id": "true",
        "x-ms-version": "2020-02-10"
      },
      "RequestBody": null,
      "StatusCode": 206,
      "ResponseHeaders": {
        "Accept-Ranges": "bytes",
        "Content-Length": "157",
        "Content-Range": "bytes 628-784/1024",
        "Content-Type": "application/octet-stream",
        "Date": "Tue, 08 Sep 2020 16:08:23 GMT",
        "ETag": "\u00220x8D8541169552460\u0022",
        "Last-Modified": "Tue, 08 Sep 2020 16:08:23 GMT",
        "Server": [
          "Windows-Azure-Blob/1.0",
          "Microsoft-HTTPAPI/2.0"
        ],
        "x-ms-blob-type": "BlockBlob",
        "x-ms-client-request-id": "f5d72004-bc38-203e-2970-136ade624cf1",
        "x-ms-creation-time": "Tue, 08 Sep 2020 16:08:22 GMT",
        "x-ms-lease-state": "available",
        "x-ms-lease-status": "unlocked",
        "x-ms-request-id": "49d37f2c-201e-00ca-20fa-85aaa8000000",
        "x-ms-server-encrypted": "true",
        "x-ms-version": "2020-02-10"
      },
      "ResponseBody": "fQdwhYU\u002BV\u002BRcdIwWmzCrpExIwq/ZKVsbWy3eSwHYREnGNCpwY44WJqDEzqd2jdYgHUmDjIU60VOrVClXXwvigzBCUGcGO0C9MZwPFFu0pM5XvS23VbfEi2LXxA5kv8aU4kp3ND1vGuIJxVrpK7z397Bb/6HdKi54fsQEL3YxWHLWejIRPHCR6KNLro9c2mCm381eCb8ktrcc/rV4ag=="
    },
    {
      "RequestUri": "http://gen1gen2domain1.blob.core.windows.net/test-filesystem-3b8ca407-734b-9c22-1653-d5c757b5c031/test-file-1739e027-c2f9-92ad-2a6e-decdd34673b2",
      "RequestMethod": "GET",
      "RequestHeaders": {
        "Authorization": "Sanitized",
        "If-Match": "0x8D8541169552460",
        "User-Agent": [
          "azsdk-net-Storage.Files.DataLake/12.5.0-alpha.20200908.1",
          "(.NET Core 4.6.29130.01; Microsoft Windows 10.0.19041 )"
        ],
        "x-ms-client-request-id": "2152be66-4884-1556-29b2-9b09775463f6",
        "x-ms-date": "Tue, 08 Sep 2020 16:08:23 GMT",
        "x-ms-range": "bytes=785-941",
        "x-ms-return-client-request-id": "true",
        "x-ms-version": "2020-02-10"
      },
      "RequestBody": null,
      "StatusCode": 206,
      "ResponseHeaders": {
        "Accept-Ranges": "bytes",
        "Content-Length": "157",
        "Content-Range": "bytes 785-941/1024",
        "Content-Type": "application/octet-stream",
        "Date": "Tue, 08 Sep 2020 16:08:23 GMT",
        "ETag": "\u00220x8D8541169552460\u0022",
        "Last-Modified": "Tue, 08 Sep 2020 16:08:23 GMT",
        "Server": [
          "Windows-Azure-Blob/1.0",
          "Microsoft-HTTPAPI/2.0"
        ],
        "x-ms-blob-type": "BlockBlob",
        "x-ms-client-request-id": "2152be66-4884-1556-29b2-9b09775463f6",
        "x-ms-creation-time": "Tue, 08 Sep 2020 16:08:22 GMT",
        "x-ms-lease-state": "available",
        "x-ms-lease-status": "unlocked",
        "x-ms-request-id": "49d37f2f-201e-00ca-23fa-85aaa8000000",
        "x-ms-server-encrypted": "true",
        "x-ms-version": "2020-02-10"
      },
      "ResponseBody": "62zXbOgSsIrmuj/JF/6Se54bo2ReT6jST7Kxw3v1PrsYfbje1yJ0yK8c\u002BBIfP6glJDt94hEUDJvDBB01Ye0O8XyDsJlGs6R7p9u0QleWsw8Ki58/d1upBHEcG9IFP2bCDQeWm48P33CXATs2X8pELVEOKtVNz3oh2awnKZjRdmh08jRPABeA\u002B6wvqHUfc6Sn2O6B9hSRdD2NdMLi5w=="
    },
    {
      "RequestUri": "http://gen1gen2domain1.blob.core.windows.net/test-filesystem-3b8ca407-734b-9c22-1653-d5c757b5c031/test-file-1739e027-c2f9-92ad-2a6e-decdd34673b2",
      "RequestMethod": "GET",
      "RequestHeaders": {
        "Authorization": "Sanitized",
        "If-Match": "0x8D8541169552460",
        "User-Agent": [
          "azsdk-net-Storage.Files.DataLake/12.5.0-alpha.20200908.1",
          "(.NET Core 4.6.29130.01; Microsoft Windows 10.0.19041 )"
        ],
        "x-ms-client-request-id": "2004c3eb-2b10-df6c-c79b-cfb13ffc45d0",
        "x-ms-date": "Tue, 08 Sep 2020 16:08:23 GMT",
        "x-ms-range": "bytes=942-1098",
        "x-ms-return-client-request-id": "true",
        "x-ms-version": "2020-02-10"
      },
      "RequestBody": null,
      "StatusCode": 206,
      "ResponseHeaders": {
        "Accept-Ranges": "bytes",
        "Content-Length": "82",
        "Content-Range": "bytes 942-1023/1024",
        "Content-Type": "application/octet-stream",
        "Date": "Tue, 08 Sep 2020 16:08:23 GMT",
        "ETag": "\u00220x8D8541169552460\u0022",
        "Last-Modified": "Tue, 08 Sep 2020 16:08:23 GMT",
        "Server": [
          "Windows-Azure-Blob/1.0",
          "Microsoft-HTTPAPI/2.0"
        ],
        "x-ms-blob-type": "BlockBlob",
        "x-ms-client-request-id": "2004c3eb-2b10-df6c-c79b-cfb13ffc45d0",
        "x-ms-creation-time": "Tue, 08 Sep 2020 16:08:22 GMT",
        "x-ms-lease-state": "available",
        "x-ms-lease-status": "unlocked",
        "x-ms-request-id": "49d37f3b-201e-00ca-2dfa-85aaa8000000",
        "x-ms-server-encrypted": "true",
        "x-ms-version": "2020-02-10"
      },
      "ResponseBody": "tdfFi9PBbZX0LDqOLygeJgQBZgeAUKpQf1PifffCi1WdE/dX4\u002BpMsTYR5MFGaORpVhaIc1vaZmQtdAt/3vCeMqHl8RwxxkMatLTRb2zoChdveQ=="
    },
    {
      "RequestUri": "http://gen1gen2domain1.blob.core.windows.net/test-filesystem-3b8ca407-734b-9c22-1653-d5c757b5c031?restype=container",
      "RequestMethod": "DELETE",
      "RequestHeaders": {
        "Authorization": "Sanitized",
        "traceparent": "00-116c45f2a9dada4585e90b811d8bbe4e-ffb727573e99034a-00",
        "User-Agent": [
          "azsdk-net-Storage.Files.DataLake/12.5.0-alpha.20200908.1",
          "(.NET Core 4.6.29130.01; Microsoft Windows 10.0.19041 )"
        ],
        "x-ms-client-request-id": "b31ecbc5-424f-8ce6-a82f-ee59a31ce81e",
        "x-ms-date": "Tue, 08 Sep 2020 16:08:23 GMT",
        "x-ms-return-client-request-id": "true",
        "x-ms-version": "2020-02-10"
      },
      "RequestBody": null,
      "StatusCode": 202,
      "ResponseHeaders": {
        "Content-Length": "0",
        "Date": "Tue, 08 Sep 2020 16:08:23 GMT",
        "Server": [
          "Windows-Azure-Blob/1.0",
          "Microsoft-HTTPAPI/2.0"
        ],
        "x-ms-client-request-id": "b31ecbc5-424f-8ce6-a82f-ee59a31ce81e",
<<<<<<< HEAD
        "x-ms-creation-time": "Thu, 16 Jul 2020 02:59:51 GMT",
        "x-ms-lease-state": "available",
        "x-ms-lease-status": "unlocked",
        "x-ms-request-id": "9a3ec939-501e-00a5-2e1d-5bc7f8000000",
        "x-ms-server-encrypted": "true",
        "x-ms-version": "2020-02-10"
      },
      "ResponseBody": "/TYve1vYHi7VAUgd0zJ34EVndCGnFKKuLr5magnkx4NP0JexQxgxaZEoWiNN33/I76DZwdHha\u002BmTgU2ccrMk8TnEzQKbxZwtNgqQfrp/YE4/nXpoCgaxbmWuHsLKlPfeA2jpiRF8LSkErIrGUewvFCD\u002BXdU4u\u002BYzEl\u002Bc7KfaYqITsntRldc9wm9QZF576x15fwmhzDchpUeCtnay4A=="
    },
    {
      "RequestUri": "https://seanmccdfsca2.blob.core.windows.net/test-filesystem-3b8ca407-734b-9c22-1653-d5c757b5c031/test-file-1739e027-c2f9-92ad-2a6e-decdd34673b2",
      "RequestMethod": "GET",
      "RequestHeaders": {
        "Authorization": "Sanitized",
        "If-Match": "0x8D829344F0CE2C0",
        "User-Agent": [
          "azsdk-net-Storage.Files.DataLake/12.3.0-dev.20200715.1",
          "(.NET Core 4.6.28801.04; Microsoft Windows 10.0.18362 )"
        ],
        "x-ms-client-request-id": "74ec8339-92de-da80-2c1c-7619e1014fd3",
        "x-ms-date": "Thu, 16 Jul 2020 02:59:51 GMT",
        "x-ms-range": "bytes=162-318",
        "x-ms-return-client-request-id": "true",
        "x-ms-version": "2020-02-10"
      },
      "RequestBody": null,
      "StatusCode": 206,
      "ResponseHeaders": {
        "Accept-Ranges": "bytes",
        "Content-Length": "157",
        "Content-Range": "bytes 162-318/1024",
        "Content-Type": "application/octet-stream",
        "Date": "Thu, 16 Jul 2020 02:59:51 GMT",
        "ETag": "\u00220x8D829344F0CE2C0\u0022",
        "Last-Modified": "Thu, 16 Jul 2020 02:59:51 GMT",
        "Server": [
          "Windows-Azure-Blob/1.0",
          "Microsoft-HTTPAPI/2.0"
        ],
        "x-ms-blob-type": "BlockBlob",
        "x-ms-client-request-id": "74ec8339-92de-da80-2c1c-7619e1014fd3",
        "x-ms-creation-time": "Thu, 16 Jul 2020 02:59:51 GMT",
        "x-ms-lease-state": "available",
        "x-ms-lease-status": "unlocked",
        "x-ms-request-id": "9a3ec946-501e-00a5-3a1d-5bc7f8000000",
        "x-ms-server-encrypted": "true",
        "x-ms-version": "2020-02-10"
      },
      "ResponseBody": "dCGnFKKuLr5magnkx4NP0JexQxgxaZEoWiNN33/I76DZwdHha\u002BmTgU2ccrMk8TnEzQKbxZwtNgqQfrp/YE4/nXpoCgaxbmWuHsLKlPfeA2jpiRF8LSkErIrGUewvFCD\u002BXdU4u\u002BYzEl\u002Bc7KfaYqITsntRldc9wm9QZF576x15fwmhzDchpUeCtnay4ECCKUnos59x3X5JwZpl51eItw=="
    },
    {
      "RequestUri": "https://seanmccdfsca2.blob.core.windows.net/test-filesystem-3b8ca407-734b-9c22-1653-d5c757b5c031/test-file-1739e027-c2f9-92ad-2a6e-decdd34673b2",
      "RequestMethod": "GET",
      "RequestHeaders": {
        "Authorization": "Sanitized",
        "If-Match": "0x8D829344F0CE2C0",
        "User-Agent": [
          "azsdk-net-Storage.Files.DataLake/12.3.0-dev.20200715.1",
          "(.NET Core 4.6.28801.04; Microsoft Windows 10.0.18362 )"
        ],
        "x-ms-client-request-id": "201fc5c7-742f-433f-81bf-7416586d3a67",
        "x-ms-date": "Thu, 16 Jul 2020 02:59:51 GMT",
        "x-ms-range": "bytes=186-342",
        "x-ms-return-client-request-id": "true",
        "x-ms-version": "2020-02-10"
      },
      "RequestBody": null,
      "StatusCode": 206,
      "ResponseHeaders": {
        "Accept-Ranges": "bytes",
        "Content-Length": "157",
        "Content-Range": "bytes 186-342/1024",
        "Content-Type": "application/octet-stream",
        "Date": "Thu, 16 Jul 2020 02:59:51 GMT",
        "ETag": "\u00220x8D829344F0CE2C0\u0022",
        "Last-Modified": "Thu, 16 Jul 2020 02:59:51 GMT",
        "Server": [
          "Windows-Azure-Blob/1.0",
          "Microsoft-HTTPAPI/2.0"
        ],
        "x-ms-blob-type": "BlockBlob",
        "x-ms-client-request-id": "201fc5c7-742f-433f-81bf-7416586d3a67",
        "x-ms-creation-time": "Thu, 16 Jul 2020 02:59:51 GMT",
        "x-ms-lease-state": "available",
        "x-ms-lease-status": "unlocked",
        "x-ms-request-id": "9a3ec950-501e-00a5-431d-5bc7f8000000",
        "x-ms-server-encrypted": "true",
        "x-ms-version": "2020-02-10"
      },
      "ResponseBody": "WiNN33/I76DZwdHha\u002BmTgU2ccrMk8TnEzQKbxZwtNgqQfrp/YE4/nXpoCgaxbmWuHsLKlPfeA2jpiRF8LSkErIrGUewvFCD\u002BXdU4u\u002BYzEl\u002Bc7KfaYqITsntRldc9wm9QZF576x15fwmhzDchpUeCtnay4ECCKUnos59x3X5JwZpl51eItydBI22eOZZr8Qwzz99hiuIvzjoUkzd9CA=="
    },
    {
      "RequestUri": "https://seanmccdfsca2.blob.core.windows.net/test-filesystem-3b8ca407-734b-9c22-1653-d5c757b5c031/test-file-1739e027-c2f9-92ad-2a6e-decdd34673b2",
      "RequestMethod": "GET",
      "RequestHeaders": {
        "Authorization": "Sanitized",
        "If-Match": "0x8D829344F0CE2C0",
        "User-Agent": [
          "azsdk-net-Storage.Files.DataLake/12.3.0-dev.20200715.1",
          "(.NET Core 4.6.28801.04; Microsoft Windows 10.0.18362 )"
        ],
        "x-ms-client-request-id": "1b52d0b4-2fe1-cba3-a951-f4464b029ed7",
        "x-ms-date": "Thu, 16 Jul 2020 02:59:51 GMT",
        "x-ms-range": "bytes=216-372",
        "x-ms-return-client-request-id": "true",
        "x-ms-version": "2020-02-10"
      },
      "RequestBody": null,
      "StatusCode": 206,
      "ResponseHeaders": {
        "Accept-Ranges": "bytes",
        "Content-Length": "157",
        "Content-Range": "bytes 216-372/1024",
        "Content-Type": "application/octet-stream",
        "Date": "Thu, 16 Jul 2020 02:59:51 GMT",
        "ETag": "\u00220x8D829344F0CE2C0\u0022",
        "Last-Modified": "Thu, 16 Jul 2020 02:59:51 GMT",
        "Server": [
          "Windows-Azure-Blob/1.0",
          "Microsoft-HTTPAPI/2.0"
        ],
        "x-ms-blob-type": "BlockBlob",
        "x-ms-client-request-id": "1b52d0b4-2fe1-cba3-a951-f4464b029ed7",
        "x-ms-creation-time": "Thu, 16 Jul 2020 02:59:51 GMT",
        "x-ms-lease-state": "available",
        "x-ms-lease-status": "unlocked",
        "x-ms-request-id": "9a3ec960-501e-00a5-531d-5bc7f8000000",
        "x-ms-server-encrypted": "true",
        "x-ms-version": "2020-02-10"
      },
      "ResponseBody": "NgqQfrp/YE4/nXpoCgaxbmWuHsLKlPfeA2jpiRF8LSkErIrGUewvFCD\u002BXdU4u\u002BYzEl\u002Bc7KfaYqITsntRldc9wm9QZF576x15fwmhzDchpUeCtnay4ECCKUnos59x3X5JwZpl51eItydBI22eOZZr8Qwzz99hiuIvzjoUkzd9CKGLWAqcvL3w\u002Bf9OcLzS4/CyfMGSPg6f5ze4NhkcdA=="
    },
    {
      "RequestUri": "https://seanmccdfsca2.blob.core.windows.net/test-filesystem-3b8ca407-734b-9c22-1653-d5c757b5c031/test-file-1739e027-c2f9-92ad-2a6e-decdd34673b2",
      "RequestMethod": "GET",
      "RequestHeaders": {
        "Authorization": "Sanitized",
        "If-Match": "0x8D829344F0CE2C0",
        "User-Agent": [
          "azsdk-net-Storage.Files.DataLake/12.3.0-dev.20200715.1",
          "(.NET Core 4.6.28801.04; Microsoft Windows 10.0.18362 )"
        ],
        "x-ms-client-request-id": "886247f6-1f1b-9185-b9db-931cfedc2d67",
        "x-ms-date": "Thu, 16 Jul 2020 02:59:51 GMT",
        "x-ms-range": "bytes=252-408",
        "x-ms-return-client-request-id": "true",
        "x-ms-version": "2020-02-10"
      },
      "RequestBody": null,
      "StatusCode": 206,
      "ResponseHeaders": {
        "Accept-Ranges": "bytes",
        "Content-Length": "157",
        "Content-Range": "bytes 252-408/1024",
        "Content-Type": "application/octet-stream",
        "Date": "Thu, 16 Jul 2020 02:59:51 GMT",
        "ETag": "\u00220x8D829344F0CE2C0\u0022",
        "Last-Modified": "Thu, 16 Jul 2020 02:59:51 GMT",
        "Server": [
          "Windows-Azure-Blob/1.0",
          "Microsoft-HTTPAPI/2.0"
        ],
        "x-ms-blob-type": "BlockBlob",
        "x-ms-client-request-id": "886247f6-1f1b-9185-b9db-931cfedc2d67",
        "x-ms-creation-time": "Thu, 16 Jul 2020 02:59:51 GMT",
        "x-ms-lease-state": "available",
        "x-ms-lease-status": "unlocked",
        "x-ms-request-id": "9a3ec967-501e-00a5-591d-5bc7f8000000",
        "x-ms-server-encrypted": "true",
        "x-ms-version": "2020-02-10"
      },
      "ResponseBody": "UewvFCD\u002BXdU4u\u002BYzEl\u002Bc7KfaYqITsntRldc9wm9QZF576x15fwmhzDchpUeCtnay4ECCKUnos59x3X5JwZpl51eItydBI22eOZZr8Qwzz99hiuIvzjoUkzd9CKGLWAqcvL3w\u002Bf9OcLzS4/CyfMGSPg6f5ze4NhkcdCPvxBrMEuGMzzVPQtbfExklXOpKYRZ268qT63DT5Iak1IXbXg=="
    },
    {
      "RequestUri": "https://seanmccdfsca2.blob.core.windows.net/test-filesystem-3b8ca407-734b-9c22-1653-d5c757b5c031/test-file-1739e027-c2f9-92ad-2a6e-decdd34673b2",
      "RequestMethod": "GET",
      "RequestHeaders": {
        "Authorization": "Sanitized",
        "If-Match": "0x8D829344F0CE2C0",
        "User-Agent": [
          "azsdk-net-Storage.Files.DataLake/12.3.0-dev.20200715.1",
          "(.NET Core 4.6.28801.04; Microsoft Windows 10.0.18362 )"
        ],
        "x-ms-client-request-id": "044fb555-16a0-a8bc-5eeb-fc7d981cd5c5",
        "x-ms-date": "Thu, 16 Jul 2020 02:59:51 GMT",
        "x-ms-range": "bytes=258-414",
        "x-ms-return-client-request-id": "true",
        "x-ms-version": "2020-02-10"
      },
      "RequestBody": null,
      "StatusCode": 206,
      "ResponseHeaders": {
        "Accept-Ranges": "bytes",
        "Content-Length": "157",
        "Content-Range": "bytes 258-414/1024",
        "Content-Type": "application/octet-stream",
        "Date": "Thu, 16 Jul 2020 02:59:51 GMT",
        "ETag": "\u00220x8D829344F0CE2C0\u0022",
        "Last-Modified": "Thu, 16 Jul 2020 02:59:51 GMT",
        "Server": [
          "Windows-Azure-Blob/1.0",
          "Microsoft-HTTPAPI/2.0"
        ],
        "x-ms-blob-type": "BlockBlob",
        "x-ms-client-request-id": "044fb555-16a0-a8bc-5eeb-fc7d981cd5c5",
        "x-ms-creation-time": "Thu, 16 Jul 2020 02:59:51 GMT",
        "x-ms-lease-state": "available",
        "x-ms-lease-status": "unlocked",
        "x-ms-request-id": "9a3ec981-501e-00a5-6c1d-5bc7f8000000",
        "x-ms-server-encrypted": "true",
        "x-ms-version": "2020-02-10"
      },
      "ResponseBody": "XdU4u\u002BYzEl\u002Bc7KfaYqITsntRldc9wm9QZF576x15fwmhzDchpUeCtnay4ECCKUnos59x3X5JwZpl51eItydBI22eOZZr8Qwzz99hiuIvzjoUkzd9CKGLWAqcvL3w\u002Bf9OcLzS4/CyfMGSPg6f5ze4NhkcdCPvxBrMEuGMzzVPQtbfExklXOpKYRZ268qT63DT5Iak1IXbXqyhBtEPJg=="
    },
    {
      "RequestUri": "https://seanmccdfsca2.blob.core.windows.net/test-filesystem-3b8ca407-734b-9c22-1653-d5c757b5c031/test-file-1739e027-c2f9-92ad-2a6e-decdd34673b2",
      "RequestMethod": "GET",
      "RequestHeaders": {
        "Authorization": "Sanitized",
        "If-Match": "0x8D829344F0CE2C0",
        "User-Agent": [
          "azsdk-net-Storage.Files.DataLake/12.3.0-dev.20200715.1",
          "(.NET Core 4.6.28801.04; Microsoft Windows 10.0.18362 )"
        ],
        "x-ms-client-request-id": "49c64d54-298d-41c7-9b6b-04d81558ef7b",
        "x-ms-date": "Thu, 16 Jul 2020 02:59:51 GMT",
        "x-ms-range": "bytes=270-426",
        "x-ms-return-client-request-id": "true",
        "x-ms-version": "2020-02-10"
      },
      "RequestBody": null,
      "StatusCode": 206,
      "ResponseHeaders": {
        "Accept-Ranges": "bytes",
        "Content-Length": "157",
        "Content-Range": "bytes 270-426/1024",
        "Content-Type": "application/octet-stream",
        "Date": "Thu, 16 Jul 2020 02:59:51 GMT",
        "ETag": "\u00220x8D829344F0CE2C0\u0022",
        "Last-Modified": "Thu, 16 Jul 2020 02:59:51 GMT",
        "Server": [
          "Windows-Azure-Blob/1.0",
          "Microsoft-HTTPAPI/2.0"
        ],
        "x-ms-blob-type": "BlockBlob",
        "x-ms-client-request-id": "49c64d54-298d-41c7-9b6b-04d81558ef7b",
        "x-ms-creation-time": "Thu, 16 Jul 2020 02:59:51 GMT",
        "x-ms-lease-state": "available",
        "x-ms-lease-status": "unlocked",
        "x-ms-request-id": "9a3ec9b1-501e-00a5-161d-5bc7f8000000",
        "x-ms-server-encrypted": "true",
        "x-ms-version": "2020-02-10"
      },
      "ResponseBody": "YqITsntRldc9wm9QZF576x15fwmhzDchpUeCtnay4ECCKUnos59x3X5JwZpl51eItydBI22eOZZr8Qwzz99hiuIvzjoUkzd9CKGLWAqcvL3w\u002Bf9OcLzS4/CyfMGSPg6f5ze4NhkcdCPvxBrMEuGMzzVPQtbfExklXOpKYRZ268qT63DT5Iak1IXbXqyhBtEPJq2MQ/s4v9Qdktku0g=="
    },
    {
      "RequestUri": "https://seanmccdfsca2.blob.core.windows.net/test-filesystem-3b8ca407-734b-9c22-1653-d5c757b5c031/test-file-1739e027-c2f9-92ad-2a6e-decdd34673b2",
      "RequestMethod": "GET",
      "RequestHeaders": {
        "Authorization": "Sanitized",
        "If-Match": "0x8D829344F0CE2C0",
        "User-Agent": [
          "azsdk-net-Storage.Files.DataLake/12.3.0-dev.20200715.1",
          "(.NET Core 4.6.28801.04; Microsoft Windows 10.0.18362 )"
        ],
        "x-ms-client-request-id": "4b29acd2-8c55-4f37-87a1-51e293a1ce1a",
        "x-ms-date": "Thu, 16 Jul 2020 02:59:51 GMT",
        "x-ms-range": "bytes=288-444",
        "x-ms-return-client-request-id": "true",
        "x-ms-version": "2020-02-10"
      },
      "RequestBody": null,
      "StatusCode": 206,
      "ResponseHeaders": {
        "Accept-Ranges": "bytes",
        "Content-Length": "157",
        "Content-Range": "bytes 288-444/1024",
        "Content-Type": "application/octet-stream",
        "Date": "Thu, 16 Jul 2020 02:59:51 GMT",
        "ETag": "\u00220x8D829344F0CE2C0\u0022",
        "Last-Modified": "Thu, 16 Jul 2020 02:59:51 GMT",
        "Server": [
          "Windows-Azure-Blob/1.0",
          "Microsoft-HTTPAPI/2.0"
        ],
        "x-ms-blob-type": "BlockBlob",
        "x-ms-client-request-id": "4b29acd2-8c55-4f37-87a1-51e293a1ce1a",
        "x-ms-creation-time": "Thu, 16 Jul 2020 02:59:51 GMT",
        "x-ms-lease-state": "available",
        "x-ms-lease-status": "unlocked",
        "x-ms-request-id": "9a3ec9dc-501e-00a5-361d-5bc7f8000000",
        "x-ms-server-encrypted": "true",
        "x-ms-version": "2020-02-10"
      },
      "ResponseBody": "fwmhzDchpUeCtnay4ECCKUnos59x3X5JwZpl51eItydBI22eOZZr8Qwzz99hiuIvzjoUkzd9CKGLWAqcvL3w\u002Bf9OcLzS4/CyfMGSPg6f5ze4NhkcdCPvxBrMEuGMzzVPQtbfExklXOpKYRZ268qT63DT5Iak1IXbXqyhBtEPJq2MQ/s4v9Qdktku0hIMedlQOSdwuOquqm5QBLRsgw=="
    },
    {
      "RequestUri": "https://seanmccdfsca2.blob.core.windows.net/test-filesystem-3b8ca407-734b-9c22-1653-d5c757b5c031/test-file-1739e027-c2f9-92ad-2a6e-decdd34673b2",
      "RequestMethod": "GET",
      "RequestHeaders": {
        "Authorization": "Sanitized",
        "If-Match": "0x8D829344F0CE2C0",
        "User-Agent": [
          "azsdk-net-Storage.Files.DataLake/12.3.0-dev.20200715.1",
          "(.NET Core 4.6.28801.04; Microsoft Windows 10.0.18362 )"
        ],
        "x-ms-client-request-id": "6906ef69-a42f-1b25-7b73-a3e548142998",
        "x-ms-date": "Thu, 16 Jul 2020 02:59:51 GMT",
        "x-ms-range": "bytes=312-468",
        "x-ms-return-client-request-id": "true",
        "x-ms-version": "2020-02-10"
      },
      "RequestBody": null,
      "StatusCode": 206,
      "ResponseHeaders": {
        "Accept-Ranges": "bytes",
        "Content-Length": "157",
        "Content-Range": "bytes 312-468/1024",
        "Content-Type": "application/octet-stream",
        "Date": "Thu, 16 Jul 2020 02:59:51 GMT",
        "ETag": "\u00220x8D829344F0CE2C0\u0022",
        "Last-Modified": "Thu, 16 Jul 2020 02:59:51 GMT",
        "Server": [
          "Windows-Azure-Blob/1.0",
          "Microsoft-HTTPAPI/2.0"
        ],
        "x-ms-blob-type": "BlockBlob",
        "x-ms-client-request-id": "6906ef69-a42f-1b25-7b73-a3e548142998",
        "x-ms-creation-time": "Thu, 16 Jul 2020 02:59:51 GMT",
        "x-ms-lease-state": "available",
        "x-ms-lease-status": "unlocked",
        "x-ms-request-id": "9a3ec9ef-501e-00a5-461d-5bc7f8000000",
        "x-ms-server-encrypted": "true",
        "x-ms-version": "2020-02-10"
      },
      "ResponseBody": "wZpl51eItydBI22eOZZr8Qwzz99hiuIvzjoUkzd9CKGLWAqcvL3w\u002Bf9OcLzS4/CyfMGSPg6f5ze4NhkcdCPvxBrMEuGMzzVPQtbfExklXOpKYRZ268qT63DT5Iak1IXbXqyhBtEPJq2MQ/s4v9Qdktku0hIMedlQOSdwuOquqm5QBLRsg1YZOjto6afOWyubtVGsdQFyzuXTUc2qng=="
    },
    {
      "RequestUri": "https://seanmccdfsca2.blob.core.windows.net/test-filesystem-3b8ca407-734b-9c22-1653-d5c757b5c031/test-file-1739e027-c2f9-92ad-2a6e-decdd34673b2",
      "RequestMethod": "GET",
      "RequestHeaders": {
        "Authorization": "Sanitized",
        "If-Match": "0x8D829344F0CE2C0",
        "User-Agent": [
          "azsdk-net-Storage.Files.DataLake/12.3.0-dev.20200715.1",
          "(.NET Core 4.6.28801.04; Microsoft Windows 10.0.18362 )"
        ],
        "x-ms-client-request-id": "a479d586-659b-44ea-4eda-76124be37140",
        "x-ms-date": "Thu, 16 Jul 2020 02:59:51 GMT",
        "x-ms-range": "bytes=342-498",
        "x-ms-return-client-request-id": "true",
        "x-ms-version": "2020-02-10"
      },
      "RequestBody": null,
      "StatusCode": 206,
      "ResponseHeaders": {
        "Accept-Ranges": "bytes",
        "Content-Length": "157",
        "Content-Range": "bytes 342-498/1024",
        "Content-Type": "application/octet-stream",
        "Date": "Thu, 16 Jul 2020 02:59:51 GMT",
        "ETag": "\u00220x8D829344F0CE2C0\u0022",
        "Last-Modified": "Thu, 16 Jul 2020 02:59:51 GMT",
        "Server": [
          "Windows-Azure-Blob/1.0",
          "Microsoft-HTTPAPI/2.0"
        ],
        "x-ms-blob-type": "BlockBlob",
        "x-ms-client-request-id": "a479d586-659b-44ea-4eda-76124be37140",
        "x-ms-creation-time": "Thu, 16 Jul 2020 02:59:51 GMT",
        "x-ms-lease-state": "available",
        "x-ms-lease-status": "unlocked",
        "x-ms-request-id": "9a3eca0d-501e-00a5-611d-5bc7f8000000",
        "x-ms-server-encrypted": "true",
        "x-ms-version": "2020-02-10"
      },
      "ResponseBody": "CKGLWAqcvL3w\u002Bf9OcLzS4/CyfMGSPg6f5ze4NhkcdCPvxBrMEuGMzzVPQtbfExklXOpKYRZ268qT63DT5Iak1IXbXqyhBtEPJq2MQ/s4v9Qdktku0hIMedlQOSdwuOquqm5QBLRsg1YZOjto6afOWyubtVGsdQFyzuXTUc2qnm3C3ZiM57sgsQ6DFZfXo48xgd371QOZATVs3TXOmA=="
    },
    {
      "RequestUri": "https://seanmccdfsca2.blob.core.windows.net/test-filesystem-3b8ca407-734b-9c22-1653-d5c757b5c031/test-file-1739e027-c2f9-92ad-2a6e-decdd34673b2",
      "RequestMethod": "GET",
      "RequestHeaders": {
        "Authorization": "Sanitized",
        "If-Match": "0x8D829344F0CE2C0",
        "User-Agent": [
          "azsdk-net-Storage.Files.DataLake/12.3.0-dev.20200715.1",
          "(.NET Core 4.6.28801.04; Microsoft Windows 10.0.18362 )"
        ],
        "x-ms-client-request-id": "735e1cbc-859b-36fc-8c98-634f997b98ff",
        "x-ms-date": "Thu, 16 Jul 2020 02:59:51 GMT",
        "x-ms-range": "bytes=378-534",
        "x-ms-return-client-request-id": "true",
        "x-ms-version": "2020-02-10"
      },
      "RequestBody": null,
      "StatusCode": 206,
      "ResponseHeaders": {
        "Accept-Ranges": "bytes",
        "Content-Length": "157",
        "Content-Range": "bytes 378-534/1024",
        "Content-Type": "application/octet-stream",
        "Date": "Thu, 16 Jul 2020 02:59:51 GMT",
        "ETag": "\u00220x8D829344F0CE2C0\u0022",
        "Last-Modified": "Thu, 16 Jul 2020 02:59:51 GMT",
        "Server": [
          "Windows-Azure-Blob/1.0",
          "Microsoft-HTTPAPI/2.0"
        ],
        "x-ms-blob-type": "BlockBlob",
        "x-ms-client-request-id": "735e1cbc-859b-36fc-8c98-634f997b98ff",
        "x-ms-creation-time": "Thu, 16 Jul 2020 02:59:51 GMT",
        "x-ms-lease-state": "available",
        "x-ms-lease-status": "unlocked",
        "x-ms-request-id": "9a3eca3b-501e-00a5-051d-5bc7f8000000",
        "x-ms-server-encrypted": "true",
        "x-ms-version": "2020-02-10"
      },
      "ResponseBody": "EuGMzzVPQtbfExklXOpKYRZ268qT63DT5Iak1IXbXqyhBtEPJq2MQ/s4v9Qdktku0hIMedlQOSdwuOquqm5QBLRsg1YZOjto6afOWyubtVGsdQFyzuXTUc2qnm3C3ZiM57sgsQ6DFZfXo48xgd371QOZATVs3TXOmDKJb5zNpQsOQXNwewNCKWBqmypVos/vrslqKdxjIAmFURjc\u002Bg=="
    },
    {
      "RequestUri": "https://seanmccdfsca2.blob.core.windows.net/test-filesystem-3b8ca407-734b-9c22-1653-d5c757b5c031/test-file-1739e027-c2f9-92ad-2a6e-decdd34673b2",
      "RequestMethod": "GET",
      "RequestHeaders": {
        "Authorization": "Sanitized",
        "If-Match": "0x8D829344F0CE2C0",
        "User-Agent": [
          "azsdk-net-Storage.Files.DataLake/12.3.0-dev.20200715.1",
          "(.NET Core 4.6.28801.04; Microsoft Windows 10.0.18362 )"
        ],
        "x-ms-client-request-id": "2f56103d-fd85-58a5-7950-938a0502c0e5",
        "x-ms-date": "Thu, 16 Jul 2020 02:59:52 GMT",
        "x-ms-range": "bytes=384-540",
        "x-ms-return-client-request-id": "true",
        "x-ms-version": "2020-02-10"
      },
      "RequestBody": null,
      "StatusCode": 206,
      "ResponseHeaders": {
        "Accept-Ranges": "bytes",
        "Content-Length": "157",
        "Content-Range": "bytes 384-540/1024",
        "Content-Type": "application/octet-stream",
        "Date": "Thu, 16 Jul 2020 02:59:51 GMT",
        "ETag": "\u00220x8D829344F0CE2C0\u0022",
        "Last-Modified": "Thu, 16 Jul 2020 02:59:51 GMT",
        "Server": [
          "Windows-Azure-Blob/1.0",
          "Microsoft-HTTPAPI/2.0"
        ],
        "x-ms-blob-type": "BlockBlob",
        "x-ms-client-request-id": "2f56103d-fd85-58a5-7950-938a0502c0e5",
        "x-ms-creation-time": "Thu, 16 Jul 2020 02:59:51 GMT",
        "x-ms-lease-state": "available",
        "x-ms-lease-status": "unlocked",
        "x-ms-request-id": "9a3eca4f-501e-00a5-181d-5bc7f8000000",
        "x-ms-server-encrypted": "true",
        "x-ms-version": "2020-02-10"
      },
      "ResponseBody": "QtbfExklXOpKYRZ268qT63DT5Iak1IXbXqyhBtEPJq2MQ/s4v9Qdktku0hIMedlQOSdwuOquqm5QBLRsg1YZOjto6afOWyubtVGsdQFyzuXTUc2qnm3C3ZiM57sgsQ6DFZfXo48xgd371QOZATVs3TXOmDKJb5zNpQsOQXNwewNCKWBqmypVos/vrslqKdxjIAmFURjc\u002BqX6Cf6DIw=="
    },
    {
      "RequestUri": "https://seanmccdfsca2.blob.core.windows.net/test-filesystem-3b8ca407-734b-9c22-1653-d5c757b5c031/test-file-1739e027-c2f9-92ad-2a6e-decdd34673b2",
      "RequestMethod": "GET",
      "RequestHeaders": {
        "Authorization": "Sanitized",
        "If-Match": "0x8D829344F0CE2C0",
        "User-Agent": [
          "azsdk-net-Storage.Files.DataLake/12.3.0-dev.20200715.1",
          "(.NET Core 4.6.28801.04; Microsoft Windows 10.0.18362 )"
        ],
        "x-ms-client-request-id": "8812ed02-6925-007a-0f15-8d3d03d91780",
        "x-ms-date": "Thu, 16 Jul 2020 02:59:52 GMT",
        "x-ms-range": "bytes=396-552",
        "x-ms-return-client-request-id": "true",
        "x-ms-version": "2020-02-10"
      },
      "RequestBody": null,
      "StatusCode": 206,
      "ResponseHeaders": {
        "Accept-Ranges": "bytes",
        "Content-Length": "157",
        "Content-Range": "bytes 396-552/1024",
        "Content-Type": "application/octet-stream",
        "Date": "Thu, 16 Jul 2020 02:59:52 GMT",
        "ETag": "\u00220x8D829344F0CE2C0\u0022",
        "Last-Modified": "Thu, 16 Jul 2020 02:59:51 GMT",
        "Server": [
          "Windows-Azure-Blob/1.0",
          "Microsoft-HTTPAPI/2.0"
        ],
        "x-ms-blob-type": "BlockBlob",
        "x-ms-client-request-id": "8812ed02-6925-007a-0f15-8d3d03d91780",
        "x-ms-creation-time": "Thu, 16 Jul 2020 02:59:51 GMT",
        "x-ms-lease-state": "available",
        "x-ms-lease-status": "unlocked",
        "x-ms-request-id": "9a3eca6a-501e-00a5-311d-5bc7f8000000",
        "x-ms-server-encrypted": "true",
        "x-ms-version": "2020-02-10"
      },
      "ResponseBody": "68qT63DT5Iak1IXbXqyhBtEPJq2MQ/s4v9Qdktku0hIMedlQOSdwuOquqm5QBLRsg1YZOjto6afOWyubtVGsdQFyzuXTUc2qnm3C3ZiM57sgsQ6DFZfXo48xgd371QOZATVs3TXOmDKJb5zNpQsOQXNwewNCKWBqmypVos/vrslqKdxjIAmFURjc\u002BqX6Cf6DI0Bqilr/VtfUAUILeQ=="
    },
    {
      "RequestUri": "https://seanmccdfsca2.blob.core.windows.net/test-filesystem-3b8ca407-734b-9c22-1653-d5c757b5c031/test-file-1739e027-c2f9-92ad-2a6e-decdd34673b2",
      "RequestMethod": "GET",
      "RequestHeaders": {
        "Authorization": "Sanitized",
        "If-Match": "0x8D829344F0CE2C0",
        "User-Agent": [
          "azsdk-net-Storage.Files.DataLake/12.3.0-dev.20200715.1",
          "(.NET Core 4.6.28801.04; Microsoft Windows 10.0.18362 )"
        ],
        "x-ms-client-request-id": "188731fa-37f0-20bf-0bc1-ea54079b21df",
        "x-ms-date": "Thu, 16 Jul 2020 02:59:52 GMT",
        "x-ms-range": "bytes=414-570",
        "x-ms-return-client-request-id": "true",
        "x-ms-version": "2020-02-10"
      },
      "RequestBody": null,
      "StatusCode": 206,
      "ResponseHeaders": {
        "Accept-Ranges": "bytes",
        "Content-Length": "157",
        "Content-Range": "bytes 414-570/1024",
        "Content-Type": "application/octet-stream",
        "Date": "Thu, 16 Jul 2020 02:59:52 GMT",
        "ETag": "\u00220x8D829344F0CE2C0\u0022",
        "Last-Modified": "Thu, 16 Jul 2020 02:59:51 GMT",
        "Server": [
          "Windows-Azure-Blob/1.0",
          "Microsoft-HTTPAPI/2.0"
        ],
        "x-ms-blob-type": "BlockBlob",
        "x-ms-client-request-id": "188731fa-37f0-20bf-0bc1-ea54079b21df",
        "x-ms-creation-time": "Thu, 16 Jul 2020 02:59:51 GMT",
        "x-ms-lease-state": "available",
        "x-ms-lease-status": "unlocked",
        "x-ms-request-id": "9a3eca78-501e-00a5-3f1d-5bc7f8000000",
        "x-ms-server-encrypted": "true",
        "x-ms-version": "2020-02-10"
      },
      "ResponseBody": "Jq2MQ/s4v9Qdktku0hIMedlQOSdwuOquqm5QBLRsg1YZOjto6afOWyubtVGsdQFyzuXTUc2qnm3C3ZiM57sgsQ6DFZfXo48xgd371QOZATVs3TXOmDKJb5zNpQsOQXNwewNCKWBqmypVos/vrslqKdxjIAmFURjc\u002BqX6Cf6DI0Bqilr/VtfUAUILefZjmcDTYnwvqyFq6ynrZi\u002B6bw=="
    },
    {
      "RequestUri": "https://seanmccdfsca2.blob.core.windows.net/test-filesystem-3b8ca407-734b-9c22-1653-d5c757b5c031/test-file-1739e027-c2f9-92ad-2a6e-decdd34673b2",
      "RequestMethod": "GET",
      "RequestHeaders": {
        "Authorization": "Sanitized",
        "If-Match": "0x8D829344F0CE2C0",
        "User-Agent": [
          "azsdk-net-Storage.Files.DataLake/12.3.0-dev.20200715.1",
          "(.NET Core 4.6.28801.04; Microsoft Windows 10.0.18362 )"
        ],
        "x-ms-client-request-id": "d24397ff-fe51-2890-9dce-4fa6b1b69f9c",
        "x-ms-date": "Thu, 16 Jul 2020 02:59:52 GMT",
        "x-ms-range": "bytes=438-594",
        "x-ms-return-client-request-id": "true",
        "x-ms-version": "2020-02-10"
      },
      "RequestBody": null,
      "StatusCode": 206,
      "ResponseHeaders": {
        "Accept-Ranges": "bytes",
        "Content-Length": "157",
        "Content-Range": "bytes 438-594/1024",
        "Content-Type": "application/octet-stream",
        "Date": "Thu, 16 Jul 2020 02:59:52 GMT",
        "ETag": "\u00220x8D829344F0CE2C0\u0022",
        "Last-Modified": "Thu, 16 Jul 2020 02:59:51 GMT",
        "Server": [
          "Windows-Azure-Blob/1.0",
          "Microsoft-HTTPAPI/2.0"
        ],
        "x-ms-blob-type": "BlockBlob",
        "x-ms-client-request-id": "d24397ff-fe51-2890-9dce-4fa6b1b69f9c",
        "x-ms-creation-time": "Thu, 16 Jul 2020 02:59:51 GMT",
        "x-ms-lease-state": "available",
        "x-ms-lease-status": "unlocked",
        "x-ms-request-id": "9a3eca85-501e-00a5-491d-5bc7f8000000",
        "x-ms-server-encrypted": "true",
        "x-ms-version": "2020-02-10"
      },
      "ResponseBody": "qm5QBLRsg1YZOjto6afOWyubtVGsdQFyzuXTUc2qnm3C3ZiM57sgsQ6DFZfXo48xgd371QOZATVs3TXOmDKJb5zNpQsOQXNwewNCKWBqmypVos/vrslqKdxjIAmFURjc\u002BqX6Cf6DI0Bqilr/VtfUAUILefZjmcDTYnwvqyFq6ynrZi\u002B6b5Es0X\u002BPhSRua9MEjh7GetgieGDlJ6eBVA=="
    },
    {
      "RequestUri": "https://seanmccdfsca2.blob.core.windows.net/test-filesystem-3b8ca407-734b-9c22-1653-d5c757b5c031/test-file-1739e027-c2f9-92ad-2a6e-decdd34673b2",
      "RequestMethod": "GET",
      "RequestHeaders": {
        "Authorization": "Sanitized",
        "If-Match": "0x8D829344F0CE2C0",
        "User-Agent": [
          "azsdk-net-Storage.Files.DataLake/12.3.0-dev.20200715.1",
          "(.NET Core 4.6.28801.04; Microsoft Windows 10.0.18362 )"
        ],
        "x-ms-client-request-id": "705504ce-4f57-2a8e-dff2-47c5ac52b52a",
        "x-ms-date": "Thu, 16 Jul 2020 02:59:52 GMT",
        "x-ms-range": "bytes=468-624",
        "x-ms-return-client-request-id": "true",
        "x-ms-version": "2020-02-10"
      },
      "RequestBody": null,
      "StatusCode": 206,
      "ResponseHeaders": {
        "Accept-Ranges": "bytes",
        "Content-Length": "157",
        "Content-Range": "bytes 468-624/1024",
        "Content-Type": "application/octet-stream",
        "Date": "Thu, 16 Jul 2020 02:59:52 GMT",
        "ETag": "\u00220x8D829344F0CE2C0\u0022",
        "Last-Modified": "Thu, 16 Jul 2020 02:59:51 GMT",
        "Server": [
          "Windows-Azure-Blob/1.0",
          "Microsoft-HTTPAPI/2.0"
        ],
        "x-ms-blob-type": "BlockBlob",
        "x-ms-client-request-id": "705504ce-4f57-2a8e-dff2-47c5ac52b52a",
        "x-ms-creation-time": "Thu, 16 Jul 2020 02:59:51 GMT",
        "x-ms-lease-state": "available",
        "x-ms-lease-status": "unlocked",
        "x-ms-request-id": "9a3ecaa2-501e-00a5-601d-5bc7f8000000",
        "x-ms-server-encrypted": "true",
        "x-ms-version": "2020-02-10"
      },
      "ResponseBody": "nm3C3ZiM57sgsQ6DFZfXo48xgd371QOZATVs3TXOmDKJb5zNpQsOQXNwewNCKWBqmypVos/vrslqKdxjIAmFURjc\u002BqX6Cf6DI0Bqilr/VtfUAUILefZjmcDTYnwvqyFq6ynrZi\u002B6b5Es0X\u002BPhSRua9MEjh7GetgieGDlJ6eBVHge/58wFO\u002BoGpKw3qd31BScZPeoKhwDo3FRyO7P1Q=="
    },
    {
      "RequestUri": "https://seanmccdfsca2.blob.core.windows.net/test-filesystem-3b8ca407-734b-9c22-1653-d5c757b5c031/test-file-1739e027-c2f9-92ad-2a6e-decdd34673b2",
      "RequestMethod": "GET",
      "RequestHeaders": {
        "Authorization": "Sanitized",
        "If-Match": "0x8D829344F0CE2C0",
        "User-Agent": [
          "azsdk-net-Storage.Files.DataLake/12.3.0-dev.20200715.1",
          "(.NET Core 4.6.28801.04; Microsoft Windows 10.0.18362 )"
        ],
        "x-ms-client-request-id": "acd87aa0-2f61-bf44-08ef-be1be99c51e5",
        "x-ms-date": "Thu, 16 Jul 2020 02:59:52 GMT",
        "x-ms-range": "bytes=504-660",
        "x-ms-return-client-request-id": "true",
        "x-ms-version": "2020-02-10"
      },
      "RequestBody": null,
      "StatusCode": 206,
      "ResponseHeaders": {
        "Accept-Ranges": "bytes",
        "Content-Length": "157",
        "Content-Range": "bytes 504-660/1024",
        "Content-Type": "application/octet-stream",
        "Date": "Thu, 16 Jul 2020 02:59:52 GMT",
        "ETag": "\u00220x8D829344F0CE2C0\u0022",
        "Last-Modified": "Thu, 16 Jul 2020 02:59:51 GMT",
        "Server": [
          "Windows-Azure-Blob/1.0",
          "Microsoft-HTTPAPI/2.0"
        ],
        "x-ms-blob-type": "BlockBlob",
        "x-ms-client-request-id": "acd87aa0-2f61-bf44-08ef-be1be99c51e5",
        "x-ms-creation-time": "Thu, 16 Jul 2020 02:59:51 GMT",
        "x-ms-lease-state": "available",
        "x-ms-lease-status": "unlocked",
        "x-ms-request-id": "9a3ecabc-501e-00a5-771d-5bc7f8000000",
        "x-ms-server-encrypted": "true",
        "x-ms-version": "2020-02-10"
      },
      "ResponseBody": "pQsOQXNwewNCKWBqmypVos/vrslqKdxjIAmFURjc\u002BqX6Cf6DI0Bqilr/VtfUAUILefZjmcDTYnwvqyFq6ynrZi\u002B6b5Es0X\u002BPhSRua9MEjh7GetgieGDlJ6eBVHge/58wFO\u002BoGpKw3qd31BScZPeoKhwDo3FRyO7P1Ujqqn0HcIWFPlfkXHSMFpswq6RMSMKv2SlbG1st3ksB2ERJxg=="
    },
    {
      "RequestUri": "https://seanmccdfsca2.blob.core.windows.net/test-filesystem-3b8ca407-734b-9c22-1653-d5c757b5c031/test-file-1739e027-c2f9-92ad-2a6e-decdd34673b2",
      "RequestMethod": "GET",
      "RequestHeaders": {
        "Authorization": "Sanitized",
        "If-Match": "0x8D829344F0CE2C0",
        "User-Agent": [
          "azsdk-net-Storage.Files.DataLake/12.3.0-dev.20200715.1",
          "(.NET Core 4.6.28801.04; Microsoft Windows 10.0.18362 )"
        ],
        "x-ms-client-request-id": "312574b0-097a-9bc9-6f26-522d96bce499",
        "x-ms-date": "Thu, 16 Jul 2020 02:59:52 GMT",
        "x-ms-range": "bytes=510-666",
        "x-ms-return-client-request-id": "true",
        "x-ms-version": "2020-02-10"
      },
      "RequestBody": null,
      "StatusCode": 206,
      "ResponseHeaders": {
        "Accept-Ranges": "bytes",
        "Content-Length": "157",
        "Content-Range": "bytes 510-666/1024",
        "Content-Type": "application/octet-stream",
        "Date": "Thu, 16 Jul 2020 02:59:52 GMT",
        "ETag": "\u00220x8D829344F0CE2C0\u0022",
        "Last-Modified": "Thu, 16 Jul 2020 02:59:51 GMT",
        "Server": [
          "Windows-Azure-Blob/1.0",
          "Microsoft-HTTPAPI/2.0"
        ],
        "x-ms-blob-type": "BlockBlob",
        "x-ms-client-request-id": "312574b0-097a-9bc9-6f26-522d96bce499",
        "x-ms-creation-time": "Thu, 16 Jul 2020 02:59:51 GMT",
        "x-ms-lease-state": "available",
        "x-ms-lease-status": "unlocked",
        "x-ms-request-id": "9a3ecacc-501e-00a5-051d-5bc7f8000000",
        "x-ms-server-encrypted": "true",
        "x-ms-version": "2020-02-10"
      },
      "ResponseBody": "ewNCKWBqmypVos/vrslqKdxjIAmFURjc\u002BqX6Cf6DI0Bqilr/VtfUAUILefZjmcDTYnwvqyFq6ynrZi\u002B6b5Es0X\u002BPhSRua9MEjh7GetgieGDlJ6eBVHge/58wFO\u002BoGpKw3qd31BScZPeoKhwDo3FRyO7P1Ujqqn0HcIWFPlfkXHSMFpswq6RMSMKv2SlbG1st3ksB2ERJxjQqcGOOFg=="
    },
    {
      "RequestUri": "https://seanmccdfsca2.blob.core.windows.net/test-filesystem-3b8ca407-734b-9c22-1653-d5c757b5c031/test-file-1739e027-c2f9-92ad-2a6e-decdd34673b2",
      "RequestMethod": "GET",
      "RequestHeaders": {
        "Authorization": "Sanitized",
        "If-Match": "0x8D829344F0CE2C0",
        "User-Agent": [
          "azsdk-net-Storage.Files.DataLake/12.3.0-dev.20200715.1",
          "(.NET Core 4.6.28801.04; Microsoft Windows 10.0.18362 )"
        ],
        "x-ms-client-request-id": "746bea8c-2076-626a-431e-c2be808ae270",
        "x-ms-date": "Thu, 16 Jul 2020 02:59:52 GMT",
        "x-ms-range": "bytes=522-678",
        "x-ms-return-client-request-id": "true",
        "x-ms-version": "2020-02-10"
      },
      "RequestBody": null,
      "StatusCode": 206,
      "ResponseHeaders": {
        "Accept-Ranges": "bytes",
        "Content-Length": "157",
        "Content-Range": "bytes 522-678/1024",
        "Content-Type": "application/octet-stream",
        "Date": "Thu, 16 Jul 2020 02:59:52 GMT",
        "ETag": "\u00220x8D829344F0CE2C0\u0022",
        "Last-Modified": "Thu, 16 Jul 2020 02:59:51 GMT",
        "Server": [
          "Windows-Azure-Blob/1.0",
          "Microsoft-HTTPAPI/2.0"
        ],
        "x-ms-blob-type": "BlockBlob",
        "x-ms-client-request-id": "746bea8c-2076-626a-431e-c2be808ae270",
        "x-ms-creation-time": "Thu, 16 Jul 2020 02:59:51 GMT",
        "x-ms-lease-state": "available",
        "x-ms-lease-status": "unlocked",
        "x-ms-request-id": "9a3ecae5-501e-00a5-1a1d-5bc7f8000000",
        "x-ms-server-encrypted": "true",
        "x-ms-version": "2020-02-10"
      },
      "ResponseBody": "rslqKdxjIAmFURjc\u002BqX6Cf6DI0Bqilr/VtfUAUILefZjmcDTYnwvqyFq6ynrZi\u002B6b5Es0X\u002BPhSRua9MEjh7GetgieGDlJ6eBVHge/58wFO\u002BoGpKw3qd31BScZPeoKhwDo3FRyO7P1Ujqqn0HcIWFPlfkXHSMFpswq6RMSMKv2SlbG1st3ksB2ERJxjQqcGOOFiagxM6ndo3WIB1Jgw=="
    },
    {
      "RequestUri": "https://seanmccdfsca2.blob.core.windows.net/test-filesystem-3b8ca407-734b-9c22-1653-d5c757b5c031/test-file-1739e027-c2f9-92ad-2a6e-decdd34673b2",
      "RequestMethod": "GET",
      "RequestHeaders": {
        "Authorization": "Sanitized",
        "If-Match": "0x8D829344F0CE2C0",
        "User-Agent": [
          "azsdk-net-Storage.Files.DataLake/12.3.0-dev.20200715.1",
          "(.NET Core 4.6.28801.04; Microsoft Windows 10.0.18362 )"
        ],
        "x-ms-client-request-id": "aca0a81c-7051-d222-4a61-78324e2f4d38",
        "x-ms-date": "Thu, 16 Jul 2020 02:59:52 GMT",
        "x-ms-range": "bytes=540-696",
        "x-ms-return-client-request-id": "true",
        "x-ms-version": "2020-02-10"
      },
      "RequestBody": null,
      "StatusCode": 206,
      "ResponseHeaders": {
        "Accept-Ranges": "bytes",
        "Content-Length": "157",
        "Content-Range": "bytes 540-696/1024",
        "Content-Type": "application/octet-stream",
        "Date": "Thu, 16 Jul 2020 02:59:52 GMT",
        "ETag": "\u00220x8D829344F0CE2C0\u0022",
        "Last-Modified": "Thu, 16 Jul 2020 02:59:51 GMT",
        "Server": [
          "Windows-Azure-Blob/1.0",
          "Microsoft-HTTPAPI/2.0"
        ],
        "x-ms-blob-type": "BlockBlob",
        "x-ms-client-request-id": "aca0a81c-7051-d222-4a61-78324e2f4d38",
        "x-ms-creation-time": "Thu, 16 Jul 2020 02:59:51 GMT",
        "x-ms-lease-state": "available",
        "x-ms-lease-status": "unlocked",
        "x-ms-request-id": "9a3ecaf4-501e-00a5-271d-5bc7f8000000",
        "x-ms-server-encrypted": "true",
        "x-ms-version": "2020-02-10"
      },
      "ResponseBody": "I0Bqilr/VtfUAUILefZjmcDTYnwvqyFq6ynrZi\u002B6b5Es0X\u002BPhSRua9MEjh7GetgieGDlJ6eBVHge/58wFO\u002BoGpKw3qd31BScZPeoKhwDo3FRyO7P1Ujqqn0HcIWFPlfkXHSMFpswq6RMSMKv2SlbG1st3ksB2ERJxjQqcGOOFiagxM6ndo3WIB1Jg4yFOtFTq1QpV18L4oMwQlBnBg=="
    },
    {
      "RequestUri": "https://seanmccdfsca2.blob.core.windows.net/test-filesystem-3b8ca407-734b-9c22-1653-d5c757b5c031/test-file-1739e027-c2f9-92ad-2a6e-decdd34673b2",
      "RequestMethod": "GET",
      "RequestHeaders": {
        "Authorization": "Sanitized",
        "If-Match": "0x8D829344F0CE2C0",
        "User-Agent": [
          "azsdk-net-Storage.Files.DataLake/12.3.0-dev.20200715.1",
          "(.NET Core 4.6.28801.04; Microsoft Windows 10.0.18362 )"
        ],
        "x-ms-client-request-id": "d8a18376-36e9-311f-7f4d-b4382e4f5057",
        "x-ms-date": "Thu, 16 Jul 2020 02:59:52 GMT",
        "x-ms-range": "bytes=564-720",
        "x-ms-return-client-request-id": "true",
        "x-ms-version": "2020-02-10"
      },
      "RequestBody": null,
      "StatusCode": 206,
      "ResponseHeaders": {
        "Accept-Ranges": "bytes",
        "Content-Length": "157",
        "Content-Range": "bytes 564-720/1024",
        "Content-Type": "application/octet-stream",
        "Date": "Thu, 16 Jul 2020 02:59:52 GMT",
        "ETag": "\u00220x8D829344F0CE2C0\u0022",
        "Last-Modified": "Thu, 16 Jul 2020 02:59:51 GMT",
        "Server": [
          "Windows-Azure-Blob/1.0",
          "Microsoft-HTTPAPI/2.0"
        ],
        "x-ms-blob-type": "BlockBlob",
        "x-ms-client-request-id": "d8a18376-36e9-311f-7f4d-b4382e4f5057",
        "x-ms-creation-time": "Thu, 16 Jul 2020 02:59:51 GMT",
        "x-ms-lease-state": "available",
        "x-ms-lease-status": "unlocked",
        "x-ms-request-id": "9a3ecb0a-501e-00a5-391d-5bc7f8000000",
        "x-ms-server-encrypted": "true",
        "x-ms-version": "2020-02-10"
      },
      "ResponseBody": "6ynrZi\u002B6b5Es0X\u002BPhSRua9MEjh7GetgieGDlJ6eBVHge/58wFO\u002BoGpKw3qd31BScZPeoKhwDo3FRyO7P1Ujqqn0HcIWFPlfkXHSMFpswq6RMSMKv2SlbG1st3ksB2ERJxjQqcGOOFiagxM6ndo3WIB1Jg4yFOtFTq1QpV18L4oMwQlBnBjtAvTGcDxRbtKTOV70tt1W3xIti18QOZA=="
    },
    {
      "RequestUri": "https://seanmccdfsca2.blob.core.windows.net/test-filesystem-3b8ca407-734b-9c22-1653-d5c757b5c031/test-file-1739e027-c2f9-92ad-2a6e-decdd34673b2",
      "RequestMethod": "GET",
      "RequestHeaders": {
        "Authorization": "Sanitized",
        "If-Match": "0x8D829344F0CE2C0",
        "User-Agent": [
          "azsdk-net-Storage.Files.DataLake/12.3.0-dev.20200715.1",
          "(.NET Core 4.6.28801.04; Microsoft Windows 10.0.18362 )"
        ],
        "x-ms-client-request-id": "cabb2488-758e-454f-ef06-d2c455d7b717",
        "x-ms-date": "Thu, 16 Jul 2020 02:59:52 GMT",
        "x-ms-range": "bytes=594-750",
        "x-ms-return-client-request-id": "true",
        "x-ms-version": "2020-02-10"
      },
      "RequestBody": null,
      "StatusCode": 206,
      "ResponseHeaders": {
        "Accept-Ranges": "bytes",
        "Content-Length": "157",
        "Content-Range": "bytes 594-750/1024",
        "Content-Type": "application/octet-stream",
        "Date": "Thu, 16 Jul 2020 02:59:52 GMT",
        "ETag": "\u00220x8D829344F0CE2C0\u0022",
        "Last-Modified": "Thu, 16 Jul 2020 02:59:51 GMT",
        "Server": [
          "Windows-Azure-Blob/1.0",
          "Microsoft-HTTPAPI/2.0"
        ],
        "x-ms-blob-type": "BlockBlob",
        "x-ms-client-request-id": "cabb2488-758e-454f-ef06-d2c455d7b717",
        "x-ms-creation-time": "Thu, 16 Jul 2020 02:59:51 GMT",
        "x-ms-lease-state": "available",
        "x-ms-lease-status": "unlocked",
        "x-ms-request-id": "9a3ecb20-501e-00a5-4c1d-5bc7f8000000",
        "x-ms-server-encrypted": "true",
        "x-ms-version": "2020-02-10"
      },
      "ResponseBody": "VHge/58wFO\u002BoGpKw3qd31BScZPeoKhwDo3FRyO7P1Ujqqn0HcIWFPlfkXHSMFpswq6RMSMKv2SlbG1st3ksB2ERJxjQqcGOOFiagxM6ndo3WIB1Jg4yFOtFTq1QpV18L4oMwQlBnBjtAvTGcDxRbtKTOV70tt1W3xIti18QOZL/GlOJKdzQ9bxriCcVa6Su89/ewW/\u002Bh3SoueH7EBA=="
    },
    {
      "RequestUri": "https://seanmccdfsca2.blob.core.windows.net/test-filesystem-3b8ca407-734b-9c22-1653-d5c757b5c031/test-file-1739e027-c2f9-92ad-2a6e-decdd34673b2",
      "RequestMethod": "GET",
      "RequestHeaders": {
        "Authorization": "Sanitized",
        "If-Match": "0x8D829344F0CE2C0",
        "User-Agent": [
          "azsdk-net-Storage.Files.DataLake/12.3.0-dev.20200715.1",
          "(.NET Core 4.6.28801.04; Microsoft Windows 10.0.18362 )"
        ],
        "x-ms-client-request-id": "09b0b72b-8693-94c9-e65a-8baf8267bcbf",
        "x-ms-date": "Thu, 16 Jul 2020 02:59:52 GMT",
        "x-ms-range": "bytes=630-786",
        "x-ms-return-client-request-id": "true",
        "x-ms-version": "2020-02-10"
      },
      "RequestBody": null,
      "StatusCode": 206,
      "ResponseHeaders": {
        "Accept-Ranges": "bytes",
        "Content-Length": "157",
        "Content-Range": "bytes 630-786/1024",
        "Content-Type": "application/octet-stream",
        "Date": "Thu, 16 Jul 2020 02:59:52 GMT",
        "ETag": "\u00220x8D829344F0CE2C0\u0022",
        "Last-Modified": "Thu, 16 Jul 2020 02:59:51 GMT",
        "Server": [
          "Windows-Azure-Blob/1.0",
          "Microsoft-HTTPAPI/2.0"
        ],
        "x-ms-blob-type": "BlockBlob",
        "x-ms-client-request-id": "09b0b72b-8693-94c9-e65a-8baf8267bcbf",
        "x-ms-creation-time": "Thu, 16 Jul 2020 02:59:51 GMT",
        "x-ms-lease-state": "available",
        "x-ms-lease-status": "unlocked",
        "x-ms-request-id": "9a3ecb33-501e-00a5-5d1d-5bc7f8000000",
        "x-ms-server-encrypted": "true",
        "x-ms-version": "2020-02-10"
      },
      "ResponseBody": "cIWFPlfkXHSMFpswq6RMSMKv2SlbG1st3ksB2ERJxjQqcGOOFiagxM6ndo3WIB1Jg4yFOtFTq1QpV18L4oMwQlBnBjtAvTGcDxRbtKTOV70tt1W3xIti18QOZL/GlOJKdzQ9bxriCcVa6Su89/ewW/\u002Bh3SoueH7EBC92MVhy1noyETxwkeijS66PXNpgpt/NXgm/JLa3HP61eGrrbA=="
    },
    {
      "RequestUri": "https://seanmccdfsca2.blob.core.windows.net/test-filesystem-3b8ca407-734b-9c22-1653-d5c757b5c031/test-file-1739e027-c2f9-92ad-2a6e-decdd34673b2",
      "RequestMethod": "GET",
      "RequestHeaders": {
        "Authorization": "Sanitized",
        "If-Match": "0x8D829344F0CE2C0",
        "User-Agent": [
          "azsdk-net-Storage.Files.DataLake/12.3.0-dev.20200715.1",
          "(.NET Core 4.6.28801.04; Microsoft Windows 10.0.18362 )"
        ],
        "x-ms-client-request-id": "9d985557-ad27-f483-cc80-9453d2eea0ef",
        "x-ms-date": "Thu, 16 Jul 2020 02:59:52 GMT",
        "x-ms-range": "bytes=636-792",
        "x-ms-return-client-request-id": "true",
        "x-ms-version": "2020-02-10"
      },
      "RequestBody": null,
      "StatusCode": 206,
      "ResponseHeaders": {
        "Accept-Ranges": "bytes",
        "Content-Length": "157",
        "Content-Range": "bytes 636-792/1024",
        "Content-Type": "application/octet-stream",
        "Date": "Thu, 16 Jul 2020 02:59:52 GMT",
        "ETag": "\u00220x8D829344F0CE2C0\u0022",
        "Last-Modified": "Thu, 16 Jul 2020 02:59:51 GMT",
        "Server": [
          "Windows-Azure-Blob/1.0",
          "Microsoft-HTTPAPI/2.0"
        ],
        "x-ms-blob-type": "BlockBlob",
        "x-ms-client-request-id": "9d985557-ad27-f483-cc80-9453d2eea0ef",
        "x-ms-creation-time": "Thu, 16 Jul 2020 02:59:51 GMT",
        "x-ms-lease-state": "available",
        "x-ms-lease-status": "unlocked",
        "x-ms-request-id": "9a3ecb3e-501e-00a5-681d-5bc7f8000000",
        "x-ms-server-encrypted": "true",
        "x-ms-version": "2020-02-10"
      },
      "ResponseBody": "XHSMFpswq6RMSMKv2SlbG1st3ksB2ERJxjQqcGOOFiagxM6ndo3WIB1Jg4yFOtFTq1QpV18L4oMwQlBnBjtAvTGcDxRbtKTOV70tt1W3xIti18QOZL/GlOJKdzQ9bxriCcVa6Su89/ewW/\u002Bh3SoueH7EBC92MVhy1noyETxwkeijS66PXNpgpt/NXgm/JLa3HP61eGrrbNds6BKwig=="
    },
    {
      "RequestUri": "https://seanmccdfsca2.blob.core.windows.net/test-filesystem-3b8ca407-734b-9c22-1653-d5c757b5c031/test-file-1739e027-c2f9-92ad-2a6e-decdd34673b2",
      "RequestMethod": "GET",
      "RequestHeaders": {
        "Authorization": "Sanitized",
        "If-Match": "0x8D829344F0CE2C0",
        "User-Agent": [
          "azsdk-net-Storage.Files.DataLake/12.3.0-dev.20200715.1",
          "(.NET Core 4.6.28801.04; Microsoft Windows 10.0.18362 )"
        ],
        "x-ms-client-request-id": "2c583606-1fce-5698-a915-216d10fb5798",
        "x-ms-date": "Thu, 16 Jul 2020 02:59:52 GMT",
        "x-ms-range": "bytes=648-804",
        "x-ms-return-client-request-id": "true",
        "x-ms-version": "2020-02-10"
      },
      "RequestBody": null,
      "StatusCode": 206,
      "ResponseHeaders": {
        "Accept-Ranges": "bytes",
        "Content-Length": "157",
        "Content-Range": "bytes 648-804/1024",
        "Content-Type": "application/octet-stream",
        "Date": "Thu, 16 Jul 2020 02:59:52 GMT",
        "ETag": "\u00220x8D829344F0CE2C0\u0022",
        "Last-Modified": "Thu, 16 Jul 2020 02:59:51 GMT",
        "Server": [
          "Windows-Azure-Blob/1.0",
          "Microsoft-HTTPAPI/2.0"
        ],
        "x-ms-blob-type": "BlockBlob",
        "x-ms-client-request-id": "2c583606-1fce-5698-a915-216d10fb5798",
        "x-ms-creation-time": "Thu, 16 Jul 2020 02:59:51 GMT",
        "x-ms-lease-state": "available",
        "x-ms-lease-status": "unlocked",
        "x-ms-request-id": "9a3ecb55-501e-00a5-7e1d-5bc7f8000000",
        "x-ms-server-encrypted": "true",
        "x-ms-version": "2020-02-10"
      },
      "ResponseBody": "2SlbG1st3ksB2ERJxjQqcGOOFiagxM6ndo3WIB1Jg4yFOtFTq1QpV18L4oMwQlBnBjtAvTGcDxRbtKTOV70tt1W3xIti18QOZL/GlOJKdzQ9bxriCcVa6Su89/ewW/\u002Bh3SoueH7EBC92MVhy1noyETxwkeijS66PXNpgpt/NXgm/JLa3HP61eGrrbNds6BKwiua6P8kX/pJ7nhujZA=="
    },
    {
      "RequestUri": "https://seanmccdfsca2.blob.core.windows.net/test-filesystem-3b8ca407-734b-9c22-1653-d5c757b5c031/test-file-1739e027-c2f9-92ad-2a6e-decdd34673b2",
      "RequestMethod": "GET",
      "RequestHeaders": {
        "Authorization": "Sanitized",
        "If-Match": "0x8D829344F0CE2C0",
        "User-Agent": [
          "azsdk-net-Storage.Files.DataLake/12.3.0-dev.20200715.1",
          "(.NET Core 4.6.28801.04; Microsoft Windows 10.0.18362 )"
        ],
        "x-ms-client-request-id": "9c4cce20-7396-b220-e7d3-1b799f21756d",
        "x-ms-date": "Thu, 16 Jul 2020 02:59:52 GMT",
        "x-ms-range": "bytes=666-822",
        "x-ms-return-client-request-id": "true",
        "x-ms-version": "2020-02-10"
      },
      "RequestBody": null,
      "StatusCode": 206,
      "ResponseHeaders": {
        "Accept-Ranges": "bytes",
        "Content-Length": "157",
        "Content-Range": "bytes 666-822/1024",
        "Content-Type": "application/octet-stream",
        "Date": "Thu, 16 Jul 2020 02:59:52 GMT",
        "ETag": "\u00220x8D829344F0CE2C0\u0022",
        "Last-Modified": "Thu, 16 Jul 2020 02:59:51 GMT",
        "Server": [
          "Windows-Azure-Blob/1.0",
          "Microsoft-HTTPAPI/2.0"
        ],
        "x-ms-blob-type": "BlockBlob",
        "x-ms-client-request-id": "9c4cce20-7396-b220-e7d3-1b799f21756d",
        "x-ms-creation-time": "Thu, 16 Jul 2020 02:59:51 GMT",
        "x-ms-lease-state": "available",
        "x-ms-lease-status": "unlocked",
        "x-ms-request-id": "9a3ecb62-501e-00a5-0b1d-5bc7f8000000",
        "x-ms-server-encrypted": "true",
        "x-ms-version": "2020-02-10"
      },
      "ResponseBody": "FiagxM6ndo3WIB1Jg4yFOtFTq1QpV18L4oMwQlBnBjtAvTGcDxRbtKTOV70tt1W3xIti18QOZL/GlOJKdzQ9bxriCcVa6Su89/ewW/\u002Bh3SoueH7EBC92MVhy1noyETxwkeijS66PXNpgpt/NXgm/JLa3HP61eGrrbNds6BKwiua6P8kX/pJ7nhujZF5PqNJPsrHDe/U\u002Buxh9uN7XIg=="
    },
    {
      "RequestUri": "https://seanmccdfsca2.blob.core.windows.net/test-filesystem-3b8ca407-734b-9c22-1653-d5c757b5c031/test-file-1739e027-c2f9-92ad-2a6e-decdd34673b2",
      "RequestMethod": "GET",
      "RequestHeaders": {
        "Authorization": "Sanitized",
        "If-Match": "0x8D829344F0CE2C0",
        "User-Agent": [
          "azsdk-net-Storage.Files.DataLake/12.3.0-dev.20200715.1",
          "(.NET Core 4.6.28801.04; Microsoft Windows 10.0.18362 )"
        ],
        "x-ms-client-request-id": "414c1e33-bbae-8502-627b-cc22734bf6a4",
        "x-ms-date": "Thu, 16 Jul 2020 02:59:52 GMT",
        "x-ms-range": "bytes=690-846",
        "x-ms-return-client-request-id": "true",
        "x-ms-version": "2020-02-10"
      },
      "RequestBody": null,
      "StatusCode": 206,
      "ResponseHeaders": {
        "Accept-Ranges": "bytes",
        "Content-Length": "157",
        "Content-Range": "bytes 690-846/1024",
        "Content-Type": "application/octet-stream",
        "Date": "Thu, 16 Jul 2020 02:59:52 GMT",
        "ETag": "\u00220x8D829344F0CE2C0\u0022",
        "Last-Modified": "Thu, 16 Jul 2020 02:59:51 GMT",
        "Server": [
          "Windows-Azure-Blob/1.0",
          "Microsoft-HTTPAPI/2.0"
        ],
        "x-ms-blob-type": "BlockBlob",
        "x-ms-client-request-id": "414c1e33-bbae-8502-627b-cc22734bf6a4",
        "x-ms-creation-time": "Thu, 16 Jul 2020 02:59:51 GMT",
        "x-ms-lease-state": "available",
        "x-ms-lease-status": "unlocked",
        "x-ms-request-id": "9a3ecb6d-501e-00a5-151d-5bc7f8000000",
        "x-ms-server-encrypted": "true",
        "x-ms-version": "2020-02-10"
      },
      "ResponseBody": "4oMwQlBnBjtAvTGcDxRbtKTOV70tt1W3xIti18QOZL/GlOJKdzQ9bxriCcVa6Su89/ewW/\u002Bh3SoueH7EBC92MVhy1noyETxwkeijS66PXNpgpt/NXgm/JLa3HP61eGrrbNds6BKwiua6P8kX/pJ7nhujZF5PqNJPsrHDe/U\u002Buxh9uN7XInTIrxz4Eh8/qCUkO33iERQMm8MEHTVh7Q=="
    },
    {
      "RequestUri": "https://seanmccdfsca2.blob.core.windows.net/test-filesystem-3b8ca407-734b-9c22-1653-d5c757b5c031/test-file-1739e027-c2f9-92ad-2a6e-decdd34673b2",
      "RequestMethod": "GET",
      "RequestHeaders": {
        "Authorization": "Sanitized",
        "If-Match": "0x8D829344F0CE2C0",
        "User-Agent": [
          "azsdk-net-Storage.Files.DataLake/12.3.0-dev.20200715.1",
          "(.NET Core 4.6.28801.04; Microsoft Windows 10.0.18362 )"
        ],
        "x-ms-client-request-id": "8145fca8-33d4-72be-e87b-2c20deac0325",
        "x-ms-date": "Thu, 16 Jul 2020 02:59:52 GMT",
        "x-ms-range": "bytes=720-876",
        "x-ms-return-client-request-id": "true",
        "x-ms-version": "2020-02-10"
      },
      "RequestBody": null,
      "StatusCode": 206,
      "ResponseHeaders": {
        "Accept-Ranges": "bytes",
        "Content-Length": "157",
        "Content-Range": "bytes 720-876/1024",
        "Content-Type": "application/octet-stream",
        "Date": "Thu, 16 Jul 2020 02:59:52 GMT",
        "ETag": "\u00220x8D829344F0CE2C0\u0022",
        "Last-Modified": "Thu, 16 Jul 2020 02:59:51 GMT",
        "Server": [
          "Windows-Azure-Blob/1.0",
          "Microsoft-HTTPAPI/2.0"
        ],
        "x-ms-blob-type": "BlockBlob",
        "x-ms-client-request-id": "8145fca8-33d4-72be-e87b-2c20deac0325",
        "x-ms-creation-time": "Thu, 16 Jul 2020 02:59:51 GMT",
        "x-ms-lease-state": "available",
        "x-ms-lease-status": "unlocked",
        "x-ms-request-id": "9a3ecb99-501e-00a5-391d-5bc7f8000000",
        "x-ms-server-encrypted": "true",
        "x-ms-version": "2020-02-10"
      },
      "ResponseBody": "ZL/GlOJKdzQ9bxriCcVa6Su89/ewW/\u002Bh3SoueH7EBC92MVhy1noyETxwkeijS66PXNpgpt/NXgm/JLa3HP61eGrrbNds6BKwiua6P8kX/pJ7nhujZF5PqNJPsrHDe/U\u002Buxh9uN7XInTIrxz4Eh8/qCUkO33iERQMm8MEHTVh7Q7xfIOwmUazpHun27RCV5azDwqLnz93W6kEcRwb0g=="
    },
    {
      "RequestUri": "https://seanmccdfsca2.blob.core.windows.net/test-filesystem-3b8ca407-734b-9c22-1653-d5c757b5c031/test-file-1739e027-c2f9-92ad-2a6e-decdd34673b2",
      "RequestMethod": "GET",
      "RequestHeaders": {
        "Authorization": "Sanitized",
        "If-Match": "0x8D829344F0CE2C0",
        "User-Agent": [
          "azsdk-net-Storage.Files.DataLake/12.3.0-dev.20200715.1",
          "(.NET Core 4.6.28801.04; Microsoft Windows 10.0.18362 )"
        ],
        "x-ms-client-request-id": "777adbb2-7505-69d0-0800-560d25469753",
        "x-ms-date": "Thu, 16 Jul 2020 02:59:52 GMT",
        "x-ms-range": "bytes=756-912",
        "x-ms-return-client-request-id": "true",
        "x-ms-version": "2020-02-10"
      },
      "RequestBody": null,
      "StatusCode": 206,
      "ResponseHeaders": {
        "Accept-Ranges": "bytes",
        "Content-Length": "157",
        "Content-Range": "bytes 756-912/1024",
        "Content-Type": "application/octet-stream",
        "Date": "Thu, 16 Jul 2020 02:59:52 GMT",
        "ETag": "\u00220x8D829344F0CE2C0\u0022",
        "Last-Modified": "Thu, 16 Jul 2020 02:59:51 GMT",
        "Server": [
          "Windows-Azure-Blob/1.0",
          "Microsoft-HTTPAPI/2.0"
        ],
        "x-ms-blob-type": "BlockBlob",
        "x-ms-client-request-id": "777adbb2-7505-69d0-0800-560d25469753",
        "x-ms-creation-time": "Thu, 16 Jul 2020 02:59:51 GMT",
        "x-ms-lease-state": "available",
        "x-ms-lease-status": "unlocked",
        "x-ms-request-id": "9a3ecbc6-501e-00a5-621d-5bc7f8000000",
        "x-ms-server-encrypted": "true",
        "x-ms-version": "2020-02-10"
      },
      "ResponseBody": "1noyETxwkeijS66PXNpgpt/NXgm/JLa3HP61eGrrbNds6BKwiua6P8kX/pJ7nhujZF5PqNJPsrHDe/U\u002Buxh9uN7XInTIrxz4Eh8/qCUkO33iERQMm8MEHTVh7Q7xfIOwmUazpHun27RCV5azDwqLnz93W6kEcRwb0gU/ZsINB5abjw/fcJcBOzZfykQtUQ4q1U3PeiHZrCcpmNF2aA=="
    },
    {
      "RequestUri": "https://seanmccdfsca2.blob.core.windows.net/test-filesystem-3b8ca407-734b-9c22-1653-d5c757b5c031/test-file-1739e027-c2f9-92ad-2a6e-decdd34673b2",
      "RequestMethod": "GET",
      "RequestHeaders": {
        "Authorization": "Sanitized",
        "If-Match": "0x8D829344F0CE2C0",
        "User-Agent": [
          "azsdk-net-Storage.Files.DataLake/12.3.0-dev.20200715.1",
          "(.NET Core 4.6.28801.04; Microsoft Windows 10.0.18362 )"
        ],
        "x-ms-client-request-id": "026d2e03-8c31-551f-f0b6-1b829488bb72",
        "x-ms-date": "Thu, 16 Jul 2020 02:59:52 GMT",
        "x-ms-range": "bytes=762-918",
        "x-ms-return-client-request-id": "true",
        "x-ms-version": "2020-02-10"
      },
      "RequestBody": null,
      "StatusCode": 206,
      "ResponseHeaders": {
        "Accept-Ranges": "bytes",
        "Content-Length": "157",
        "Content-Range": "bytes 762-918/1024",
        "Content-Type": "application/octet-stream",
        "Date": "Thu, 16 Jul 2020 02:59:52 GMT",
        "ETag": "\u00220x8D829344F0CE2C0\u0022",
        "Last-Modified": "Thu, 16 Jul 2020 02:59:51 GMT",
        "Server": [
          "Windows-Azure-Blob/1.0",
          "Microsoft-HTTPAPI/2.0"
        ],
        "x-ms-blob-type": "BlockBlob",
        "x-ms-client-request-id": "026d2e03-8c31-551f-f0b6-1b829488bb72",
        "x-ms-creation-time": "Thu, 16 Jul 2020 02:59:51 GMT",
        "x-ms-lease-state": "available",
        "x-ms-lease-status": "unlocked",
        "x-ms-request-id": "9a3ecbe1-501e-00a5-7b1d-5bc7f8000000",
        "x-ms-server-encrypted": "true",
        "x-ms-version": "2020-02-10"
      },
      "ResponseBody": "keijS66PXNpgpt/NXgm/JLa3HP61eGrrbNds6BKwiua6P8kX/pJ7nhujZF5PqNJPsrHDe/U\u002Buxh9uN7XInTIrxz4Eh8/qCUkO33iERQMm8MEHTVh7Q7xfIOwmUazpHun27RCV5azDwqLnz93W6kEcRwb0gU/ZsINB5abjw/fcJcBOzZfykQtUQ4q1U3PeiHZrCcpmNF2aHTyNE8AFw=="
    },
    {
      "RequestUri": "https://seanmccdfsca2.blob.core.windows.net/test-filesystem-3b8ca407-734b-9c22-1653-d5c757b5c031/test-file-1739e027-c2f9-92ad-2a6e-decdd34673b2",
      "RequestMethod": "GET",
      "RequestHeaders": {
        "Authorization": "Sanitized",
        "If-Match": "0x8D829344F0CE2C0",
        "User-Agent": [
          "azsdk-net-Storage.Files.DataLake/12.3.0-dev.20200715.1",
          "(.NET Core 4.6.28801.04; Microsoft Windows 10.0.18362 )"
        ],
        "x-ms-client-request-id": "f60a9b1d-95d8-4521-e7b4-5c8e88eb27dd",
        "x-ms-date": "Thu, 16 Jul 2020 02:59:52 GMT",
        "x-ms-range": "bytes=774-930",
        "x-ms-return-client-request-id": "true",
        "x-ms-version": "2020-02-10"
      },
      "RequestBody": null,
      "StatusCode": 206,
      "ResponseHeaders": {
        "Accept-Ranges": "bytes",
        "Content-Length": "157",
        "Content-Range": "bytes 774-930/1024",
        "Content-Type": "application/octet-stream",
        "Date": "Thu, 16 Jul 2020 02:59:52 GMT",
        "ETag": "\u00220x8D829344F0CE2C0\u0022",
        "Last-Modified": "Thu, 16 Jul 2020 02:59:51 GMT",
        "Server": [
          "Windows-Azure-Blob/1.0",
          "Microsoft-HTTPAPI/2.0"
        ],
        "x-ms-blob-type": "BlockBlob",
        "x-ms-client-request-id": "f60a9b1d-95d8-4521-e7b4-5c8e88eb27dd",
        "x-ms-creation-time": "Thu, 16 Jul 2020 02:59:51 GMT",
        "x-ms-lease-state": "available",
        "x-ms-lease-status": "unlocked",
        "x-ms-request-id": "9a3ecbfb-501e-00a5-141d-5bc7f8000000",
        "x-ms-server-encrypted": "true",
        "x-ms-version": "2020-02-10"
      },
      "ResponseBody": "Xgm/JLa3HP61eGrrbNds6BKwiua6P8kX/pJ7nhujZF5PqNJPsrHDe/U\u002Buxh9uN7XInTIrxz4Eh8/qCUkO33iERQMm8MEHTVh7Q7xfIOwmUazpHun27RCV5azDwqLnz93W6kEcRwb0gU/ZsINB5abjw/fcJcBOzZfykQtUQ4q1U3PeiHZrCcpmNF2aHTyNE8AF4D7rC\u002BodR9zpKfY7g=="
    },
    {
      "RequestUri": "https://seanmccdfsca2.blob.core.windows.net/test-filesystem-3b8ca407-734b-9c22-1653-d5c757b5c031/test-file-1739e027-c2f9-92ad-2a6e-decdd34673b2",
      "RequestMethod": "GET",
      "RequestHeaders": {
        "Authorization": "Sanitized",
        "If-Match": "0x8D829344F0CE2C0",
        "User-Agent": [
          "azsdk-net-Storage.Files.DataLake/12.3.0-dev.20200715.1",
          "(.NET Core 4.6.28801.04; Microsoft Windows 10.0.18362 )"
        ],
        "x-ms-client-request-id": "f964f83e-c47d-a999-cdc2-a16fcd2a8682",
        "x-ms-date": "Thu, 16 Jul 2020 02:59:52 GMT",
        "x-ms-range": "bytes=792-948",
        "x-ms-return-client-request-id": "true",
        "x-ms-version": "2020-02-10"
      },
      "RequestBody": null,
      "StatusCode": 206,
      "ResponseHeaders": {
        "Accept-Ranges": "bytes",
        "Content-Length": "157",
        "Content-Range": "bytes 792-948/1024",
        "Content-Type": "application/octet-stream",
        "Date": "Thu, 16 Jul 2020 02:59:52 GMT",
        "ETag": "\u00220x8D829344F0CE2C0\u0022",
        "Last-Modified": "Thu, 16 Jul 2020 02:59:51 GMT",
        "Server": [
          "Windows-Azure-Blob/1.0",
          "Microsoft-HTTPAPI/2.0"
        ],
        "x-ms-blob-type": "BlockBlob",
        "x-ms-client-request-id": "f964f83e-c47d-a999-cdc2-a16fcd2a8682",
        "x-ms-creation-time": "Thu, 16 Jul 2020 02:59:51 GMT",
        "x-ms-lease-state": "available",
        "x-ms-lease-status": "unlocked",
        "x-ms-request-id": "9a3ecc10-501e-00a5-281d-5bc7f8000000",
        "x-ms-server-encrypted": "true",
        "x-ms-version": "2020-02-10"
      },
      "ResponseBody": "iua6P8kX/pJ7nhujZF5PqNJPsrHDe/U\u002Buxh9uN7XInTIrxz4Eh8/qCUkO33iERQMm8MEHTVh7Q7xfIOwmUazpHun27RCV5azDwqLnz93W6kEcRwb0gU/ZsINB5abjw/fcJcBOzZfykQtUQ4q1U3PeiHZrCcpmNF2aHTyNE8AF4D7rC\u002BodR9zpKfY7oH2FJF0PY10wuLntdfFi9PBbQ=="
    },
    {
      "RequestUri": "https://seanmccdfsca2.blob.core.windows.net/test-filesystem-3b8ca407-734b-9c22-1653-d5c757b5c031/test-file-1739e027-c2f9-92ad-2a6e-decdd34673b2",
      "RequestMethod": "GET",
      "RequestHeaders": {
        "Authorization": "Sanitized",
        "If-Match": "0x8D829344F0CE2C0",
        "User-Agent": [
          "azsdk-net-Storage.Files.DataLake/12.3.0-dev.20200715.1",
          "(.NET Core 4.6.28801.04; Microsoft Windows 10.0.18362 )"
        ],
        "x-ms-client-request-id": "8f4f3e0b-2e86-e35f-bd14-351ab8270b4b",
        "x-ms-date": "Thu, 16 Jul 2020 02:59:52 GMT",
        "x-ms-range": "bytes=816-972",
        "x-ms-return-client-request-id": "true",
        "x-ms-version": "2020-02-10"
      },
      "RequestBody": null,
      "StatusCode": 206,
      "ResponseHeaders": {
        "Accept-Ranges": "bytes",
        "Content-Length": "157",
        "Content-Range": "bytes 816-972/1024",
        "Content-Type": "application/octet-stream",
        "Date": "Thu, 16 Jul 2020 02:59:52 GMT",
        "ETag": "\u00220x8D829344F0CE2C0\u0022",
        "Last-Modified": "Thu, 16 Jul 2020 02:59:51 GMT",
        "Server": [
          "Windows-Azure-Blob/1.0",
          "Microsoft-HTTPAPI/2.0"
        ],
        "x-ms-blob-type": "BlockBlob",
        "x-ms-client-request-id": "8f4f3e0b-2e86-e35f-bd14-351ab8270b4b",
        "x-ms-creation-time": "Thu, 16 Jul 2020 02:59:51 GMT",
        "x-ms-lease-state": "available",
        "x-ms-lease-status": "unlocked",
        "x-ms-request-id": "9a3ecc20-501e-00a5-381d-5bc7f8000000",
        "x-ms-server-encrypted": "true",
        "x-ms-version": "2020-02-10"
      },
      "ResponseBody": "uxh9uN7XInTIrxz4Eh8/qCUkO33iERQMm8MEHTVh7Q7xfIOwmUazpHun27RCV5azDwqLnz93W6kEcRwb0gU/ZsINB5abjw/fcJcBOzZfykQtUQ4q1U3PeiHZrCcpmNF2aHTyNE8AF4D7rC\u002BodR9zpKfY7oH2FJF0PY10wuLntdfFi9PBbZX0LDqOLygeJgQBZgeAUKpQf1PifffCiw=="
    },
    {
      "RequestUri": "https://seanmccdfsca2.blob.core.windows.net/test-filesystem-3b8ca407-734b-9c22-1653-d5c757b5c031/test-file-1739e027-c2f9-92ad-2a6e-decdd34673b2",
      "RequestMethod": "GET",
      "RequestHeaders": {
        "Authorization": "Sanitized",
        "If-Match": "0x8D829344F0CE2C0",
        "User-Agent": [
          "azsdk-net-Storage.Files.DataLake/12.3.0-dev.20200715.1",
          "(.NET Core 4.6.28801.04; Microsoft Windows 10.0.18362 )"
        ],
        "x-ms-client-request-id": "8f6338f7-f6da-68fb-d414-98ff402c0bdc",
        "x-ms-date": "Thu, 16 Jul 2020 02:59:53 GMT",
        "x-ms-range": "bytes=846-1002",
        "x-ms-return-client-request-id": "true",
        "x-ms-version": "2020-02-10"
      },
      "RequestBody": null,
      "StatusCode": 206,
      "ResponseHeaders": {
        "Accept-Ranges": "bytes",
        "Content-Length": "157",
        "Content-Range": "bytes 846-1002/1024",
        "Content-Type": "application/octet-stream",
        "Date": "Thu, 16 Jul 2020 02:59:53 GMT",
        "ETag": "\u00220x8D829344F0CE2C0\u0022",
        "Last-Modified": "Thu, 16 Jul 2020 02:59:51 GMT",
        "Server": [
          "Windows-Azure-Blob/1.0",
          "Microsoft-HTTPAPI/2.0"
        ],
        "x-ms-blob-type": "BlockBlob",
        "x-ms-client-request-id": "8f6338f7-f6da-68fb-d414-98ff402c0bdc",
        "x-ms-creation-time": "Thu, 16 Jul 2020 02:59:51 GMT",
        "x-ms-lease-state": "available",
        "x-ms-lease-status": "unlocked",
        "x-ms-request-id": "9a3ecc2f-501e-00a5-451d-5bc7f8000000",
        "x-ms-server-encrypted": "true",
        "x-ms-version": "2020-02-10"
      },
      "ResponseBody": "7Q7xfIOwmUazpHun27RCV5azDwqLnz93W6kEcRwb0gU/ZsINB5abjw/fcJcBOzZfykQtUQ4q1U3PeiHZrCcpmNF2aHTyNE8AF4D7rC\u002BodR9zpKfY7oH2FJF0PY10wuLntdfFi9PBbZX0LDqOLygeJgQBZgeAUKpQf1PifffCi1WdE/dX4\u002BpMsTYR5MFGaORpVhaIc1vaZmQtdAt/3g=="
    },
    {
      "RequestUri": "https://seanmccdfsca2.blob.core.windows.net/test-filesystem-3b8ca407-734b-9c22-1653-d5c757b5c031/test-file-1739e027-c2f9-92ad-2a6e-decdd34673b2",
      "RequestMethod": "GET",
      "RequestHeaders": {
        "Authorization": "Sanitized",
        "If-Match": "0x8D829344F0CE2C0",
        "User-Agent": [
          "azsdk-net-Storage.Files.DataLake/12.3.0-dev.20200715.1",
          "(.NET Core 4.6.28801.04; Microsoft Windows 10.0.18362 )"
        ],
        "x-ms-client-request-id": "7f22156b-7bc4-e270-1774-7270ba0a8886",
        "x-ms-date": "Thu, 16 Jul 2020 02:59:53 GMT",
        "x-ms-range": "bytes=882-1038",
        "x-ms-return-client-request-id": "true",
        "x-ms-version": "2020-02-10"
      },
      "RequestBody": null,
      "StatusCode": 206,
      "ResponseHeaders": {
        "Accept-Ranges": "bytes",
        "Content-Length": "142",
        "Content-Range": "bytes 882-1023/1024",
        "Content-Type": "application/octet-stream",
        "Date": "Thu, 16 Jul 2020 02:59:53 GMT",
        "ETag": "\u00220x8D829344F0CE2C0\u0022",
        "Last-Modified": "Thu, 16 Jul 2020 02:59:51 GMT",
        "Server": [
          "Windows-Azure-Blob/1.0",
          "Microsoft-HTTPAPI/2.0"
        ],
        "x-ms-blob-type": "BlockBlob",
        "x-ms-client-request-id": "7f22156b-7bc4-e270-1774-7270ba0a8886",
        "x-ms-creation-time": "Thu, 16 Jul 2020 02:59:51 GMT",
        "x-ms-lease-state": "available",
        "x-ms-lease-status": "unlocked",
        "x-ms-request-id": "9a3ecc3c-501e-00a5-511d-5bc7f8000000",
        "x-ms-server-encrypted": "true",
        "x-ms-version": "2020-02-10"
      },
      "ResponseBody": "B5abjw/fcJcBOzZfykQtUQ4q1U3PeiHZrCcpmNF2aHTyNE8AF4D7rC\u002BodR9zpKfY7oH2FJF0PY10wuLntdfFi9PBbZX0LDqOLygeJgQBZgeAUKpQf1PifffCi1WdE/dX4\u002BpMsTYR5MFGaORpVhaIc1vaZmQtdAt/3vCeMqHl8RwxxkMatLTRb2zoChdveQ=="
    },
    {
      "RequestUri": "https://seanmccdfsca2.blob.core.windows.net/test-filesystem-3b8ca407-734b-9c22-1653-d5c757b5c031/test-file-1739e027-c2f9-92ad-2a6e-decdd34673b2",
      "RequestMethod": "GET",
      "RequestHeaders": {
        "Authorization": "Sanitized",
        "If-Match": "0x8D829344F0CE2C0",
        "User-Agent": [
          "azsdk-net-Storage.Files.DataLake/12.3.0-dev.20200715.1",
          "(.NET Core 4.6.28801.04; Microsoft Windows 10.0.18362 )"
        ],
        "x-ms-client-request-id": "2a93fa75-8c09-aa18-c4be-d65d1073fe2a",
        "x-ms-date": "Thu, 16 Jul 2020 02:59:53 GMT",
        "x-ms-range": "bytes=888-1044",
        "x-ms-return-client-request-id": "true",
        "x-ms-version": "2020-02-10"
      },
      "RequestBody": null,
      "StatusCode": 206,
      "ResponseHeaders": {
        "Accept-Ranges": "bytes",
        "Content-Length": "136",
        "Content-Range": "bytes 888-1023/1024",
        "Content-Type": "application/octet-stream",
        "Date": "Thu, 16 Jul 2020 02:59:53 GMT",
        "ETag": "\u00220x8D829344F0CE2C0\u0022",
        "Last-Modified": "Thu, 16 Jul 2020 02:59:51 GMT",
        "Server": [
          "Windows-Azure-Blob/1.0",
          "Microsoft-HTTPAPI/2.0"
        ],
        "x-ms-blob-type": "BlockBlob",
        "x-ms-client-request-id": "2a93fa75-8c09-aa18-c4be-d65d1073fe2a",
        "x-ms-creation-time": "Thu, 16 Jul 2020 02:59:51 GMT",
        "x-ms-lease-state": "available",
        "x-ms-lease-status": "unlocked",
        "x-ms-request-id": "9a3ecc4d-501e-00a5-601d-5bc7f8000000",
        "x-ms-server-encrypted": "true",
        "x-ms-version": "2020-02-10"
      },
      "ResponseBody": "cJcBOzZfykQtUQ4q1U3PeiHZrCcpmNF2aHTyNE8AF4D7rC\u002BodR9zpKfY7oH2FJF0PY10wuLntdfFi9PBbZX0LDqOLygeJgQBZgeAUKpQf1PifffCi1WdE/dX4\u002BpMsTYR5MFGaORpVhaIc1vaZmQtdAt/3vCeMqHl8RwxxkMatLTRb2zoChdveQ=="
    },
    {
      "RequestUri": "https://seanmccdfsca2.blob.core.windows.net/test-filesystem-3b8ca407-734b-9c22-1653-d5c757b5c031/test-file-1739e027-c2f9-92ad-2a6e-decdd34673b2",
      "RequestMethod": "GET",
      "RequestHeaders": {
        "Authorization": "Sanitized",
        "If-Match": "0x8D829344F0CE2C0",
        "User-Agent": [
          "azsdk-net-Storage.Files.DataLake/12.3.0-dev.20200715.1",
          "(.NET Core 4.6.28801.04; Microsoft Windows 10.0.18362 )"
        ],
        "x-ms-client-request-id": "bffab245-5e76-087c-ff7b-4ac1e5f063e0",
        "x-ms-date": "Thu, 16 Jul 2020 02:59:53 GMT",
        "x-ms-range": "bytes=900-1056",
        "x-ms-return-client-request-id": "true",
        "x-ms-version": "2020-02-10"
      },
      "RequestBody": null,
      "StatusCode": 206,
      "ResponseHeaders": {
        "Accept-Ranges": "bytes",
        "Content-Length": "124",
        "Content-Range": "bytes 900-1023/1024",
        "Content-Type": "application/octet-stream",
        "Date": "Thu, 16 Jul 2020 02:59:53 GMT",
        "ETag": "\u00220x8D829344F0CE2C0\u0022",
        "Last-Modified": "Thu, 16 Jul 2020 02:59:51 GMT",
        "Server": [
          "Windows-Azure-Blob/1.0",
          "Microsoft-HTTPAPI/2.0"
        ],
        "x-ms-blob-type": "BlockBlob",
        "x-ms-client-request-id": "bffab245-5e76-087c-ff7b-4ac1e5f063e0",
        "x-ms-creation-time": "Thu, 16 Jul 2020 02:59:51 GMT",
        "x-ms-lease-state": "available",
        "x-ms-lease-status": "unlocked",
        "x-ms-request-id": "9a3ecc61-501e-00a5-721d-5bc7f8000000",
        "x-ms-server-encrypted": "true",
        "x-ms-version": "2020-02-10"
      },
      "ResponseBody": "1U3PeiHZrCcpmNF2aHTyNE8AF4D7rC\u002BodR9zpKfY7oH2FJF0PY10wuLntdfFi9PBbZX0LDqOLygeJgQBZgeAUKpQf1PifffCi1WdE/dX4\u002BpMsTYR5MFGaORpVhaIc1vaZmQtdAt/3vCeMqHl8RwxxkMatLTRb2zoChdveQ=="
    },
    {
      "RequestUri": "https://seanmccdfsca2.blob.core.windows.net/test-filesystem-3b8ca407-734b-9c22-1653-d5c757b5c031/test-file-1739e027-c2f9-92ad-2a6e-decdd34673b2",
      "RequestMethod": "GET",
      "RequestHeaders": {
        "Authorization": "Sanitized",
        "If-Match": "0x8D829344F0CE2C0",
        "User-Agent": [
          "azsdk-net-Storage.Files.DataLake/12.3.0-dev.20200715.1",
          "(.NET Core 4.6.28801.04; Microsoft Windows 10.0.18362 )"
        ],
        "x-ms-client-request-id": "5e17d3f4-3f79-9eb3-d949-2272465dcad8",
        "x-ms-date": "Thu, 16 Jul 2020 02:59:53 GMT",
        "x-ms-range": "bytes=918-1074",
        "x-ms-return-client-request-id": "true",
        "x-ms-version": "2020-02-10"
      },
      "RequestBody": null,
      "StatusCode": 206,
      "ResponseHeaders": {
        "Accept-Ranges": "bytes",
        "Content-Length": "106",
        "Content-Range": "bytes 918-1023/1024",
        "Content-Type": "application/octet-stream",
        "Date": "Thu, 16 Jul 2020 02:59:53 GMT",
        "ETag": "\u00220x8D829344F0CE2C0\u0022",
        "Last-Modified": "Thu, 16 Jul 2020 02:59:51 GMT",
        "Server": [
          "Windows-Azure-Blob/1.0",
          "Microsoft-HTTPAPI/2.0"
        ],
        "x-ms-blob-type": "BlockBlob",
        "x-ms-client-request-id": "5e17d3f4-3f79-9eb3-d949-2272465dcad8",
        "x-ms-creation-time": "Thu, 16 Jul 2020 02:59:51 GMT",
        "x-ms-lease-state": "available",
        "x-ms-lease-status": "unlocked",
        "x-ms-request-id": "9a3ecc73-501e-00a5-021d-5bc7f8000000",
        "x-ms-server-encrypted": "true",
        "x-ms-version": "2020-02-10"
      },
      "ResponseBody": "F4D7rC\u002BodR9zpKfY7oH2FJF0PY10wuLntdfFi9PBbZX0LDqOLygeJgQBZgeAUKpQf1PifffCi1WdE/dX4\u002BpMsTYR5MFGaORpVhaIc1vaZmQtdAt/3vCeMqHl8RwxxkMatLTRb2zoChdveQ=="
    },
    {
      "RequestUri": "https://seanmccdfsca2.blob.core.windows.net/test-filesystem-3b8ca407-734b-9c22-1653-d5c757b5c031/test-file-1739e027-c2f9-92ad-2a6e-decdd34673b2",
      "RequestMethod": "GET",
      "RequestHeaders": {
        "Authorization": "Sanitized",
        "If-Match": "0x8D829344F0CE2C0",
        "User-Agent": [
          "azsdk-net-Storage.Files.DataLake/12.3.0-dev.20200715.1",
          "(.NET Core 4.6.28801.04; Microsoft Windows 10.0.18362 )"
        ],
        "x-ms-client-request-id": "11cca3f2-05d8-6c67-7cb7-e879ea609e7f",
        "x-ms-date": "Thu, 16 Jul 2020 02:59:53 GMT",
        "x-ms-range": "bytes=942-1098",
        "x-ms-return-client-request-id": "true",
        "x-ms-version": "2020-02-10"
      },
      "RequestBody": null,
      "StatusCode": 206,
      "ResponseHeaders": {
        "Accept-Ranges": "bytes",
        "Content-Length": "82",
        "Content-Range": "bytes 942-1023/1024",
        "Content-Type": "application/octet-stream",
        "Date": "Thu, 16 Jul 2020 02:59:53 GMT",
        "ETag": "\u00220x8D829344F0CE2C0\u0022",
        "Last-Modified": "Thu, 16 Jul 2020 02:59:51 GMT",
        "Server": [
          "Windows-Azure-Blob/1.0",
          "Microsoft-HTTPAPI/2.0"
        ],
        "x-ms-blob-type": "BlockBlob",
        "x-ms-client-request-id": "11cca3f2-05d8-6c67-7cb7-e879ea609e7f",
        "x-ms-creation-time": "Thu, 16 Jul 2020 02:59:51 GMT",
        "x-ms-lease-state": "available",
        "x-ms-lease-status": "unlocked",
        "x-ms-request-id": "9a3ecc8b-501e-00a5-161d-5bc7f8000000",
        "x-ms-server-encrypted": "true",
        "x-ms-version": "2020-02-10"
      },
      "ResponseBody": "tdfFi9PBbZX0LDqOLygeJgQBZgeAUKpQf1PifffCi1WdE/dX4\u002BpMsTYR5MFGaORpVhaIc1vaZmQtdAt/3vCeMqHl8RwxxkMatLTRb2zoChdveQ=="
    },
    {
      "RequestUri": "https://seanmccdfsca2.blob.core.windows.net/test-filesystem-3b8ca407-734b-9c22-1653-d5c757b5c031/test-file-1739e027-c2f9-92ad-2a6e-decdd34673b2",
      "RequestMethod": "GET",
      "RequestHeaders": {
        "Authorization": "Sanitized",
        "If-Match": "0x8D829344F0CE2C0",
        "User-Agent": [
          "azsdk-net-Storage.Files.DataLake/12.3.0-dev.20200715.1",
          "(.NET Core 4.6.28801.04; Microsoft Windows 10.0.18362 )"
        ],
        "x-ms-client-request-id": "a38020a1-b990-45ff-e301-740e1ec64e7f",
        "x-ms-date": "Thu, 16 Jul 2020 02:59:53 GMT",
        "x-ms-range": "bytes=972-1128",
        "x-ms-return-client-request-id": "true",
        "x-ms-version": "2020-02-10"
      },
      "RequestBody": null,
      "StatusCode": 206,
      "ResponseHeaders": {
        "Accept-Ranges": "bytes",
        "Content-Length": "52",
        "Content-Range": "bytes 972-1023/1024",
        "Content-Type": "application/octet-stream",
        "Date": "Thu, 16 Jul 2020 02:59:53 GMT",
        "ETag": "\u00220x8D829344F0CE2C0\u0022",
        "Last-Modified": "Thu, 16 Jul 2020 02:59:51 GMT",
        "Server": [
          "Windows-Azure-Blob/1.0",
          "Microsoft-HTTPAPI/2.0"
        ],
        "x-ms-blob-type": "BlockBlob",
        "x-ms-client-request-id": "a38020a1-b990-45ff-e301-740e1ec64e7f",
        "x-ms-creation-time": "Thu, 16 Jul 2020 02:59:51 GMT",
        "x-ms-lease-state": "available",
        "x-ms-lease-status": "unlocked",
        "x-ms-request-id": "9a3ecc9f-501e-00a5-281d-5bc7f8000000",
        "x-ms-server-encrypted": "true",
        "x-ms-version": "2020-02-10"
      },
      "ResponseBody": "i1WdE/dX4\u002BpMsTYR5MFGaORpVhaIc1vaZmQtdAt/3vCeMqHl8RwxxkMatLTRb2zoChdveQ=="
    },
    {
      "RequestUri": "https://seanmccdfsca2.blob.core.windows.net/test-filesystem-3b8ca407-734b-9c22-1653-d5c757b5c031/test-file-1739e027-c2f9-92ad-2a6e-decdd34673b2",
      "RequestMethod": "GET",
      "RequestHeaders": {
        "Authorization": "Sanitized",
        "If-Match": "0x8D829344F0CE2C0",
        "User-Agent": [
          "azsdk-net-Storage.Files.DataLake/12.3.0-dev.20200715.1",
          "(.NET Core 4.6.28801.04; Microsoft Windows 10.0.18362 )"
        ],
        "x-ms-client-request-id": "c9d72f15-fbdf-5fee-8acb-318d23d3d0cc",
        "x-ms-date": "Thu, 16 Jul 2020 02:59:53 GMT",
        "x-ms-range": "bytes=1008-1164",
        "x-ms-return-client-request-id": "true",
        "x-ms-version": "2020-02-10"
      },
      "RequestBody": null,
      "StatusCode": 206,
      "ResponseHeaders": {
        "Accept-Ranges": "bytes",
        "Content-Length": "16",
        "Content-Range": "bytes 1008-1023/1024",
        "Content-Type": "application/octet-stream",
        "Date": "Thu, 16 Jul 2020 02:59:53 GMT",
        "ETag": "\u00220x8D829344F0CE2C0\u0022",
        "Last-Modified": "Thu, 16 Jul 2020 02:59:51 GMT",
        "Server": [
          "Windows-Azure-Blob/1.0",
          "Microsoft-HTTPAPI/2.0"
        ],
        "x-ms-blob-type": "BlockBlob",
        "x-ms-client-request-id": "c9d72f15-fbdf-5fee-8acb-318d23d3d0cc",
        "x-ms-creation-time": "Thu, 16 Jul 2020 02:59:51 GMT",
        "x-ms-lease-state": "available",
        "x-ms-lease-status": "unlocked",
        "x-ms-request-id": "9a3eccaa-501e-00a5-321d-5bc7f8000000",
        "x-ms-server-encrypted": "true",
        "x-ms-version": "2020-02-10"
      },
      "ResponseBody": "8RwxxkMatLTRb2zoChdveQ=="
    },
    {
      "RequestUri": "https://seanmccdfsca2.blob.core.windows.net/test-filesystem-3b8ca407-734b-9c22-1653-d5c757b5c031/test-file-1739e027-c2f9-92ad-2a6e-decdd34673b2",
      "RequestMethod": "GET",
      "RequestHeaders": {
        "Authorization": "Sanitized",
        "If-Match": "0x8D829344F0CE2C0",
        "User-Agent": [
          "azsdk-net-Storage.Files.DataLake/12.3.0-dev.20200715.1",
          "(.NET Core 4.6.28801.04; Microsoft Windows 10.0.18362 )"
        ],
        "x-ms-client-request-id": "eef817f1-84ef-7b9f-731a-e84360e337ee",
        "x-ms-date": "Thu, 16 Jul 2020 02:59:53 GMT",
        "x-ms-range": "bytes=1014-1170",
        "x-ms-return-client-request-id": "true",
        "x-ms-version": "2020-02-10"
      },
      "RequestBody": null,
      "StatusCode": 206,
      "ResponseHeaders": {
        "Accept-Ranges": "bytes",
        "Content-Length": "10",
        "Content-Range": "bytes 1014-1023/1024",
        "Content-Type": "application/octet-stream",
        "Date": "Thu, 16 Jul 2020 02:59:53 GMT",
        "ETag": "\u00220x8D829344F0CE2C0\u0022",
        "Last-Modified": "Thu, 16 Jul 2020 02:59:51 GMT",
        "Server": [
          "Windows-Azure-Blob/1.0",
          "Microsoft-HTTPAPI/2.0"
        ],
        "x-ms-blob-type": "BlockBlob",
        "x-ms-client-request-id": "eef817f1-84ef-7b9f-731a-e84360e337ee",
        "x-ms-creation-time": "Thu, 16 Jul 2020 02:59:51 GMT",
        "x-ms-lease-state": "available",
        "x-ms-lease-status": "unlocked",
        "x-ms-request-id": "9a3eccc3-501e-00a5-491d-5bc7f8000000",
        "x-ms-server-encrypted": "true",
        "x-ms-version": "2020-02-10"
      },
      "ResponseBody": "tLTRb2zoChdveQ=="
    },
    {
      "RequestUri": "https://seanmccdfsca2.blob.core.windows.net/test-filesystem-3b8ca407-734b-9c22-1653-d5c757b5c031/test-file-1739e027-c2f9-92ad-2a6e-decdd34673b2",
      "RequestMethod": "HEAD",
      "RequestHeaders": {
        "Authorization": "Sanitized",
        "User-Agent": [
          "azsdk-net-Storage.Files.DataLake/12.3.0-dev.20200715.1",
          "(.NET Core 4.6.28801.04; Microsoft Windows 10.0.18362 )"
        ],
        "x-ms-client-request-id": "0b9c510c-e1da-0bdd-5e6f-858c4766aecb",
        "x-ms-date": "Thu, 16 Jul 2020 02:59:53 GMT",
        "x-ms-return-client-request-id": "true",
        "x-ms-version": "2020-02-10"
      },
      "RequestBody": null,
      "StatusCode": 200,
      "ResponseHeaders": {
        "Accept-Ranges": "bytes",
        "Content-Length": "0",
        "Content-Type": "application/octet-stream",
        "Date": "Thu, 16 Jul 2020 02:59:53 GMT",
        "ETag": "\u00220x8D829344F0CE2C0\u0022",
        "Last-Modified": "Thu, 16 Jul 2020 02:59:51 GMT",
        "Server": [
          "Windows-Azure-Blob/1.0",
          "Microsoft-HTTPAPI/2.0"
        ],
        "x-ms-access-tier": "Hot",
        "x-ms-access-tier-inferred": "true",
        "x-ms-blob-type": "BlockBlob",
        "x-ms-client-request-id": "0b9c510c-e1da-0bdd-5e6f-858c4766aecb",
        "x-ms-creation-time": "Thu, 16 Jul 2020 02:59:51 GMT",
        "x-ms-lease-state": "available",
        "x-ms-lease-status": "unlocked",
        "x-ms-request-id": "9a3ecce7-501e-00a5-6c1d-5bc7f8000000",
        "x-ms-server-encrypted": "true",
        "x-ms-version": "2020-02-10"
      },
      "ResponseBody": []
    },
    {
      "RequestUri": "https://seanmccdfsca2.blob.core.windows.net/test-filesystem-3b8ca407-734b-9c22-1653-d5c757b5c031?restype=container",
      "RequestMethod": "DELETE",
      "RequestHeaders": {
        "Authorization": "Sanitized",
        "traceparent": "00-6f4233070f6b7740b2e28d3c82a2ec12-001c355011f03146-00",
        "User-Agent": [
          "azsdk-net-Storage.Files.DataLake/12.3.0-dev.20200715.1",
          "(.NET Core 4.6.28801.04; Microsoft Windows 10.0.18362 )"
        ],
        "x-ms-client-request-id": "0e3663f5-2c47-2c13-d35d-29a8902a9e1f",
        "x-ms-date": "Thu, 16 Jul 2020 02:59:53 GMT",
        "x-ms-return-client-request-id": "true",
        "x-ms-version": "2020-02-10"
      },
      "RequestBody": null,
      "StatusCode": 202,
      "ResponseHeaders": {
        "Content-Length": "0",
        "Date": "Thu, 16 Jul 2020 02:59:53 GMT",
        "Server": [
          "Windows-Azure-Blob/1.0",
          "Microsoft-HTTPAPI/2.0"
        ],
        "x-ms-client-request-id": "0e3663f5-2c47-2c13-d35d-29a8902a9e1f",
        "x-ms-request-id": "9a3eccf8-501e-00a5-7b1d-5bc7f8000000",
        "x-ms-version": "2020-02-10"
=======
        "x-ms-request-id": "49d37f3e-201e-00ca-30fa-85aaa8000000",
        "x-ms-version": "2019-12-12"
>>>>>>> 548336e6
      },
      "ResponseBody": []
    }
  ],
  "Variables": {
    "RandomSeed": "2040662129",
    "Storage_TestConfigHierarchicalNamespace": "NamespaceTenant\ngen1gen2domain1\nU2FuaXRpemVk\nhttp://gen1gen2domain1.blob.core.windows.net\nhttp://gen1gen2domain1.file.core.windows.net\nhttp://gen1gen2domain1.queue.core.windows.net\nhttp://gen1gen2domain1.table.core.windows.net\n\n\n\n\nhttp://gen1gen2domain1-secondary.blob.core.windows.net\nhttp://gen1gen2domain1-secondary.file.core.windows.net\nhttp://gen1gen2domain1-secondary.queue.core.windows.net\nhttp://gen1gen2domain1-secondary.table.core.windows.net\nc6b5fe1a-9b59-4975-92c4-d9f728c3c371\nSanitized\n72f988bf-86f1-41af-91ab-2d7cd011db47\nhttps://login.microsoftonline.com/\nCloud\nBlobEndpoint=http://gen1gen2domain1.blob.core.windows.net/;QueueEndpoint=http://gen1gen2domain1.queue.core.windows.net/;FileEndpoint=http://gen1gen2domain1.file.core.windows.net/;BlobSecondaryEndpoint=http://gen1gen2domain1-secondary.blob.core.windows.net/;QueueSecondaryEndpoint=http://gen1gen2domain1-secondary.queue.core.windows.net/;FileSecondaryEndpoint=http://gen1gen2domain1-secondary.file.core.windows.net/;AccountName=gen1gen2domain1;AccountKey=Sanitized\n"
  }
}<|MERGE_RESOLUTION|>--- conflicted
+++ resolved
@@ -1,18 +1,18 @@
 {
   "Entries": [
     {
-      "RequestUri": "http://gen1gen2domain1.blob.core.windows.net/test-filesystem-3b8ca407-734b-9c22-1653-d5c757b5c031?restype=container",
+      "RequestUri": "https://seannsecanary.blob.core.windows.net/test-filesystem-79f74544-0217-ed6c-ab43-cba87de3a934?restype=container",
       "RequestMethod": "PUT",
       "RequestHeaders": {
         "Authorization": "Sanitized",
-        "traceparent": "00-cfbc93abd90bbe4c823e5959ce3d9587-54df00493f9dc441-00",
-        "User-Agent": [
-          "azsdk-net-Storage.Files.DataLake/12.5.0-alpha.20200908.1",
-          "(.NET Core 4.6.29130.01; Microsoft Windows 10.0.19041 )"
+        "traceparent": "00-7b806933049bcf47a1075a98ac97fb0a-b0ee49c309246742-00",
+        "User-Agent": [
+          "azsdk-net-Storage.Files.DataLake/12.5.0-alpha.20200921.1",
+          "(.NET Core 4.6.29220.03; Microsoft Windows 10.0.19041 )"
         ],
         "x-ms-blob-public-access": "container",
-        "x-ms-client-request-id": "e18b2ee9-d018-c303-060a-858c6b11993a",
-        "x-ms-date": "Tue, 08 Sep 2020 16:08:22 GMT",
+        "x-ms-client-request-id": "cb876725-6618-a7bf-3a44-89f69f06c880",
+        "x-ms-date": "Mon, 21 Sep 2020 06:23:46 GMT",
         "x-ms-return-client-request-id": "true",
         "x-ms-version": "2020-02-10"
       },
@@ -20,37 +20,32 @@
       "StatusCode": 201,
       "ResponseHeaders": {
         "Content-Length": "0",
-        "Date": "Tue, 08 Sep 2020 16:08:22 GMT",
-        "ETag": "\u00220x8D85411691C65F5\u0022",
-        "Last-Modified": "Tue, 08 Sep 2020 16:08:22 GMT",
-        "Server": [
-          "Windows-Azure-Blob/1.0",
-          "Microsoft-HTTPAPI/2.0"
-        ],
-        "x-ms-client-request-id": "e18b2ee9-d018-c303-060a-858c6b11993a",
-<<<<<<< HEAD
-        "x-ms-request-id": "9a3ec81c-501e-00a5-1f1d-5bc7f8000000",
-        "x-ms-version": "2020-02-10"
-=======
-        "x-ms-request-id": "49d37ede-201e-00ca-66fa-85aaa8000000",
-        "x-ms-version": "2019-12-12"
->>>>>>> 548336e6
-      },
-      "ResponseBody": []
-    },
-    {
-      "RequestUri": "http://gen1gen2domain1.dfs.core.windows.net/test-filesystem-3b8ca407-734b-9c22-1653-d5c757b5c031/test-file-1739e027-c2f9-92ad-2a6e-decdd34673b2?resource=file",
+        "Date": "Mon, 21 Sep 2020 06:23:46 GMT",
+        "ETag": "\u00220x8D85DF6E574E7A8\u0022",
+        "Last-Modified": "Mon, 21 Sep 2020 06:23:46 GMT",
+        "Server": [
+          "Windows-Azure-Blob/1.0",
+          "Microsoft-HTTPAPI/2.0"
+        ],
+        "x-ms-client-request-id": "cb876725-6618-a7bf-3a44-89f69f06c880",
+        "x-ms-request-id": "603ae72b-501e-000b-5bdf-8fb6cb000000",
+        "x-ms-version": "2020-02-10"
+      },
+      "ResponseBody": []
+    },
+    {
+      "RequestUri": "https://seannsecanary.dfs.core.windows.net/test-filesystem-79f74544-0217-ed6c-ab43-cba87de3a934/test-file-a4c68518-db99-61aa-1fcf-ad10f2baf4f2?resource=file",
       "RequestMethod": "PUT",
       "RequestHeaders": {
         "Authorization": "Sanitized",
         "If-None-Match": "*",
-        "traceparent": "00-9c94c6b2552ace4c8dbb2d09dc7025d9-fbd50b6020fd424b-00",
-        "User-Agent": [
-          "azsdk-net-Storage.Files.DataLake/12.5.0-alpha.20200908.1",
-          "(.NET Core 4.6.29130.01; Microsoft Windows 10.0.19041 )"
-        ],
-        "x-ms-client-request-id": "bec8650f-89f8-2eeb-6f9f-9cd53ce7e18a",
-        "x-ms-date": "Tue, 08 Sep 2020 16:08:22 GMT",
+        "traceparent": "00-bb1387628225d64daad17c9760175d25-092f6294ae380842-00",
+        "User-Agent": [
+          "azsdk-net-Storage.Files.DataLake/12.5.0-alpha.20200921.1",
+          "(.NET Core 4.6.29220.03; Microsoft Windows 10.0.19041 )"
+        ],
+        "x-ms-client-request-id": "be2430ac-612b-4702-6448-83becfe7f17e",
+        "x-ms-date": "Mon, 21 Sep 2020 06:23:46 GMT",
         "x-ms-return-client-request-id": "true",
         "x-ms-version": "2020-02-10"
       },
@@ -58,69 +53,64 @@
       "StatusCode": 201,
       "ResponseHeaders": {
         "Content-Length": "0",
-        "Date": "Tue, 08 Sep 2020 16:08:22 GMT",
-        "ETag": "\u00220x8D8541169397A6F\u0022",
-        "Last-Modified": "Tue, 08 Sep 2020 16:08:22 GMT",
+        "Date": "Mon, 21 Sep 2020 06:23:47 GMT",
+        "ETag": "\u00220x8D85DF6E5CAB61E\u0022",
+        "Last-Modified": "Mon, 21 Sep 2020 06:23:47 GMT",
         "Server": [
           "Windows-Azure-HDFS/1.0",
           "Microsoft-HTTPAPI/2.0"
         ],
-        "x-ms-client-request-id": "bec8650f-89f8-2eeb-6f9f-9cd53ce7e18a",
-<<<<<<< HEAD
-        "x-ms-request-id": "aa696085-201f-0064-711d-5b601a000000",
-        "x-ms-version": "2020-02-10"
-=======
-        "x-ms-request-id": "0e0daa6a-701f-00c7-31fa-85627c000000",
-        "x-ms-version": "2019-12-12"
->>>>>>> 548336e6
-      },
-      "ResponseBody": []
-    },
-    {
-      "RequestUri": "http://gen1gen2domain1.dfs.core.windows.net/test-filesystem-3b8ca407-734b-9c22-1653-d5c757b5c031/test-file-1739e027-c2f9-92ad-2a6e-decdd34673b2?action=append\u0026position=0",
+        "x-ms-client-request-id": "be2430ac-612b-4702-6448-83becfe7f17e",
+        "x-ms-request-id": "58f5f062-201f-005c-20df-8f18f8000000",
+        "x-ms-version": "2020-02-10"
+      },
+      "ResponseBody": []
+    },
+    {
+      "RequestUri": "https://seannsecanary.dfs.core.windows.net/test-filesystem-79f74544-0217-ed6c-ab43-cba87de3a934/test-file-a4c68518-db99-61aa-1fcf-ad10f2baf4f2?action=append\u0026position=0",
       "RequestMethod": "PATCH",
       "RequestHeaders": {
         "Authorization": "Sanitized",
         "Content-Length": "1024",
-        "traceparent": "00-9a9b4b06b4c451419e066def6f8093e5-f1cbc00f5006c343-00",
-        "User-Agent": [
-          "azsdk-net-Storage.Files.DataLake/12.5.0-alpha.20200908.1",
-          "(.NET Core 4.6.29130.01; Microsoft Windows 10.0.19041 )"
-        ],
-        "x-ms-client-request-id": "6dbdea04-b47e-96b9-7548-5998f2fd31d7",
-        "x-ms-date": "Tue, 08 Sep 2020 16:08:23 GMT",
-        "x-ms-return-client-request-id": "true",
-        "x-ms-version": "2020-02-10"
-      },
-      "RequestBody": "LPlsnNCJpXEKF/hsFmbESXh/3Skq3xl/BLVjDBENCTFFIY/eYD6GYIkZ1gHYl6yfRTwU7DRwD03g7JcaJZlg/Q7GJ/XX5ug6\u002BH2fEQkYp2wJw8bV\u002BR391BFB/nSmbDrwudnyEXC2yF9T2fO30f5EyEQqEWHSiwPxyVLjledzk4xCr1cvJZb8UvtngR8pRQMS/TYve1vYHi7VAUgd0zJ34EVndCGnFKKuLr5magnkx4NP0JexQxgxaZEoWiNN33/I76DZwdHha\u002BmTgU2ccrMk8TnEzQKbxZwtNgqQfrp/YE4/nXpoCgaxbmWuHsLKlPfeA2jpiRF8LSkErIrGUewvFCD\u002BXdU4u\u002BYzEl\u002Bc7KfaYqITsntRldc9wm9QZF576x15fwmhzDchpUeCtnay4ECCKUnos59x3X5JwZpl51eItydBI22eOZZr8Qwzz99hiuIvzjoUkzd9CKGLWAqcvL3w\u002Bf9OcLzS4/CyfMGSPg6f5ze4NhkcdCPvxBrMEuGMzzVPQtbfExklXOpKYRZ268qT63DT5Iak1IXbXqyhBtEPJq2MQ/s4v9Qdktku0hIMedlQOSdwuOquqm5QBLRsg1YZOjto6afOWyubtVGsdQFyzuXTUc2qnm3C3ZiM57sgsQ6DFZfXo48xgd371QOZATVs3TXOmDKJb5zNpQsOQXNwewNCKWBqmypVos/vrslqKdxjIAmFURjc\u002BqX6Cf6DI0Bqilr/VtfUAUILefZjmcDTYnwvqyFq6ynrZi\u002B6b5Es0X\u002BPhSRua9MEjh7GetgieGDlJ6eBVHge/58wFO\u002BoGpKw3qd31BScZPeoKhwDo3FRyO7P1Ujqqn0HcIWFPlfkXHSMFpswq6RMSMKv2SlbG1st3ksB2ERJxjQqcGOOFiagxM6ndo3WIB1Jg4yFOtFTq1QpV18L4oMwQlBnBjtAvTGcDxRbtKTOV70tt1W3xIti18QOZL/GlOJKdzQ9bxriCcVa6Su89/ewW/\u002Bh3SoueH7EBC92MVhy1noyETxwkeijS66PXNpgpt/NXgm/JLa3HP61eGrrbNds6BKwiua6P8kX/pJ7nhujZF5PqNJPsrHDe/U\u002Buxh9uN7XInTIrxz4Eh8/qCUkO33iERQMm8MEHTVh7Q7xfIOwmUazpHun27RCV5azDwqLnz93W6kEcRwb0gU/ZsINB5abjw/fcJcBOzZfykQtUQ4q1U3PeiHZrCcpmNF2aHTyNE8AF4D7rC\u002BodR9zpKfY7oH2FJF0PY10wuLntdfFi9PBbZX0LDqOLygeJgQBZgeAUKpQf1PifffCi1WdE/dX4\u002BpMsTYR5MFGaORpVhaIc1vaZmQtdAt/3vCeMqHl8RwxxkMatLTRb2zoChdveQ==",
+        "traceparent": "00-6684c4eef2515b458bfb38b5403f9cf3-2aa3845135c8bf4c-00",
+        "User-Agent": [
+          "azsdk-net-Storage.Files.DataLake/12.5.0-alpha.20200921.1",
+          "(.NET Core 4.6.29220.03; Microsoft Windows 10.0.19041 )"
+        ],
+        "x-ms-client-request-id": "c263bcad-3695-e7c6-f04c-e1d208ed06f8",
+        "x-ms-date": "Mon, 21 Sep 2020 06:23:46 GMT",
+        "x-ms-return-client-request-id": "true",
+        "x-ms-version": "2020-02-10"
+      },
+      "RequestBody": "EhOhGYQ8pmighS7A6bZJ61zwghZb3hwtPVXUT1Kt0kOOmKKRHs5X6cAfK5I3/72D\u002B56aroOyJDT2dNsuZ1cW8rLqMVEUuMyNmZlVPLOJ9T6YUVS0EyPA23RtmqnyKYFpCDjfTM1sb0PRDBXqXOeBbH6dlhYCYd\u002BOKlbdph0im28Y7DN6qqlwK\u002BIR4gYO1X6M7C0rVZNqZqdZUCF3j8glr3Gl0nCzBsLVLWo08X/YgFXXULrv90bcrYWMIVmH\u002BJwZ6zOVaAMO2OVrVScoNXUngM/MoD4ONbcqyCTqJuVoTTTNGwVLQhhRyXfUhKEetHcQZKCJulheCrV7ap/fI7L/AgfzWxpw3D63e9fGOrEWDBSs2sFE3pPcbxFPz9d5cqXF1IGZK1hdoIhi0j\u002BBl88EZV6KMknwuyR0FuwJIAxmPQgxAWUwfOG8Tzo54gxTW9dBS2p57z9c1RldJRRsVH98\u002B5Q2T5Vq0\u002Bl8zeMOt9gYILsUx9Sh7E7J1CxL01bNT/q6vOZ3HQtB13eA/SFcTh5BRAVYV4yr2g5GbXtpHgCSr33oVPrxoAKw0vBcIO8tbIYNCo5RdPhuDuHXMbCQ17h37k2jc/kjT6QCqIWcT7oeGQD0XBRyQTqFekUZGW9SH/o45TKiifiM6rvqT8xy0r8nuBiwm3ujBK0THfm0CTU0r4iKY2mHfI8HZ3FZiPFtE6eF8mFXooR\u002BlOCFjmz/1\u002BCFtZ9D525WnzyIqDMKSny7pQpRLxfU3Q0EDM\u002BIAu4jCJCQ09JSKis5L1IkzvlQdElkyehirajIsdiSP9ufzZ1NZaCjeXepaXveGADFrw4Ts5iFJDgFwVrnyCL6v\u002BpPmWK012lZrfrSumBtg5SoAwHKfoxDGahkSKRFvLFVr6mRj36dENilugads2rYmD3FPsUgL0FdC4C5T47EE/FJfQq22/QVCvIpJcOGpmY\u002BjLBmf33sNX9nM4P\u002B5MBJ4KcVVDVfIbxJrzTS9gp\u002B12UZesPeXpNzXEiKT6hwFyYx30QbcVIw32v0HNBJGT516Vwd5Gn9a4IUofft1NIT2ZgNoBbFYmYT6ZtX6kHDKkMJFWVMUjK8NHTCB89aQguY4EM3O3gnr4b1CvvNpYBBUXa0475sx4ZmUGyhA1uWuKaQvgr9i\u002B/K4WbfVkg27o70gbVZpl9MLBm90eoMhqwqX1FVPed2Q8WH6gJYjXA9L2LerYGmPRJHRJLwP7oEvVu6tPf34LGnfT3v0bxc856ogKGILdgqhCE\u002BDvlUhQQLgiymntl4Rk6wNzBEtmtW6lD0SL8ZfI\u002BDjy/VuNK4Uvc55E\u002BQtlTELzlS1/ao5c626CSoYD1E8gacIg6po4589\u002BQ4C9IcxjP7Lw==",
       "StatusCode": 202,
       "ResponseHeaders": {
         "Content-Length": "0",
-        "Date": "Tue, 08 Sep 2020 16:08:22 GMT",
+        "Date": "Mon, 21 Sep 2020 06:23:47 GMT",
         "Server": [
           "Windows-Azure-HDFS/1.0",
           "Microsoft-HTTPAPI/2.0"
         ],
-        "x-ms-client-request-id": "6dbdea04-b47e-96b9-7548-5998f2fd31d7",
-        "x-ms-request-id": "0e0daa6b-701f-00c7-32fa-85627c000000",
+        "x-ms-client-request-id": "c263bcad-3695-e7c6-f04c-e1d208ed06f8",
+        "x-ms-request-id": "58f5f066-201f-005c-24df-8f18f8000000",
         "x-ms-request-server-encrypted": "true",
         "x-ms-version": "2020-02-10"
       },
       "ResponseBody": []
     },
     {
-      "RequestUri": "http://gen1gen2domain1.dfs.core.windows.net/test-filesystem-3b8ca407-734b-9c22-1653-d5c757b5c031/test-file-1739e027-c2f9-92ad-2a6e-decdd34673b2?action=flush\u0026position=1024",
+      "RequestUri": "https://seannsecanary.dfs.core.windows.net/test-filesystem-79f74544-0217-ed6c-ab43-cba87de3a934/test-file-a4c68518-db99-61aa-1fcf-ad10f2baf4f2?action=flush\u0026position=1024",
       "RequestMethod": "PATCH",
       "RequestHeaders": {
         "Authorization": "Sanitized",
         "Content-Length": "0",
-        "traceparent": "00-c764de8766477447ade902ab2d08f3a8-3d16fb464bd47d43-00",
-        "User-Agent": [
-          "azsdk-net-Storage.Files.DataLake/12.5.0-alpha.20200908.1",
-          "(.NET Core 4.6.29130.01; Microsoft Windows 10.0.19041 )"
-        ],
-        "x-ms-client-request-id": "51d0b705-7329-460c-0031-33584da8a50e",
-        "x-ms-date": "Tue, 08 Sep 2020 16:08:23 GMT",
+        "traceparent": "00-5fa433f77845e6468dc6fe219bec2f00-09f52112b91ad84c-00",
+        "User-Agent": [
+          "azsdk-net-Storage.Files.DataLake/12.5.0-alpha.20200921.1",
+          "(.NET Core 4.6.29220.03; Microsoft Windows 10.0.19041 )"
+        ],
+        "x-ms-client-request-id": "1210fee2-2f84-e0e8-19eb-e153d44183ed",
+        "x-ms-date": "Mon, 21 Sep 2020 06:23:47 GMT",
         "x-ms-return-client-request-id": "true",
         "x-ms-version": "2020-02-10"
       },
@@ -128,32 +118,32 @@
       "StatusCode": 200,
       "ResponseHeaders": {
         "Content-Length": "0",
-        "Date": "Tue, 08 Sep 2020 16:08:22 GMT",
-        "ETag": "\u00220x8D8541169552460\u0022",
-        "Last-Modified": "Tue, 08 Sep 2020 16:08:23 GMT",
+        "Date": "Mon, 21 Sep 2020 06:23:47 GMT",
+        "ETag": "\u00220x8D85DF6E5DE4B8D\u0022",
+        "Last-Modified": "Mon, 21 Sep 2020 06:23:47 GMT",
         "Server": [
           "Windows-Azure-HDFS/1.0",
           "Microsoft-HTTPAPI/2.0"
         ],
-        "x-ms-client-request-id": "51d0b705-7329-460c-0031-33584da8a50e",
-        "x-ms-request-id": "0e0daa6c-701f-00c7-33fa-85627c000000",
+        "x-ms-client-request-id": "1210fee2-2f84-e0e8-19eb-e153d44183ed",
+        "x-ms-request-id": "58f5f067-201f-005c-25df-8f18f8000000",
         "x-ms-request-server-encrypted": "false",
         "x-ms-version": "2020-02-10"
       },
       "ResponseBody": []
     },
     {
-      "RequestUri": "http://gen1gen2domain1.blob.core.windows.net/test-filesystem-3b8ca407-734b-9c22-1653-d5c757b5c031/test-file-1739e027-c2f9-92ad-2a6e-decdd34673b2",
+      "RequestUri": "https://seannsecanary.blob.core.windows.net/test-filesystem-79f74544-0217-ed6c-ab43-cba87de3a934/test-file-a4c68518-db99-61aa-1fcf-ad10f2baf4f2",
       "RequestMethod": "HEAD",
       "RequestHeaders": {
         "Authorization": "Sanitized",
-        "traceparent": "00-00195f4ed27b2540be85650fb514962e-680e20ad11ddac40-00",
-        "User-Agent": [
-          "azsdk-net-Storage.Files.DataLake/12.5.0-alpha.20200908.1",
-          "(.NET Core 4.6.29130.01; Microsoft Windows 10.0.19041 )"
-        ],
-        "x-ms-client-request-id": "3a929fd1-e02d-52ad-72b4-3d4a8dfa1b7b",
-        "x-ms-date": "Tue, 08 Sep 2020 16:08:23 GMT",
+        "traceparent": "00-f2252b93f2f4b046a98bafe2e9487165-d952725302d4bb44-00",
+        "User-Agent": [
+          "azsdk-net-Storage.Files.DataLake/12.5.0-alpha.20200921.1",
+          "(.NET Core 4.6.29220.03; Microsoft Windows 10.0.19041 )"
+        ],
+        "x-ms-client-request-id": "0af04c70-f3dc-f173-09e4-01db6efe22db",
+        "x-ms-date": "Mon, 21 Sep 2020 06:23:47 GMT",
         "x-ms-return-client-request-id": "true",
         "x-ms-version": "2020-02-10"
       },
@@ -163,9 +153,9 @@
         "Accept-Ranges": "bytes",
         "Content-Length": "1024",
         "Content-Type": "application/octet-stream",
-        "Date": "Tue, 08 Sep 2020 16:08:23 GMT",
-        "ETag": "\u00220x8D8541169552460\u0022",
-        "Last-Modified": "Tue, 08 Sep 2020 16:08:23 GMT",
+        "Date": "Mon, 21 Sep 2020 06:23:47 GMT",
+        "ETag": "\u00220x8D85DF6E5DE4B8D\u0022",
+        "Last-Modified": "Mon, 21 Sep 2020 06:23:47 GMT",
         "Server": [
           "Windows-Azure-Blob/1.0",
           "Microsoft-HTTPAPI/2.0"
@@ -173,27 +163,27 @@
         "x-ms-access-tier": "Hot",
         "x-ms-access-tier-inferred": "true",
         "x-ms-blob-type": "BlockBlob",
-        "x-ms-client-request-id": "3a929fd1-e02d-52ad-72b4-3d4a8dfa1b7b",
-        "x-ms-creation-time": "Tue, 08 Sep 2020 16:08:22 GMT",
-        "x-ms-lease-state": "available",
-        "x-ms-lease-status": "unlocked",
-        "x-ms-request-id": "49d37f1c-201e-00ca-12fa-85aaa8000000",
-        "x-ms-server-encrypted": "true",
-        "x-ms-version": "2020-02-10"
-      },
-      "ResponseBody": []
-    },
-    {
-      "RequestUri": "http://gen1gen2domain1.blob.core.windows.net/test-filesystem-3b8ca407-734b-9c22-1653-d5c757b5c031/test-file-1739e027-c2f9-92ad-2a6e-decdd34673b2",
-      "RequestMethod": "GET",
-      "RequestHeaders": {
-        "Authorization": "Sanitized",
-        "User-Agent": [
-          "azsdk-net-Storage.Files.DataLake/12.5.0-alpha.20200908.1",
-          "(.NET Core 4.6.29130.01; Microsoft Windows 10.0.19041 )"
-        ],
-        "x-ms-client-request-id": "ad8657cc-6b15-b9e1-d239-c7051d1db59c",
-        "x-ms-date": "Tue, 08 Sep 2020 16:08:23 GMT",
+        "x-ms-client-request-id": "0af04c70-f3dc-f173-09e4-01db6efe22db",
+        "x-ms-creation-time": "Mon, 21 Sep 2020 06:23:47 GMT",
+        "x-ms-lease-state": "available",
+        "x-ms-lease-status": "unlocked",
+        "x-ms-request-id": "603ae7c9-501e-000b-5edf-8fb6cb000000",
+        "x-ms-server-encrypted": "true",
+        "x-ms-version": "2020-02-10"
+      },
+      "ResponseBody": []
+    },
+    {
+      "RequestUri": "https://seannsecanary.blob.core.windows.net/test-filesystem-79f74544-0217-ed6c-ab43-cba87de3a934/test-file-a4c68518-db99-61aa-1fcf-ad10f2baf4f2",
+      "RequestMethod": "GET",
+      "RequestHeaders": {
+        "Authorization": "Sanitized",
+        "User-Agent": [
+          "azsdk-net-Storage.Files.DataLake/12.5.0-alpha.20200921.1",
+          "(.NET Core 4.6.29220.03; Microsoft Windows 10.0.19041 )"
+        ],
+        "x-ms-client-request-id": "88e26ca1-7851-f710-5875-712648e1ee6c",
+        "x-ms-date": "Mon, 21 Sep 2020 06:23:47 GMT",
         "x-ms-range": "bytes=0-156",
         "x-ms-return-client-request-id": "true",
         "x-ms-version": "2020-02-10"
@@ -205,36 +195,36 @@
         "Content-Length": "157",
         "Content-Range": "bytes 0-156/1024",
         "Content-Type": "application/octet-stream",
-        "Date": "Tue, 08 Sep 2020 16:08:23 GMT",
-        "ETag": "\u00220x8D8541169552460\u0022",
-        "Last-Modified": "Tue, 08 Sep 2020 16:08:23 GMT",
-        "Server": [
-          "Windows-Azure-Blob/1.0",
-          "Microsoft-HTTPAPI/2.0"
-        ],
-        "x-ms-blob-type": "BlockBlob",
-        "x-ms-client-request-id": "ad8657cc-6b15-b9e1-d239-c7051d1db59c",
-        "x-ms-creation-time": "Tue, 08 Sep 2020 16:08:22 GMT",
-        "x-ms-lease-state": "available",
-        "x-ms-lease-status": "unlocked",
-        "x-ms-request-id": "49d37f21-201e-00ca-16fa-85aaa8000000",
-        "x-ms-server-encrypted": "true",
-        "x-ms-version": "2020-02-10"
-      },
-      "ResponseBody": "LPlsnNCJpXEKF/hsFmbESXh/3Skq3xl/BLVjDBENCTFFIY/eYD6GYIkZ1gHYl6yfRTwU7DRwD03g7JcaJZlg/Q7GJ/XX5ug6\u002BH2fEQkYp2wJw8bV\u002BR391BFB/nSmbDrwudnyEXC2yF9T2fO30f5EyEQqEWHSiwPxyVLjledzk4xCr1cvJZb8UvtngR8pRQMS/TYve1vYHi7VAUgd0w=="
-    },
-    {
-      "RequestUri": "http://gen1gen2domain1.blob.core.windows.net/test-filesystem-3b8ca407-734b-9c22-1653-d5c757b5c031/test-file-1739e027-c2f9-92ad-2a6e-decdd34673b2",
-      "RequestMethod": "GET",
-      "RequestHeaders": {
-        "Authorization": "Sanitized",
-        "If-Match": "0x8D8541169552460",
-        "User-Agent": [
-          "azsdk-net-Storage.Files.DataLake/12.5.0-alpha.20200908.1",
-          "(.NET Core 4.6.29130.01; Microsoft Windows 10.0.19041 )"
-        ],
-        "x-ms-client-request-id": "357ec971-6d74-1f65-c0da-ddd375fa8d31",
-        "x-ms-date": "Tue, 08 Sep 2020 16:08:23 GMT",
+        "Date": "Mon, 21 Sep 2020 06:23:47 GMT",
+        "ETag": "\u00220x8D85DF6E5DE4B8D\u0022",
+        "Last-Modified": "Mon, 21 Sep 2020 06:23:47 GMT",
+        "Server": [
+          "Windows-Azure-Blob/1.0",
+          "Microsoft-HTTPAPI/2.0"
+        ],
+        "x-ms-blob-type": "BlockBlob",
+        "x-ms-client-request-id": "88e26ca1-7851-f710-5875-712648e1ee6c",
+        "x-ms-creation-time": "Mon, 21 Sep 2020 06:23:47 GMT",
+        "x-ms-lease-state": "available",
+        "x-ms-lease-status": "unlocked",
+        "x-ms-request-id": "603ae7e8-501e-000b-77df-8fb6cb000000",
+        "x-ms-server-encrypted": "true",
+        "x-ms-version": "2020-02-10"
+      },
+      "ResponseBody": "EhOhGYQ8pmighS7A6bZJ61zwghZb3hwtPVXUT1Kt0kOOmKKRHs5X6cAfK5I3/72D\u002B56aroOyJDT2dNsuZ1cW8rLqMVEUuMyNmZlVPLOJ9T6YUVS0EyPA23RtmqnyKYFpCDjfTM1sb0PRDBXqXOeBbH6dlhYCYd\u002BOKlbdph0im28Y7DN6qqlwK\u002BIR4gYO1X6M7C0rVZNqZqdZUCF3jw=="
+    },
+    {
+      "RequestUri": "https://seannsecanary.blob.core.windows.net/test-filesystem-79f74544-0217-ed6c-ab43-cba87de3a934/test-file-a4c68518-db99-61aa-1fcf-ad10f2baf4f2",
+      "RequestMethod": "GET",
+      "RequestHeaders": {
+        "Authorization": "Sanitized",
+        "If-Match": "0x8D85DF6E5DE4B8D",
+        "User-Agent": [
+          "azsdk-net-Storage.Files.DataLake/12.5.0-alpha.20200921.1",
+          "(.NET Core 4.6.29220.03; Microsoft Windows 10.0.19041 )"
+        ],
+        "x-ms-client-request-id": "023a7355-9a1c-9c8a-e659-799fef634f5f",
+        "x-ms-date": "Mon, 21 Sep 2020 06:23:47 GMT",
         "x-ms-range": "bytes=157-313",
         "x-ms-return-client-request-id": "true",
         "x-ms-version": "2020-02-10"
@@ -246,36 +236,36 @@
         "Content-Length": "157",
         "Content-Range": "bytes 157-313/1024",
         "Content-Type": "application/octet-stream",
-        "Date": "Tue, 08 Sep 2020 16:08:23 GMT",
-        "ETag": "\u00220x8D8541169552460\u0022",
-        "Last-Modified": "Tue, 08 Sep 2020 16:08:23 GMT",
-        "Server": [
-          "Windows-Azure-Blob/1.0",
-          "Microsoft-HTTPAPI/2.0"
-        ],
-        "x-ms-blob-type": "BlockBlob",
-        "x-ms-client-request-id": "357ec971-6d74-1f65-c0da-ddd375fa8d31",
-        "x-ms-creation-time": "Tue, 08 Sep 2020 16:08:22 GMT",
-        "x-ms-lease-state": "available",
-        "x-ms-lease-status": "unlocked",
-        "x-ms-request-id": "49d37f24-201e-00ca-19fa-85aaa8000000",
-        "x-ms-server-encrypted": "true",
-        "x-ms-version": "2020-02-10"
-      },
-      "ResponseBody": "MnfgRWd0IacUoq4uvmZqCeTHg0/Ql7FDGDFpkShaI03ff8jvoNnB0eFr6ZOBTZxysyTxOcTNApvFnC02CpB\u002Bun9gTj\u002BdemgKBrFuZa4ewsqU994DaOmJEXwtKQSsisZR7C8UIP5d1Ti75jMSX5zsp9piohOye1GV1z3Cb1BkXnvrHXl/CaHMNyGlR4K2drLgQIIpSeizn3HdfknBmg=="
-    },
-    {
-      "RequestUri": "http://gen1gen2domain1.blob.core.windows.net/test-filesystem-3b8ca407-734b-9c22-1653-d5c757b5c031/test-file-1739e027-c2f9-92ad-2a6e-decdd34673b2",
-      "RequestMethod": "GET",
-      "RequestHeaders": {
-        "Authorization": "Sanitized",
-        "If-Match": "0x8D8541169552460",
-        "User-Agent": [
-          "azsdk-net-Storage.Files.DataLake/12.5.0-alpha.20200908.1",
-          "(.NET Core 4.6.29130.01; Microsoft Windows 10.0.19041 )"
-        ],
-        "x-ms-client-request-id": "53931210-7f9f-cb28-69a4-a01ed8fa1fa5",
-        "x-ms-date": "Tue, 08 Sep 2020 16:08:23 GMT",
+        "Date": "Mon, 21 Sep 2020 06:23:47 GMT",
+        "ETag": "\u00220x8D85DF6E5DE4B8D\u0022",
+        "Last-Modified": "Mon, 21 Sep 2020 06:23:47 GMT",
+        "Server": [
+          "Windows-Azure-Blob/1.0",
+          "Microsoft-HTTPAPI/2.0"
+        ],
+        "x-ms-blob-type": "BlockBlob",
+        "x-ms-client-request-id": "023a7355-9a1c-9c8a-e659-799fef634f5f",
+        "x-ms-creation-time": "Mon, 21 Sep 2020 06:23:47 GMT",
+        "x-ms-lease-state": "available",
+        "x-ms-lease-status": "unlocked",
+        "x-ms-request-id": "603ae7f5-501e-000b-04df-8fb6cb000000",
+        "x-ms-server-encrypted": "true",
+        "x-ms-version": "2020-02-10"
+      },
+      "ResponseBody": "yCWvcaXScLMGwtUtajTxf9iAVddQuu/3RtythYwhWYf4nBnrM5VoAw7Y5WtVJyg1dSeAz8ygPg41tyrIJOom5WhNNM0bBUtCGFHJd9SEoR60dxBkoIm6WF4KtXtqn98jsv8CB/NbGnDcPrd718Y6sRYMFKzawUTek9xvEU/P13lypcXUgZkrWF2giGLSP4GXzwRlXooySfC7JHQW7A=="
+    },
+    {
+      "RequestUri": "https://seannsecanary.blob.core.windows.net/test-filesystem-79f74544-0217-ed6c-ab43-cba87de3a934/test-file-a4c68518-db99-61aa-1fcf-ad10f2baf4f2",
+      "RequestMethod": "GET",
+      "RequestHeaders": {
+        "Authorization": "Sanitized",
+        "If-Match": "0x8D85DF6E5DE4B8D",
+        "User-Agent": [
+          "azsdk-net-Storage.Files.DataLake/12.5.0-alpha.20200921.1",
+          "(.NET Core 4.6.29220.03; Microsoft Windows 10.0.19041 )"
+        ],
+        "x-ms-client-request-id": "d5d1530d-eca7-af4f-404b-73e1ffc0205e",
+        "x-ms-date": "Mon, 21 Sep 2020 06:23:47 GMT",
         "x-ms-range": "bytes=314-470",
         "x-ms-return-client-request-id": "true",
         "x-ms-version": "2020-02-10"
@@ -287,36 +277,36 @@
         "Content-Length": "157",
         "Content-Range": "bytes 314-470/1024",
         "Content-Type": "application/octet-stream",
-        "Date": "Tue, 08 Sep 2020 16:08:23 GMT",
-        "ETag": "\u00220x8D8541169552460\u0022",
-        "Last-Modified": "Tue, 08 Sep 2020 16:08:23 GMT",
-        "Server": [
-          "Windows-Azure-Blob/1.0",
-          "Microsoft-HTTPAPI/2.0"
-        ],
-        "x-ms-blob-type": "BlockBlob",
-        "x-ms-client-request-id": "53931210-7f9f-cb28-69a4-a01ed8fa1fa5",
-        "x-ms-creation-time": "Tue, 08 Sep 2020 16:08:22 GMT",
-        "x-ms-lease-state": "available",
-        "x-ms-lease-status": "unlocked",
-        "x-ms-request-id": "49d37f28-201e-00ca-1cfa-85aaa8000000",
-        "x-ms-server-encrypted": "true",
-        "x-ms-version": "2020-02-10"
-      },
-      "ResponseBody": "ZedXiLcnQSNtnjmWa/EMM8/fYYriL846FJM3fQihi1gKnLy98Pn/TnC80uPwsnzBkj4On\u002Bc3uDYZHHQj78QazBLhjM81T0LW3xMZJVzqSmEWduvKk\u002Btw0\u002BSGpNSF216soQbRDyatjEP7OL/UHZLZLtISDHnZUDkncLjqrqpuUAS0bINWGTo7aOmnzlsrm7VRrHUBcs7l01HNqp5twg=="
-    },
-    {
-      "RequestUri": "http://gen1gen2domain1.blob.core.windows.net/test-filesystem-3b8ca407-734b-9c22-1653-d5c757b5c031/test-file-1739e027-c2f9-92ad-2a6e-decdd34673b2",
-      "RequestMethod": "GET",
-      "RequestHeaders": {
-        "Authorization": "Sanitized",
-        "If-Match": "0x8D8541169552460",
-        "User-Agent": [
-          "azsdk-net-Storage.Files.DataLake/12.5.0-alpha.20200908.1",
-          "(.NET Core 4.6.29130.01; Microsoft Windows 10.0.19041 )"
-        ],
-        "x-ms-client-request-id": "62c2e247-3966-5891-f5d1-f056425c3e8e",
-        "x-ms-date": "Tue, 08 Sep 2020 16:08:23 GMT",
+        "Date": "Mon, 21 Sep 2020 06:23:47 GMT",
+        "ETag": "\u00220x8D85DF6E5DE4B8D\u0022",
+        "Last-Modified": "Mon, 21 Sep 2020 06:23:47 GMT",
+        "Server": [
+          "Windows-Azure-Blob/1.0",
+          "Microsoft-HTTPAPI/2.0"
+        ],
+        "x-ms-blob-type": "BlockBlob",
+        "x-ms-client-request-id": "d5d1530d-eca7-af4f-404b-73e1ffc0205e",
+        "x-ms-creation-time": "Mon, 21 Sep 2020 06:23:47 GMT",
+        "x-ms-lease-state": "available",
+        "x-ms-lease-status": "unlocked",
+        "x-ms-request-id": "603ae800-501e-000b-0edf-8fb6cb000000",
+        "x-ms-server-encrypted": "true",
+        "x-ms-version": "2020-02-10"
+      },
+      "ResponseBody": "CSAMZj0IMQFlMHzhvE86OeIMU1vXQUtqee8/XNUZXSUUbFR/fPuUNk\u002BVatPpfM3jDrfYGCC7FMfUoexOydQsS9NWzU/6urzmdx0LQdd3gP0hXE4eQUQFWFeMq9oORm17aR4Akq996FT68aACsNLwXCDvLWyGDQqOUXT4bg7h1zGwkNe4d\u002B5No3P5I0\u002BkAqiFnE\u002B6HhkA9FwUckE6hQ=="
+    },
+    {
+      "RequestUri": "https://seannsecanary.blob.core.windows.net/test-filesystem-79f74544-0217-ed6c-ab43-cba87de3a934/test-file-a4c68518-db99-61aa-1fcf-ad10f2baf4f2",
+      "RequestMethod": "GET",
+      "RequestHeaders": {
+        "Authorization": "Sanitized",
+        "If-Match": "0x8D85DF6E5DE4B8D",
+        "User-Agent": [
+          "azsdk-net-Storage.Files.DataLake/12.5.0-alpha.20200921.1",
+          "(.NET Core 4.6.29220.03; Microsoft Windows 10.0.19041 )"
+        ],
+        "x-ms-client-request-id": "9c927dae-7a92-d7b8-eb1e-7eb8c072284b",
+        "x-ms-date": "Mon, 21 Sep 2020 06:23:47 GMT",
         "x-ms-range": "bytes=471-627",
         "x-ms-return-client-request-id": "true",
         "x-ms-version": "2020-02-10"
@@ -328,36 +318,36 @@
         "Content-Length": "157",
         "Content-Range": "bytes 471-627/1024",
         "Content-Type": "application/octet-stream",
-        "Date": "Tue, 08 Sep 2020 16:08:23 GMT",
-        "ETag": "\u00220x8D8541169552460\u0022",
-        "Last-Modified": "Tue, 08 Sep 2020 16:08:23 GMT",
-        "Server": [
-          "Windows-Azure-Blob/1.0",
-          "Microsoft-HTTPAPI/2.0"
-        ],
-        "x-ms-blob-type": "BlockBlob",
-        "x-ms-client-request-id": "62c2e247-3966-5891-f5d1-f056425c3e8e",
-        "x-ms-creation-time": "Tue, 08 Sep 2020 16:08:22 GMT",
-        "x-ms-lease-state": "available",
-        "x-ms-lease-status": "unlocked",
-        "x-ms-request-id": "49d37f29-201e-00ca-1dfa-85aaa8000000",
-        "x-ms-server-encrypted": "true",
-        "x-ms-version": "2020-02-10"
-      },
-      "ResponseBody": "3ZiM57sgsQ6DFZfXo48xgd371QOZATVs3TXOmDKJb5zNpQsOQXNwewNCKWBqmypVos/vrslqKdxjIAmFURjc\u002BqX6Cf6DI0Bqilr/VtfUAUILefZjmcDTYnwvqyFq6ynrZi\u002B6b5Es0X\u002BPhSRua9MEjh7GetgieGDlJ6eBVHge/58wFO\u002BoGpKw3qd31BScZPeoKhwDo3FRyO7P1Ujqqg=="
-    },
-    {
-      "RequestUri": "http://gen1gen2domain1.blob.core.windows.net/test-filesystem-3b8ca407-734b-9c22-1653-d5c757b5c031/test-file-1739e027-c2f9-92ad-2a6e-decdd34673b2",
-      "RequestMethod": "GET",
-      "RequestHeaders": {
-        "Authorization": "Sanitized",
-        "If-Match": "0x8D8541169552460",
-        "User-Agent": [
-          "azsdk-net-Storage.Files.DataLake/12.5.0-alpha.20200908.1",
-          "(.NET Core 4.6.29130.01; Microsoft Windows 10.0.19041 )"
-        ],
-        "x-ms-client-request-id": "f5d72004-bc38-203e-2970-136ade624cf1",
-        "x-ms-date": "Tue, 08 Sep 2020 16:08:23 GMT",
+        "Date": "Mon, 21 Sep 2020 06:23:47 GMT",
+        "ETag": "\u00220x8D85DF6E5DE4B8D\u0022",
+        "Last-Modified": "Mon, 21 Sep 2020 06:23:47 GMT",
+        "Server": [
+          "Windows-Azure-Blob/1.0",
+          "Microsoft-HTTPAPI/2.0"
+        ],
+        "x-ms-blob-type": "BlockBlob",
+        "x-ms-client-request-id": "9c927dae-7a92-d7b8-eb1e-7eb8c072284b",
+        "x-ms-creation-time": "Mon, 21 Sep 2020 06:23:47 GMT",
+        "x-ms-lease-state": "available",
+        "x-ms-lease-status": "unlocked",
+        "x-ms-request-id": "603ae804-501e-000b-12df-8fb6cb000000",
+        "x-ms-server-encrypted": "true",
+        "x-ms-version": "2020-02-10"
+      },
+      "ResponseBody": "ekUZGW9SH/o45TKiifiM6rvqT8xy0r8nuBiwm3ujBK0THfm0CTU0r4iKY2mHfI8HZ3FZiPFtE6eF8mFXooR\u002BlOCFjmz/1\u002BCFtZ9D525WnzyIqDMKSny7pQpRLxfU3Q0EDM\u002BIAu4jCJCQ09JSKis5L1IkzvlQdElkyehirajIsdiSP9ufzZ1NZaCjeXepaXveGADFrw4Ts5iFJDgFwQ=="
+    },
+    {
+      "RequestUri": "https://seannsecanary.blob.core.windows.net/test-filesystem-79f74544-0217-ed6c-ab43-cba87de3a934/test-file-a4c68518-db99-61aa-1fcf-ad10f2baf4f2",
+      "RequestMethod": "GET",
+      "RequestHeaders": {
+        "Authorization": "Sanitized",
+        "If-Match": "0x8D85DF6E5DE4B8D",
+        "User-Agent": [
+          "azsdk-net-Storage.Files.DataLake/12.5.0-alpha.20200921.1",
+          "(.NET Core 4.6.29220.03; Microsoft Windows 10.0.19041 )"
+        ],
+        "x-ms-client-request-id": "8233745d-842d-8dcb-b18c-246f296261ad",
+        "x-ms-date": "Mon, 21 Sep 2020 06:23:47 GMT",
         "x-ms-range": "bytes=628-784",
         "x-ms-return-client-request-id": "true",
         "x-ms-version": "2020-02-10"
@@ -369,36 +359,36 @@
         "Content-Length": "157",
         "Content-Range": "bytes 628-784/1024",
         "Content-Type": "application/octet-stream",
-        "Date": "Tue, 08 Sep 2020 16:08:23 GMT",
-        "ETag": "\u00220x8D8541169552460\u0022",
-        "Last-Modified": "Tue, 08 Sep 2020 16:08:23 GMT",
-        "Server": [
-          "Windows-Azure-Blob/1.0",
-          "Microsoft-HTTPAPI/2.0"
-        ],
-        "x-ms-blob-type": "BlockBlob",
-        "x-ms-client-request-id": "f5d72004-bc38-203e-2970-136ade624cf1",
-        "x-ms-creation-time": "Tue, 08 Sep 2020 16:08:22 GMT",
-        "x-ms-lease-state": "available",
-        "x-ms-lease-status": "unlocked",
-        "x-ms-request-id": "49d37f2c-201e-00ca-20fa-85aaa8000000",
-        "x-ms-server-encrypted": "true",
-        "x-ms-version": "2020-02-10"
-      },
-      "ResponseBody": "fQdwhYU\u002BV\u002BRcdIwWmzCrpExIwq/ZKVsbWy3eSwHYREnGNCpwY44WJqDEzqd2jdYgHUmDjIU60VOrVClXXwvigzBCUGcGO0C9MZwPFFu0pM5XvS23VbfEi2LXxA5kv8aU4kp3ND1vGuIJxVrpK7z397Bb/6HdKi54fsQEL3YxWHLWejIRPHCR6KNLro9c2mCm381eCb8ktrcc/rV4ag=="
-    },
-    {
-      "RequestUri": "http://gen1gen2domain1.blob.core.windows.net/test-filesystem-3b8ca407-734b-9c22-1653-d5c757b5c031/test-file-1739e027-c2f9-92ad-2a6e-decdd34673b2",
-      "RequestMethod": "GET",
-      "RequestHeaders": {
-        "Authorization": "Sanitized",
-        "If-Match": "0x8D8541169552460",
-        "User-Agent": [
-          "azsdk-net-Storage.Files.DataLake/12.5.0-alpha.20200908.1",
-          "(.NET Core 4.6.29130.01; Microsoft Windows 10.0.19041 )"
-        ],
-        "x-ms-client-request-id": "2152be66-4884-1556-29b2-9b09775463f6",
-        "x-ms-date": "Tue, 08 Sep 2020 16:08:23 GMT",
+        "Date": "Mon, 21 Sep 2020 06:23:47 GMT",
+        "ETag": "\u00220x8D85DF6E5DE4B8D\u0022",
+        "Last-Modified": "Mon, 21 Sep 2020 06:23:47 GMT",
+        "Server": [
+          "Windows-Azure-Blob/1.0",
+          "Microsoft-HTTPAPI/2.0"
+        ],
+        "x-ms-blob-type": "BlockBlob",
+        "x-ms-client-request-id": "8233745d-842d-8dcb-b18c-246f296261ad",
+        "x-ms-creation-time": "Mon, 21 Sep 2020 06:23:47 GMT",
+        "x-ms-lease-state": "available",
+        "x-ms-lease-status": "unlocked",
+        "x-ms-request-id": "603ae809-501e-000b-17df-8fb6cb000000",
+        "x-ms-server-encrypted": "true",
+        "x-ms-version": "2020-02-10"
+      },
+      "ResponseBody": "WufIIvq/6k\u002BZYrTXaVmt\u002BtK6YG2DlKgDAcp\u002BjEMZqGRIpEW8sVWvqZGPfp0Q2KW6Bp2zatiYPcU\u002BxSAvQV0LgLlPjsQT8Ul9Crbb9BUK8iklw4amZj6MsGZ/few1f2czg/7kwEngpxVUNV8hvEmvNNL2Cn7XZRl6w95ek3NcSIpPqHAXJjHfRBtxUjDfa/Qc0EkZPnXpXB3kaf1rgg=="
+    },
+    {
+      "RequestUri": "https://seannsecanary.blob.core.windows.net/test-filesystem-79f74544-0217-ed6c-ab43-cba87de3a934/test-file-a4c68518-db99-61aa-1fcf-ad10f2baf4f2",
+      "RequestMethod": "GET",
+      "RequestHeaders": {
+        "Authorization": "Sanitized",
+        "If-Match": "0x8D85DF6E5DE4B8D",
+        "User-Agent": [
+          "azsdk-net-Storage.Files.DataLake/12.5.0-alpha.20200921.1",
+          "(.NET Core 4.6.29220.03; Microsoft Windows 10.0.19041 )"
+        ],
+        "x-ms-client-request-id": "4c5acf44-a63e-2d1d-9c64-93f576fe3bd6",
+        "x-ms-date": "Mon, 21 Sep 2020 06:23:47 GMT",
         "x-ms-range": "bytes=785-941",
         "x-ms-return-client-request-id": "true",
         "x-ms-version": "2020-02-10"
@@ -410,36 +400,36 @@
         "Content-Length": "157",
         "Content-Range": "bytes 785-941/1024",
         "Content-Type": "application/octet-stream",
-        "Date": "Tue, 08 Sep 2020 16:08:23 GMT",
-        "ETag": "\u00220x8D8541169552460\u0022",
-        "Last-Modified": "Tue, 08 Sep 2020 16:08:23 GMT",
-        "Server": [
-          "Windows-Azure-Blob/1.0",
-          "Microsoft-HTTPAPI/2.0"
-        ],
-        "x-ms-blob-type": "BlockBlob",
-        "x-ms-client-request-id": "2152be66-4884-1556-29b2-9b09775463f6",
-        "x-ms-creation-time": "Tue, 08 Sep 2020 16:08:22 GMT",
-        "x-ms-lease-state": "available",
-        "x-ms-lease-status": "unlocked",
-        "x-ms-request-id": "49d37f2f-201e-00ca-23fa-85aaa8000000",
-        "x-ms-server-encrypted": "true",
-        "x-ms-version": "2020-02-10"
-      },
-      "ResponseBody": "62zXbOgSsIrmuj/JF/6Se54bo2ReT6jST7Kxw3v1PrsYfbje1yJ0yK8c\u002BBIfP6glJDt94hEUDJvDBB01Ye0O8XyDsJlGs6R7p9u0QleWsw8Ki58/d1upBHEcG9IFP2bCDQeWm48P33CXATs2X8pELVEOKtVNz3oh2awnKZjRdmh08jRPABeA\u002B6wvqHUfc6Sn2O6B9hSRdD2NdMLi5w=="
-    },
-    {
-      "RequestUri": "http://gen1gen2domain1.blob.core.windows.net/test-filesystem-3b8ca407-734b-9c22-1653-d5c757b5c031/test-file-1739e027-c2f9-92ad-2a6e-decdd34673b2",
-      "RequestMethod": "GET",
-      "RequestHeaders": {
-        "Authorization": "Sanitized",
-        "If-Match": "0x8D8541169552460",
-        "User-Agent": [
-          "azsdk-net-Storage.Files.DataLake/12.5.0-alpha.20200908.1",
-          "(.NET Core 4.6.29130.01; Microsoft Windows 10.0.19041 )"
-        ],
-        "x-ms-client-request-id": "2004c3eb-2b10-df6c-c79b-cfb13ffc45d0",
-        "x-ms-date": "Tue, 08 Sep 2020 16:08:23 GMT",
+        "Date": "Mon, 21 Sep 2020 06:23:47 GMT",
+        "ETag": "\u00220x8D85DF6E5DE4B8D\u0022",
+        "Last-Modified": "Mon, 21 Sep 2020 06:23:47 GMT",
+        "Server": [
+          "Windows-Azure-Blob/1.0",
+          "Microsoft-HTTPAPI/2.0"
+        ],
+        "x-ms-blob-type": "BlockBlob",
+        "x-ms-client-request-id": "4c5acf44-a63e-2d1d-9c64-93f576fe3bd6",
+        "x-ms-creation-time": "Mon, 21 Sep 2020 06:23:47 GMT",
+        "x-ms-lease-state": "available",
+        "x-ms-lease-status": "unlocked",
+        "x-ms-request-id": "603ae80d-501e-000b-1bdf-8fb6cb000000",
+        "x-ms-server-encrypted": "true",
+        "x-ms-version": "2020-02-10"
+      },
+      "ResponseBody": "FKH37dTSE9mYDaAWxWJmE\u002BmbV\u002BpBwypDCRVlTFIyvDR0wgfPWkILmOBDNzt4J6\u002BG9Qr7zaWAQVF2tOO\u002BbMeGZlBsoQNblrimkL4K/YvvyuFm31ZINu6O9IG1WaZfTCwZvdHqDIasKl9RVT3ndkPFh\u002BoCWI1wPS9i3q2Bpj0SR0SS8D\u002B6BL1burT39\u002BCxp30979G8XPOeqIChiC3YKg=="
+    },
+    {
+      "RequestUri": "https://seannsecanary.blob.core.windows.net/test-filesystem-79f74544-0217-ed6c-ab43-cba87de3a934/test-file-a4c68518-db99-61aa-1fcf-ad10f2baf4f2",
+      "RequestMethod": "GET",
+      "RequestHeaders": {
+        "Authorization": "Sanitized",
+        "If-Match": "0x8D85DF6E5DE4B8D",
+        "User-Agent": [
+          "azsdk-net-Storage.Files.DataLake/12.5.0-alpha.20200921.1",
+          "(.NET Core 4.6.29220.03; Microsoft Windows 10.0.19041 )"
+        ],
+        "x-ms-client-request-id": "5a2a3eaa-1408-426e-8e6a-cf3b14879b11",
+        "x-ms-date": "Mon, 21 Sep 2020 06:23:47 GMT",
         "x-ms-range": "bytes=942-1098",
         "x-ms-return-client-request-id": "true",
         "x-ms-version": "2020-02-10"
@@ -451,36 +441,36 @@
         "Content-Length": "82",
         "Content-Range": "bytes 942-1023/1024",
         "Content-Type": "application/octet-stream",
-        "Date": "Tue, 08 Sep 2020 16:08:23 GMT",
-        "ETag": "\u00220x8D8541169552460\u0022",
-        "Last-Modified": "Tue, 08 Sep 2020 16:08:23 GMT",
-        "Server": [
-          "Windows-Azure-Blob/1.0",
-          "Microsoft-HTTPAPI/2.0"
-        ],
-        "x-ms-blob-type": "BlockBlob",
-        "x-ms-client-request-id": "2004c3eb-2b10-df6c-c79b-cfb13ffc45d0",
-        "x-ms-creation-time": "Tue, 08 Sep 2020 16:08:22 GMT",
-        "x-ms-lease-state": "available",
-        "x-ms-lease-status": "unlocked",
-        "x-ms-request-id": "49d37f3b-201e-00ca-2dfa-85aaa8000000",
-        "x-ms-server-encrypted": "true",
-        "x-ms-version": "2020-02-10"
-      },
-      "ResponseBody": "tdfFi9PBbZX0LDqOLygeJgQBZgeAUKpQf1PifffCi1WdE/dX4\u002BpMsTYR5MFGaORpVhaIc1vaZmQtdAt/3vCeMqHl8RwxxkMatLTRb2zoChdveQ=="
-    },
-    {
-      "RequestUri": "http://gen1gen2domain1.blob.core.windows.net/test-filesystem-3b8ca407-734b-9c22-1653-d5c757b5c031?restype=container",
+        "Date": "Mon, 21 Sep 2020 06:23:47 GMT",
+        "ETag": "\u00220x8D85DF6E5DE4B8D\u0022",
+        "Last-Modified": "Mon, 21 Sep 2020 06:23:47 GMT",
+        "Server": [
+          "Windows-Azure-Blob/1.0",
+          "Microsoft-HTTPAPI/2.0"
+        ],
+        "x-ms-blob-type": "BlockBlob",
+        "x-ms-client-request-id": "5a2a3eaa-1408-426e-8e6a-cf3b14879b11",
+        "x-ms-creation-time": "Mon, 21 Sep 2020 06:23:47 GMT",
+        "x-ms-lease-state": "available",
+        "x-ms-lease-status": "unlocked",
+        "x-ms-request-id": "603ae812-501e-000b-1fdf-8fb6cb000000",
+        "x-ms-server-encrypted": "true",
+        "x-ms-version": "2020-02-10"
+      },
+      "ResponseBody": "hCE\u002BDvlUhQQLgiymntl4Rk6wNzBEtmtW6lD0SL8ZfI\u002BDjy/VuNK4Uvc55E\u002BQtlTELzlS1/ao5c626CSoYD1E8gacIg6po4589\u002BQ4C9IcxjP7Lw=="
+    },
+    {
+      "RequestUri": "https://seannsecanary.blob.core.windows.net/test-filesystem-79f74544-0217-ed6c-ab43-cba87de3a934?restype=container",
       "RequestMethod": "DELETE",
       "RequestHeaders": {
         "Authorization": "Sanitized",
-        "traceparent": "00-116c45f2a9dada4585e90b811d8bbe4e-ffb727573e99034a-00",
-        "User-Agent": [
-          "azsdk-net-Storage.Files.DataLake/12.5.0-alpha.20200908.1",
-          "(.NET Core 4.6.29130.01; Microsoft Windows 10.0.19041 )"
-        ],
-        "x-ms-client-request-id": "b31ecbc5-424f-8ce6-a82f-ee59a31ce81e",
-        "x-ms-date": "Tue, 08 Sep 2020 16:08:23 GMT",
+        "traceparent": "00-fb35403b1ed1f54785f443369d9d3e30-82c6ff881057bf47-00",
+        "User-Agent": [
+          "azsdk-net-Storage.Files.DataLake/12.5.0-alpha.20200921.1",
+          "(.NET Core 4.6.29220.03; Microsoft Windows 10.0.19041 )"
+        ],
+        "x-ms-client-request-id": "384a059b-e0d3-39ce-9969-bb029ed4a16f",
+        "x-ms-date": "Mon, 21 Sep 2020 06:23:47 GMT",
         "x-ms-return-client-request-id": "true",
         "x-ms-version": "2020-02-10"
       },
@@ -488,1780 +478,20 @@
       "StatusCode": 202,
       "ResponseHeaders": {
         "Content-Length": "0",
-        "Date": "Tue, 08 Sep 2020 16:08:23 GMT",
-        "Server": [
-          "Windows-Azure-Blob/1.0",
-          "Microsoft-HTTPAPI/2.0"
-        ],
-        "x-ms-client-request-id": "b31ecbc5-424f-8ce6-a82f-ee59a31ce81e",
-<<<<<<< HEAD
-        "x-ms-creation-time": "Thu, 16 Jul 2020 02:59:51 GMT",
-        "x-ms-lease-state": "available",
-        "x-ms-lease-status": "unlocked",
-        "x-ms-request-id": "9a3ec939-501e-00a5-2e1d-5bc7f8000000",
-        "x-ms-server-encrypted": "true",
-        "x-ms-version": "2020-02-10"
-      },
-      "ResponseBody": "/TYve1vYHi7VAUgd0zJ34EVndCGnFKKuLr5magnkx4NP0JexQxgxaZEoWiNN33/I76DZwdHha\u002BmTgU2ccrMk8TnEzQKbxZwtNgqQfrp/YE4/nXpoCgaxbmWuHsLKlPfeA2jpiRF8LSkErIrGUewvFCD\u002BXdU4u\u002BYzEl\u002Bc7KfaYqITsntRldc9wm9QZF576x15fwmhzDchpUeCtnay4A=="
-    },
-    {
-      "RequestUri": "https://seanmccdfsca2.blob.core.windows.net/test-filesystem-3b8ca407-734b-9c22-1653-d5c757b5c031/test-file-1739e027-c2f9-92ad-2a6e-decdd34673b2",
-      "RequestMethod": "GET",
-      "RequestHeaders": {
-        "Authorization": "Sanitized",
-        "If-Match": "0x8D829344F0CE2C0",
-        "User-Agent": [
-          "azsdk-net-Storage.Files.DataLake/12.3.0-dev.20200715.1",
-          "(.NET Core 4.6.28801.04; Microsoft Windows 10.0.18362 )"
-        ],
-        "x-ms-client-request-id": "74ec8339-92de-da80-2c1c-7619e1014fd3",
-        "x-ms-date": "Thu, 16 Jul 2020 02:59:51 GMT",
-        "x-ms-range": "bytes=162-318",
-        "x-ms-return-client-request-id": "true",
-        "x-ms-version": "2020-02-10"
-      },
-      "RequestBody": null,
-      "StatusCode": 206,
-      "ResponseHeaders": {
-        "Accept-Ranges": "bytes",
-        "Content-Length": "157",
-        "Content-Range": "bytes 162-318/1024",
-        "Content-Type": "application/octet-stream",
-        "Date": "Thu, 16 Jul 2020 02:59:51 GMT",
-        "ETag": "\u00220x8D829344F0CE2C0\u0022",
-        "Last-Modified": "Thu, 16 Jul 2020 02:59:51 GMT",
-        "Server": [
-          "Windows-Azure-Blob/1.0",
-          "Microsoft-HTTPAPI/2.0"
-        ],
-        "x-ms-blob-type": "BlockBlob",
-        "x-ms-client-request-id": "74ec8339-92de-da80-2c1c-7619e1014fd3",
-        "x-ms-creation-time": "Thu, 16 Jul 2020 02:59:51 GMT",
-        "x-ms-lease-state": "available",
-        "x-ms-lease-status": "unlocked",
-        "x-ms-request-id": "9a3ec946-501e-00a5-3a1d-5bc7f8000000",
-        "x-ms-server-encrypted": "true",
-        "x-ms-version": "2020-02-10"
-      },
-      "ResponseBody": "dCGnFKKuLr5magnkx4NP0JexQxgxaZEoWiNN33/I76DZwdHha\u002BmTgU2ccrMk8TnEzQKbxZwtNgqQfrp/YE4/nXpoCgaxbmWuHsLKlPfeA2jpiRF8LSkErIrGUewvFCD\u002BXdU4u\u002BYzEl\u002Bc7KfaYqITsntRldc9wm9QZF576x15fwmhzDchpUeCtnay4ECCKUnos59x3X5JwZpl51eItw=="
-    },
-    {
-      "RequestUri": "https://seanmccdfsca2.blob.core.windows.net/test-filesystem-3b8ca407-734b-9c22-1653-d5c757b5c031/test-file-1739e027-c2f9-92ad-2a6e-decdd34673b2",
-      "RequestMethod": "GET",
-      "RequestHeaders": {
-        "Authorization": "Sanitized",
-        "If-Match": "0x8D829344F0CE2C0",
-        "User-Agent": [
-          "azsdk-net-Storage.Files.DataLake/12.3.0-dev.20200715.1",
-          "(.NET Core 4.6.28801.04; Microsoft Windows 10.0.18362 )"
-        ],
-        "x-ms-client-request-id": "201fc5c7-742f-433f-81bf-7416586d3a67",
-        "x-ms-date": "Thu, 16 Jul 2020 02:59:51 GMT",
-        "x-ms-range": "bytes=186-342",
-        "x-ms-return-client-request-id": "true",
-        "x-ms-version": "2020-02-10"
-      },
-      "RequestBody": null,
-      "StatusCode": 206,
-      "ResponseHeaders": {
-        "Accept-Ranges": "bytes",
-        "Content-Length": "157",
-        "Content-Range": "bytes 186-342/1024",
-        "Content-Type": "application/octet-stream",
-        "Date": "Thu, 16 Jul 2020 02:59:51 GMT",
-        "ETag": "\u00220x8D829344F0CE2C0\u0022",
-        "Last-Modified": "Thu, 16 Jul 2020 02:59:51 GMT",
-        "Server": [
-          "Windows-Azure-Blob/1.0",
-          "Microsoft-HTTPAPI/2.0"
-        ],
-        "x-ms-blob-type": "BlockBlob",
-        "x-ms-client-request-id": "201fc5c7-742f-433f-81bf-7416586d3a67",
-        "x-ms-creation-time": "Thu, 16 Jul 2020 02:59:51 GMT",
-        "x-ms-lease-state": "available",
-        "x-ms-lease-status": "unlocked",
-        "x-ms-request-id": "9a3ec950-501e-00a5-431d-5bc7f8000000",
-        "x-ms-server-encrypted": "true",
-        "x-ms-version": "2020-02-10"
-      },
-      "ResponseBody": "WiNN33/I76DZwdHha\u002BmTgU2ccrMk8TnEzQKbxZwtNgqQfrp/YE4/nXpoCgaxbmWuHsLKlPfeA2jpiRF8LSkErIrGUewvFCD\u002BXdU4u\u002BYzEl\u002Bc7KfaYqITsntRldc9wm9QZF576x15fwmhzDchpUeCtnay4ECCKUnos59x3X5JwZpl51eItydBI22eOZZr8Qwzz99hiuIvzjoUkzd9CA=="
-    },
-    {
-      "RequestUri": "https://seanmccdfsca2.blob.core.windows.net/test-filesystem-3b8ca407-734b-9c22-1653-d5c757b5c031/test-file-1739e027-c2f9-92ad-2a6e-decdd34673b2",
-      "RequestMethod": "GET",
-      "RequestHeaders": {
-        "Authorization": "Sanitized",
-        "If-Match": "0x8D829344F0CE2C0",
-        "User-Agent": [
-          "azsdk-net-Storage.Files.DataLake/12.3.0-dev.20200715.1",
-          "(.NET Core 4.6.28801.04; Microsoft Windows 10.0.18362 )"
-        ],
-        "x-ms-client-request-id": "1b52d0b4-2fe1-cba3-a951-f4464b029ed7",
-        "x-ms-date": "Thu, 16 Jul 2020 02:59:51 GMT",
-        "x-ms-range": "bytes=216-372",
-        "x-ms-return-client-request-id": "true",
-        "x-ms-version": "2020-02-10"
-      },
-      "RequestBody": null,
-      "StatusCode": 206,
-      "ResponseHeaders": {
-        "Accept-Ranges": "bytes",
-        "Content-Length": "157",
-        "Content-Range": "bytes 216-372/1024",
-        "Content-Type": "application/octet-stream",
-        "Date": "Thu, 16 Jul 2020 02:59:51 GMT",
-        "ETag": "\u00220x8D829344F0CE2C0\u0022",
-        "Last-Modified": "Thu, 16 Jul 2020 02:59:51 GMT",
-        "Server": [
-          "Windows-Azure-Blob/1.0",
-          "Microsoft-HTTPAPI/2.0"
-        ],
-        "x-ms-blob-type": "BlockBlob",
-        "x-ms-client-request-id": "1b52d0b4-2fe1-cba3-a951-f4464b029ed7",
-        "x-ms-creation-time": "Thu, 16 Jul 2020 02:59:51 GMT",
-        "x-ms-lease-state": "available",
-        "x-ms-lease-status": "unlocked",
-        "x-ms-request-id": "9a3ec960-501e-00a5-531d-5bc7f8000000",
-        "x-ms-server-encrypted": "true",
-        "x-ms-version": "2020-02-10"
-      },
-      "ResponseBody": "NgqQfrp/YE4/nXpoCgaxbmWuHsLKlPfeA2jpiRF8LSkErIrGUewvFCD\u002BXdU4u\u002BYzEl\u002Bc7KfaYqITsntRldc9wm9QZF576x15fwmhzDchpUeCtnay4ECCKUnos59x3X5JwZpl51eItydBI22eOZZr8Qwzz99hiuIvzjoUkzd9CKGLWAqcvL3w\u002Bf9OcLzS4/CyfMGSPg6f5ze4NhkcdA=="
-    },
-    {
-      "RequestUri": "https://seanmccdfsca2.blob.core.windows.net/test-filesystem-3b8ca407-734b-9c22-1653-d5c757b5c031/test-file-1739e027-c2f9-92ad-2a6e-decdd34673b2",
-      "RequestMethod": "GET",
-      "RequestHeaders": {
-        "Authorization": "Sanitized",
-        "If-Match": "0x8D829344F0CE2C0",
-        "User-Agent": [
-          "azsdk-net-Storage.Files.DataLake/12.3.0-dev.20200715.1",
-          "(.NET Core 4.6.28801.04; Microsoft Windows 10.0.18362 )"
-        ],
-        "x-ms-client-request-id": "886247f6-1f1b-9185-b9db-931cfedc2d67",
-        "x-ms-date": "Thu, 16 Jul 2020 02:59:51 GMT",
-        "x-ms-range": "bytes=252-408",
-        "x-ms-return-client-request-id": "true",
-        "x-ms-version": "2020-02-10"
-      },
-      "RequestBody": null,
-      "StatusCode": 206,
-      "ResponseHeaders": {
-        "Accept-Ranges": "bytes",
-        "Content-Length": "157",
-        "Content-Range": "bytes 252-408/1024",
-        "Content-Type": "application/octet-stream",
-        "Date": "Thu, 16 Jul 2020 02:59:51 GMT",
-        "ETag": "\u00220x8D829344F0CE2C0\u0022",
-        "Last-Modified": "Thu, 16 Jul 2020 02:59:51 GMT",
-        "Server": [
-          "Windows-Azure-Blob/1.0",
-          "Microsoft-HTTPAPI/2.0"
-        ],
-        "x-ms-blob-type": "BlockBlob",
-        "x-ms-client-request-id": "886247f6-1f1b-9185-b9db-931cfedc2d67",
-        "x-ms-creation-time": "Thu, 16 Jul 2020 02:59:51 GMT",
-        "x-ms-lease-state": "available",
-        "x-ms-lease-status": "unlocked",
-        "x-ms-request-id": "9a3ec967-501e-00a5-591d-5bc7f8000000",
-        "x-ms-server-encrypted": "true",
-        "x-ms-version": "2020-02-10"
-      },
-      "ResponseBody": "UewvFCD\u002BXdU4u\u002BYzEl\u002Bc7KfaYqITsntRldc9wm9QZF576x15fwmhzDchpUeCtnay4ECCKUnos59x3X5JwZpl51eItydBI22eOZZr8Qwzz99hiuIvzjoUkzd9CKGLWAqcvL3w\u002Bf9OcLzS4/CyfMGSPg6f5ze4NhkcdCPvxBrMEuGMzzVPQtbfExklXOpKYRZ268qT63DT5Iak1IXbXg=="
-    },
-    {
-      "RequestUri": "https://seanmccdfsca2.blob.core.windows.net/test-filesystem-3b8ca407-734b-9c22-1653-d5c757b5c031/test-file-1739e027-c2f9-92ad-2a6e-decdd34673b2",
-      "RequestMethod": "GET",
-      "RequestHeaders": {
-        "Authorization": "Sanitized",
-        "If-Match": "0x8D829344F0CE2C0",
-        "User-Agent": [
-          "azsdk-net-Storage.Files.DataLake/12.3.0-dev.20200715.1",
-          "(.NET Core 4.6.28801.04; Microsoft Windows 10.0.18362 )"
-        ],
-        "x-ms-client-request-id": "044fb555-16a0-a8bc-5eeb-fc7d981cd5c5",
-        "x-ms-date": "Thu, 16 Jul 2020 02:59:51 GMT",
-        "x-ms-range": "bytes=258-414",
-        "x-ms-return-client-request-id": "true",
-        "x-ms-version": "2020-02-10"
-      },
-      "RequestBody": null,
-      "StatusCode": 206,
-      "ResponseHeaders": {
-        "Accept-Ranges": "bytes",
-        "Content-Length": "157",
-        "Content-Range": "bytes 258-414/1024",
-        "Content-Type": "application/octet-stream",
-        "Date": "Thu, 16 Jul 2020 02:59:51 GMT",
-        "ETag": "\u00220x8D829344F0CE2C0\u0022",
-        "Last-Modified": "Thu, 16 Jul 2020 02:59:51 GMT",
-        "Server": [
-          "Windows-Azure-Blob/1.0",
-          "Microsoft-HTTPAPI/2.0"
-        ],
-        "x-ms-blob-type": "BlockBlob",
-        "x-ms-client-request-id": "044fb555-16a0-a8bc-5eeb-fc7d981cd5c5",
-        "x-ms-creation-time": "Thu, 16 Jul 2020 02:59:51 GMT",
-        "x-ms-lease-state": "available",
-        "x-ms-lease-status": "unlocked",
-        "x-ms-request-id": "9a3ec981-501e-00a5-6c1d-5bc7f8000000",
-        "x-ms-server-encrypted": "true",
-        "x-ms-version": "2020-02-10"
-      },
-      "ResponseBody": "XdU4u\u002BYzEl\u002Bc7KfaYqITsntRldc9wm9QZF576x15fwmhzDchpUeCtnay4ECCKUnos59x3X5JwZpl51eItydBI22eOZZr8Qwzz99hiuIvzjoUkzd9CKGLWAqcvL3w\u002Bf9OcLzS4/CyfMGSPg6f5ze4NhkcdCPvxBrMEuGMzzVPQtbfExklXOpKYRZ268qT63DT5Iak1IXbXqyhBtEPJg=="
-    },
-    {
-      "RequestUri": "https://seanmccdfsca2.blob.core.windows.net/test-filesystem-3b8ca407-734b-9c22-1653-d5c757b5c031/test-file-1739e027-c2f9-92ad-2a6e-decdd34673b2",
-      "RequestMethod": "GET",
-      "RequestHeaders": {
-        "Authorization": "Sanitized",
-        "If-Match": "0x8D829344F0CE2C0",
-        "User-Agent": [
-          "azsdk-net-Storage.Files.DataLake/12.3.0-dev.20200715.1",
-          "(.NET Core 4.6.28801.04; Microsoft Windows 10.0.18362 )"
-        ],
-        "x-ms-client-request-id": "49c64d54-298d-41c7-9b6b-04d81558ef7b",
-        "x-ms-date": "Thu, 16 Jul 2020 02:59:51 GMT",
-        "x-ms-range": "bytes=270-426",
-        "x-ms-return-client-request-id": "true",
-        "x-ms-version": "2020-02-10"
-      },
-      "RequestBody": null,
-      "StatusCode": 206,
-      "ResponseHeaders": {
-        "Accept-Ranges": "bytes",
-        "Content-Length": "157",
-        "Content-Range": "bytes 270-426/1024",
-        "Content-Type": "application/octet-stream",
-        "Date": "Thu, 16 Jul 2020 02:59:51 GMT",
-        "ETag": "\u00220x8D829344F0CE2C0\u0022",
-        "Last-Modified": "Thu, 16 Jul 2020 02:59:51 GMT",
-        "Server": [
-          "Windows-Azure-Blob/1.0",
-          "Microsoft-HTTPAPI/2.0"
-        ],
-        "x-ms-blob-type": "BlockBlob",
-        "x-ms-client-request-id": "49c64d54-298d-41c7-9b6b-04d81558ef7b",
-        "x-ms-creation-time": "Thu, 16 Jul 2020 02:59:51 GMT",
-        "x-ms-lease-state": "available",
-        "x-ms-lease-status": "unlocked",
-        "x-ms-request-id": "9a3ec9b1-501e-00a5-161d-5bc7f8000000",
-        "x-ms-server-encrypted": "true",
-        "x-ms-version": "2020-02-10"
-      },
-      "ResponseBody": "YqITsntRldc9wm9QZF576x15fwmhzDchpUeCtnay4ECCKUnos59x3X5JwZpl51eItydBI22eOZZr8Qwzz99hiuIvzjoUkzd9CKGLWAqcvL3w\u002Bf9OcLzS4/CyfMGSPg6f5ze4NhkcdCPvxBrMEuGMzzVPQtbfExklXOpKYRZ268qT63DT5Iak1IXbXqyhBtEPJq2MQ/s4v9Qdktku0g=="
-    },
-    {
-      "RequestUri": "https://seanmccdfsca2.blob.core.windows.net/test-filesystem-3b8ca407-734b-9c22-1653-d5c757b5c031/test-file-1739e027-c2f9-92ad-2a6e-decdd34673b2",
-      "RequestMethod": "GET",
-      "RequestHeaders": {
-        "Authorization": "Sanitized",
-        "If-Match": "0x8D829344F0CE2C0",
-        "User-Agent": [
-          "azsdk-net-Storage.Files.DataLake/12.3.0-dev.20200715.1",
-          "(.NET Core 4.6.28801.04; Microsoft Windows 10.0.18362 )"
-        ],
-        "x-ms-client-request-id": "4b29acd2-8c55-4f37-87a1-51e293a1ce1a",
-        "x-ms-date": "Thu, 16 Jul 2020 02:59:51 GMT",
-        "x-ms-range": "bytes=288-444",
-        "x-ms-return-client-request-id": "true",
-        "x-ms-version": "2020-02-10"
-      },
-      "RequestBody": null,
-      "StatusCode": 206,
-      "ResponseHeaders": {
-        "Accept-Ranges": "bytes",
-        "Content-Length": "157",
-        "Content-Range": "bytes 288-444/1024",
-        "Content-Type": "application/octet-stream",
-        "Date": "Thu, 16 Jul 2020 02:59:51 GMT",
-        "ETag": "\u00220x8D829344F0CE2C0\u0022",
-        "Last-Modified": "Thu, 16 Jul 2020 02:59:51 GMT",
-        "Server": [
-          "Windows-Azure-Blob/1.0",
-          "Microsoft-HTTPAPI/2.0"
-        ],
-        "x-ms-blob-type": "BlockBlob",
-        "x-ms-client-request-id": "4b29acd2-8c55-4f37-87a1-51e293a1ce1a",
-        "x-ms-creation-time": "Thu, 16 Jul 2020 02:59:51 GMT",
-        "x-ms-lease-state": "available",
-        "x-ms-lease-status": "unlocked",
-        "x-ms-request-id": "9a3ec9dc-501e-00a5-361d-5bc7f8000000",
-        "x-ms-server-encrypted": "true",
-        "x-ms-version": "2020-02-10"
-      },
-      "ResponseBody": "fwmhzDchpUeCtnay4ECCKUnos59x3X5JwZpl51eItydBI22eOZZr8Qwzz99hiuIvzjoUkzd9CKGLWAqcvL3w\u002Bf9OcLzS4/CyfMGSPg6f5ze4NhkcdCPvxBrMEuGMzzVPQtbfExklXOpKYRZ268qT63DT5Iak1IXbXqyhBtEPJq2MQ/s4v9Qdktku0hIMedlQOSdwuOquqm5QBLRsgw=="
-    },
-    {
-      "RequestUri": "https://seanmccdfsca2.blob.core.windows.net/test-filesystem-3b8ca407-734b-9c22-1653-d5c757b5c031/test-file-1739e027-c2f9-92ad-2a6e-decdd34673b2",
-      "RequestMethod": "GET",
-      "RequestHeaders": {
-        "Authorization": "Sanitized",
-        "If-Match": "0x8D829344F0CE2C0",
-        "User-Agent": [
-          "azsdk-net-Storage.Files.DataLake/12.3.0-dev.20200715.1",
-          "(.NET Core 4.6.28801.04; Microsoft Windows 10.0.18362 )"
-        ],
-        "x-ms-client-request-id": "6906ef69-a42f-1b25-7b73-a3e548142998",
-        "x-ms-date": "Thu, 16 Jul 2020 02:59:51 GMT",
-        "x-ms-range": "bytes=312-468",
-        "x-ms-return-client-request-id": "true",
-        "x-ms-version": "2020-02-10"
-      },
-      "RequestBody": null,
-      "StatusCode": 206,
-      "ResponseHeaders": {
-        "Accept-Ranges": "bytes",
-        "Content-Length": "157",
-        "Content-Range": "bytes 312-468/1024",
-        "Content-Type": "application/octet-stream",
-        "Date": "Thu, 16 Jul 2020 02:59:51 GMT",
-        "ETag": "\u00220x8D829344F0CE2C0\u0022",
-        "Last-Modified": "Thu, 16 Jul 2020 02:59:51 GMT",
-        "Server": [
-          "Windows-Azure-Blob/1.0",
-          "Microsoft-HTTPAPI/2.0"
-        ],
-        "x-ms-blob-type": "BlockBlob",
-        "x-ms-client-request-id": "6906ef69-a42f-1b25-7b73-a3e548142998",
-        "x-ms-creation-time": "Thu, 16 Jul 2020 02:59:51 GMT",
-        "x-ms-lease-state": "available",
-        "x-ms-lease-status": "unlocked",
-        "x-ms-request-id": "9a3ec9ef-501e-00a5-461d-5bc7f8000000",
-        "x-ms-server-encrypted": "true",
-        "x-ms-version": "2020-02-10"
-      },
-      "ResponseBody": "wZpl51eItydBI22eOZZr8Qwzz99hiuIvzjoUkzd9CKGLWAqcvL3w\u002Bf9OcLzS4/CyfMGSPg6f5ze4NhkcdCPvxBrMEuGMzzVPQtbfExklXOpKYRZ268qT63DT5Iak1IXbXqyhBtEPJq2MQ/s4v9Qdktku0hIMedlQOSdwuOquqm5QBLRsg1YZOjto6afOWyubtVGsdQFyzuXTUc2qng=="
-    },
-    {
-      "RequestUri": "https://seanmccdfsca2.blob.core.windows.net/test-filesystem-3b8ca407-734b-9c22-1653-d5c757b5c031/test-file-1739e027-c2f9-92ad-2a6e-decdd34673b2",
-      "RequestMethod": "GET",
-      "RequestHeaders": {
-        "Authorization": "Sanitized",
-        "If-Match": "0x8D829344F0CE2C0",
-        "User-Agent": [
-          "azsdk-net-Storage.Files.DataLake/12.3.0-dev.20200715.1",
-          "(.NET Core 4.6.28801.04; Microsoft Windows 10.0.18362 )"
-        ],
-        "x-ms-client-request-id": "a479d586-659b-44ea-4eda-76124be37140",
-        "x-ms-date": "Thu, 16 Jul 2020 02:59:51 GMT",
-        "x-ms-range": "bytes=342-498",
-        "x-ms-return-client-request-id": "true",
-        "x-ms-version": "2020-02-10"
-      },
-      "RequestBody": null,
-      "StatusCode": 206,
-      "ResponseHeaders": {
-        "Accept-Ranges": "bytes",
-        "Content-Length": "157",
-        "Content-Range": "bytes 342-498/1024",
-        "Content-Type": "application/octet-stream",
-        "Date": "Thu, 16 Jul 2020 02:59:51 GMT",
-        "ETag": "\u00220x8D829344F0CE2C0\u0022",
-        "Last-Modified": "Thu, 16 Jul 2020 02:59:51 GMT",
-        "Server": [
-          "Windows-Azure-Blob/1.0",
-          "Microsoft-HTTPAPI/2.0"
-        ],
-        "x-ms-blob-type": "BlockBlob",
-        "x-ms-client-request-id": "a479d586-659b-44ea-4eda-76124be37140",
-        "x-ms-creation-time": "Thu, 16 Jul 2020 02:59:51 GMT",
-        "x-ms-lease-state": "available",
-        "x-ms-lease-status": "unlocked",
-        "x-ms-request-id": "9a3eca0d-501e-00a5-611d-5bc7f8000000",
-        "x-ms-server-encrypted": "true",
-        "x-ms-version": "2020-02-10"
-      },
-      "ResponseBody": "CKGLWAqcvL3w\u002Bf9OcLzS4/CyfMGSPg6f5ze4NhkcdCPvxBrMEuGMzzVPQtbfExklXOpKYRZ268qT63DT5Iak1IXbXqyhBtEPJq2MQ/s4v9Qdktku0hIMedlQOSdwuOquqm5QBLRsg1YZOjto6afOWyubtVGsdQFyzuXTUc2qnm3C3ZiM57sgsQ6DFZfXo48xgd371QOZATVs3TXOmA=="
-    },
-    {
-      "RequestUri": "https://seanmccdfsca2.blob.core.windows.net/test-filesystem-3b8ca407-734b-9c22-1653-d5c757b5c031/test-file-1739e027-c2f9-92ad-2a6e-decdd34673b2",
-      "RequestMethod": "GET",
-      "RequestHeaders": {
-        "Authorization": "Sanitized",
-        "If-Match": "0x8D829344F0CE2C0",
-        "User-Agent": [
-          "azsdk-net-Storage.Files.DataLake/12.3.0-dev.20200715.1",
-          "(.NET Core 4.6.28801.04; Microsoft Windows 10.0.18362 )"
-        ],
-        "x-ms-client-request-id": "735e1cbc-859b-36fc-8c98-634f997b98ff",
-        "x-ms-date": "Thu, 16 Jul 2020 02:59:51 GMT",
-        "x-ms-range": "bytes=378-534",
-        "x-ms-return-client-request-id": "true",
-        "x-ms-version": "2020-02-10"
-      },
-      "RequestBody": null,
-      "StatusCode": 206,
-      "ResponseHeaders": {
-        "Accept-Ranges": "bytes",
-        "Content-Length": "157",
-        "Content-Range": "bytes 378-534/1024",
-        "Content-Type": "application/octet-stream",
-        "Date": "Thu, 16 Jul 2020 02:59:51 GMT",
-        "ETag": "\u00220x8D829344F0CE2C0\u0022",
-        "Last-Modified": "Thu, 16 Jul 2020 02:59:51 GMT",
-        "Server": [
-          "Windows-Azure-Blob/1.0",
-          "Microsoft-HTTPAPI/2.0"
-        ],
-        "x-ms-blob-type": "BlockBlob",
-        "x-ms-client-request-id": "735e1cbc-859b-36fc-8c98-634f997b98ff",
-        "x-ms-creation-time": "Thu, 16 Jul 2020 02:59:51 GMT",
-        "x-ms-lease-state": "available",
-        "x-ms-lease-status": "unlocked",
-        "x-ms-request-id": "9a3eca3b-501e-00a5-051d-5bc7f8000000",
-        "x-ms-server-encrypted": "true",
-        "x-ms-version": "2020-02-10"
-      },
-      "ResponseBody": "EuGMzzVPQtbfExklXOpKYRZ268qT63DT5Iak1IXbXqyhBtEPJq2MQ/s4v9Qdktku0hIMedlQOSdwuOquqm5QBLRsg1YZOjto6afOWyubtVGsdQFyzuXTUc2qnm3C3ZiM57sgsQ6DFZfXo48xgd371QOZATVs3TXOmDKJb5zNpQsOQXNwewNCKWBqmypVos/vrslqKdxjIAmFURjc\u002Bg=="
-    },
-    {
-      "RequestUri": "https://seanmccdfsca2.blob.core.windows.net/test-filesystem-3b8ca407-734b-9c22-1653-d5c757b5c031/test-file-1739e027-c2f9-92ad-2a6e-decdd34673b2",
-      "RequestMethod": "GET",
-      "RequestHeaders": {
-        "Authorization": "Sanitized",
-        "If-Match": "0x8D829344F0CE2C0",
-        "User-Agent": [
-          "azsdk-net-Storage.Files.DataLake/12.3.0-dev.20200715.1",
-          "(.NET Core 4.6.28801.04; Microsoft Windows 10.0.18362 )"
-        ],
-        "x-ms-client-request-id": "2f56103d-fd85-58a5-7950-938a0502c0e5",
-        "x-ms-date": "Thu, 16 Jul 2020 02:59:52 GMT",
-        "x-ms-range": "bytes=384-540",
-        "x-ms-return-client-request-id": "true",
-        "x-ms-version": "2020-02-10"
-      },
-      "RequestBody": null,
-      "StatusCode": 206,
-      "ResponseHeaders": {
-        "Accept-Ranges": "bytes",
-        "Content-Length": "157",
-        "Content-Range": "bytes 384-540/1024",
-        "Content-Type": "application/octet-stream",
-        "Date": "Thu, 16 Jul 2020 02:59:51 GMT",
-        "ETag": "\u00220x8D829344F0CE2C0\u0022",
-        "Last-Modified": "Thu, 16 Jul 2020 02:59:51 GMT",
-        "Server": [
-          "Windows-Azure-Blob/1.0",
-          "Microsoft-HTTPAPI/2.0"
-        ],
-        "x-ms-blob-type": "BlockBlob",
-        "x-ms-client-request-id": "2f56103d-fd85-58a5-7950-938a0502c0e5",
-        "x-ms-creation-time": "Thu, 16 Jul 2020 02:59:51 GMT",
-        "x-ms-lease-state": "available",
-        "x-ms-lease-status": "unlocked",
-        "x-ms-request-id": "9a3eca4f-501e-00a5-181d-5bc7f8000000",
-        "x-ms-server-encrypted": "true",
-        "x-ms-version": "2020-02-10"
-      },
-      "ResponseBody": "QtbfExklXOpKYRZ268qT63DT5Iak1IXbXqyhBtEPJq2MQ/s4v9Qdktku0hIMedlQOSdwuOquqm5QBLRsg1YZOjto6afOWyubtVGsdQFyzuXTUc2qnm3C3ZiM57sgsQ6DFZfXo48xgd371QOZATVs3TXOmDKJb5zNpQsOQXNwewNCKWBqmypVos/vrslqKdxjIAmFURjc\u002BqX6Cf6DIw=="
-    },
-    {
-      "RequestUri": "https://seanmccdfsca2.blob.core.windows.net/test-filesystem-3b8ca407-734b-9c22-1653-d5c757b5c031/test-file-1739e027-c2f9-92ad-2a6e-decdd34673b2",
-      "RequestMethod": "GET",
-      "RequestHeaders": {
-        "Authorization": "Sanitized",
-        "If-Match": "0x8D829344F0CE2C0",
-        "User-Agent": [
-          "azsdk-net-Storage.Files.DataLake/12.3.0-dev.20200715.1",
-          "(.NET Core 4.6.28801.04; Microsoft Windows 10.0.18362 )"
-        ],
-        "x-ms-client-request-id": "8812ed02-6925-007a-0f15-8d3d03d91780",
-        "x-ms-date": "Thu, 16 Jul 2020 02:59:52 GMT",
-        "x-ms-range": "bytes=396-552",
-        "x-ms-return-client-request-id": "true",
-        "x-ms-version": "2020-02-10"
-      },
-      "RequestBody": null,
-      "StatusCode": 206,
-      "ResponseHeaders": {
-        "Accept-Ranges": "bytes",
-        "Content-Length": "157",
-        "Content-Range": "bytes 396-552/1024",
-        "Content-Type": "application/octet-stream",
-        "Date": "Thu, 16 Jul 2020 02:59:52 GMT",
-        "ETag": "\u00220x8D829344F0CE2C0\u0022",
-        "Last-Modified": "Thu, 16 Jul 2020 02:59:51 GMT",
-        "Server": [
-          "Windows-Azure-Blob/1.0",
-          "Microsoft-HTTPAPI/2.0"
-        ],
-        "x-ms-blob-type": "BlockBlob",
-        "x-ms-client-request-id": "8812ed02-6925-007a-0f15-8d3d03d91780",
-        "x-ms-creation-time": "Thu, 16 Jul 2020 02:59:51 GMT",
-        "x-ms-lease-state": "available",
-        "x-ms-lease-status": "unlocked",
-        "x-ms-request-id": "9a3eca6a-501e-00a5-311d-5bc7f8000000",
-        "x-ms-server-encrypted": "true",
-        "x-ms-version": "2020-02-10"
-      },
-      "ResponseBody": "68qT63DT5Iak1IXbXqyhBtEPJq2MQ/s4v9Qdktku0hIMedlQOSdwuOquqm5QBLRsg1YZOjto6afOWyubtVGsdQFyzuXTUc2qnm3C3ZiM57sgsQ6DFZfXo48xgd371QOZATVs3TXOmDKJb5zNpQsOQXNwewNCKWBqmypVos/vrslqKdxjIAmFURjc\u002BqX6Cf6DI0Bqilr/VtfUAUILeQ=="
-    },
-    {
-      "RequestUri": "https://seanmccdfsca2.blob.core.windows.net/test-filesystem-3b8ca407-734b-9c22-1653-d5c757b5c031/test-file-1739e027-c2f9-92ad-2a6e-decdd34673b2",
-      "RequestMethod": "GET",
-      "RequestHeaders": {
-        "Authorization": "Sanitized",
-        "If-Match": "0x8D829344F0CE2C0",
-        "User-Agent": [
-          "azsdk-net-Storage.Files.DataLake/12.3.0-dev.20200715.1",
-          "(.NET Core 4.6.28801.04; Microsoft Windows 10.0.18362 )"
-        ],
-        "x-ms-client-request-id": "188731fa-37f0-20bf-0bc1-ea54079b21df",
-        "x-ms-date": "Thu, 16 Jul 2020 02:59:52 GMT",
-        "x-ms-range": "bytes=414-570",
-        "x-ms-return-client-request-id": "true",
-        "x-ms-version": "2020-02-10"
-      },
-      "RequestBody": null,
-      "StatusCode": 206,
-      "ResponseHeaders": {
-        "Accept-Ranges": "bytes",
-        "Content-Length": "157",
-        "Content-Range": "bytes 414-570/1024",
-        "Content-Type": "application/octet-stream",
-        "Date": "Thu, 16 Jul 2020 02:59:52 GMT",
-        "ETag": "\u00220x8D829344F0CE2C0\u0022",
-        "Last-Modified": "Thu, 16 Jul 2020 02:59:51 GMT",
-        "Server": [
-          "Windows-Azure-Blob/1.0",
-          "Microsoft-HTTPAPI/2.0"
-        ],
-        "x-ms-blob-type": "BlockBlob",
-        "x-ms-client-request-id": "188731fa-37f0-20bf-0bc1-ea54079b21df",
-        "x-ms-creation-time": "Thu, 16 Jul 2020 02:59:51 GMT",
-        "x-ms-lease-state": "available",
-        "x-ms-lease-status": "unlocked",
-        "x-ms-request-id": "9a3eca78-501e-00a5-3f1d-5bc7f8000000",
-        "x-ms-server-encrypted": "true",
-        "x-ms-version": "2020-02-10"
-      },
-      "ResponseBody": "Jq2MQ/s4v9Qdktku0hIMedlQOSdwuOquqm5QBLRsg1YZOjto6afOWyubtVGsdQFyzuXTUc2qnm3C3ZiM57sgsQ6DFZfXo48xgd371QOZATVs3TXOmDKJb5zNpQsOQXNwewNCKWBqmypVos/vrslqKdxjIAmFURjc\u002BqX6Cf6DI0Bqilr/VtfUAUILefZjmcDTYnwvqyFq6ynrZi\u002B6bw=="
-    },
-    {
-      "RequestUri": "https://seanmccdfsca2.blob.core.windows.net/test-filesystem-3b8ca407-734b-9c22-1653-d5c757b5c031/test-file-1739e027-c2f9-92ad-2a6e-decdd34673b2",
-      "RequestMethod": "GET",
-      "RequestHeaders": {
-        "Authorization": "Sanitized",
-        "If-Match": "0x8D829344F0CE2C0",
-        "User-Agent": [
-          "azsdk-net-Storage.Files.DataLake/12.3.0-dev.20200715.1",
-          "(.NET Core 4.6.28801.04; Microsoft Windows 10.0.18362 )"
-        ],
-        "x-ms-client-request-id": "d24397ff-fe51-2890-9dce-4fa6b1b69f9c",
-        "x-ms-date": "Thu, 16 Jul 2020 02:59:52 GMT",
-        "x-ms-range": "bytes=438-594",
-        "x-ms-return-client-request-id": "true",
-        "x-ms-version": "2020-02-10"
-      },
-      "RequestBody": null,
-      "StatusCode": 206,
-      "ResponseHeaders": {
-        "Accept-Ranges": "bytes",
-        "Content-Length": "157",
-        "Content-Range": "bytes 438-594/1024",
-        "Content-Type": "application/octet-stream",
-        "Date": "Thu, 16 Jul 2020 02:59:52 GMT",
-        "ETag": "\u00220x8D829344F0CE2C0\u0022",
-        "Last-Modified": "Thu, 16 Jul 2020 02:59:51 GMT",
-        "Server": [
-          "Windows-Azure-Blob/1.0",
-          "Microsoft-HTTPAPI/2.0"
-        ],
-        "x-ms-blob-type": "BlockBlob",
-        "x-ms-client-request-id": "d24397ff-fe51-2890-9dce-4fa6b1b69f9c",
-        "x-ms-creation-time": "Thu, 16 Jul 2020 02:59:51 GMT",
-        "x-ms-lease-state": "available",
-        "x-ms-lease-status": "unlocked",
-        "x-ms-request-id": "9a3eca85-501e-00a5-491d-5bc7f8000000",
-        "x-ms-server-encrypted": "true",
-        "x-ms-version": "2020-02-10"
-      },
-      "ResponseBody": "qm5QBLRsg1YZOjto6afOWyubtVGsdQFyzuXTUc2qnm3C3ZiM57sgsQ6DFZfXo48xgd371QOZATVs3TXOmDKJb5zNpQsOQXNwewNCKWBqmypVos/vrslqKdxjIAmFURjc\u002BqX6Cf6DI0Bqilr/VtfUAUILefZjmcDTYnwvqyFq6ynrZi\u002B6b5Es0X\u002BPhSRua9MEjh7GetgieGDlJ6eBVA=="
-    },
-    {
-      "RequestUri": "https://seanmccdfsca2.blob.core.windows.net/test-filesystem-3b8ca407-734b-9c22-1653-d5c757b5c031/test-file-1739e027-c2f9-92ad-2a6e-decdd34673b2",
-      "RequestMethod": "GET",
-      "RequestHeaders": {
-        "Authorization": "Sanitized",
-        "If-Match": "0x8D829344F0CE2C0",
-        "User-Agent": [
-          "azsdk-net-Storage.Files.DataLake/12.3.0-dev.20200715.1",
-          "(.NET Core 4.6.28801.04; Microsoft Windows 10.0.18362 )"
-        ],
-        "x-ms-client-request-id": "705504ce-4f57-2a8e-dff2-47c5ac52b52a",
-        "x-ms-date": "Thu, 16 Jul 2020 02:59:52 GMT",
-        "x-ms-range": "bytes=468-624",
-        "x-ms-return-client-request-id": "true",
-        "x-ms-version": "2020-02-10"
-      },
-      "RequestBody": null,
-      "StatusCode": 206,
-      "ResponseHeaders": {
-        "Accept-Ranges": "bytes",
-        "Content-Length": "157",
-        "Content-Range": "bytes 468-624/1024",
-        "Content-Type": "application/octet-stream",
-        "Date": "Thu, 16 Jul 2020 02:59:52 GMT",
-        "ETag": "\u00220x8D829344F0CE2C0\u0022",
-        "Last-Modified": "Thu, 16 Jul 2020 02:59:51 GMT",
-        "Server": [
-          "Windows-Azure-Blob/1.0",
-          "Microsoft-HTTPAPI/2.0"
-        ],
-        "x-ms-blob-type": "BlockBlob",
-        "x-ms-client-request-id": "705504ce-4f57-2a8e-dff2-47c5ac52b52a",
-        "x-ms-creation-time": "Thu, 16 Jul 2020 02:59:51 GMT",
-        "x-ms-lease-state": "available",
-        "x-ms-lease-status": "unlocked",
-        "x-ms-request-id": "9a3ecaa2-501e-00a5-601d-5bc7f8000000",
-        "x-ms-server-encrypted": "true",
-        "x-ms-version": "2020-02-10"
-      },
-      "ResponseBody": "nm3C3ZiM57sgsQ6DFZfXo48xgd371QOZATVs3TXOmDKJb5zNpQsOQXNwewNCKWBqmypVos/vrslqKdxjIAmFURjc\u002BqX6Cf6DI0Bqilr/VtfUAUILefZjmcDTYnwvqyFq6ynrZi\u002B6b5Es0X\u002BPhSRua9MEjh7GetgieGDlJ6eBVHge/58wFO\u002BoGpKw3qd31BScZPeoKhwDo3FRyO7P1Q=="
-    },
-    {
-      "RequestUri": "https://seanmccdfsca2.blob.core.windows.net/test-filesystem-3b8ca407-734b-9c22-1653-d5c757b5c031/test-file-1739e027-c2f9-92ad-2a6e-decdd34673b2",
-      "RequestMethod": "GET",
-      "RequestHeaders": {
-        "Authorization": "Sanitized",
-        "If-Match": "0x8D829344F0CE2C0",
-        "User-Agent": [
-          "azsdk-net-Storage.Files.DataLake/12.3.0-dev.20200715.1",
-          "(.NET Core 4.6.28801.04; Microsoft Windows 10.0.18362 )"
-        ],
-        "x-ms-client-request-id": "acd87aa0-2f61-bf44-08ef-be1be99c51e5",
-        "x-ms-date": "Thu, 16 Jul 2020 02:59:52 GMT",
-        "x-ms-range": "bytes=504-660",
-        "x-ms-return-client-request-id": "true",
-        "x-ms-version": "2020-02-10"
-      },
-      "RequestBody": null,
-      "StatusCode": 206,
-      "ResponseHeaders": {
-        "Accept-Ranges": "bytes",
-        "Content-Length": "157",
-        "Content-Range": "bytes 504-660/1024",
-        "Content-Type": "application/octet-stream",
-        "Date": "Thu, 16 Jul 2020 02:59:52 GMT",
-        "ETag": "\u00220x8D829344F0CE2C0\u0022",
-        "Last-Modified": "Thu, 16 Jul 2020 02:59:51 GMT",
-        "Server": [
-          "Windows-Azure-Blob/1.0",
-          "Microsoft-HTTPAPI/2.0"
-        ],
-        "x-ms-blob-type": "BlockBlob",
-        "x-ms-client-request-id": "acd87aa0-2f61-bf44-08ef-be1be99c51e5",
-        "x-ms-creation-time": "Thu, 16 Jul 2020 02:59:51 GMT",
-        "x-ms-lease-state": "available",
-        "x-ms-lease-status": "unlocked",
-        "x-ms-request-id": "9a3ecabc-501e-00a5-771d-5bc7f8000000",
-        "x-ms-server-encrypted": "true",
-        "x-ms-version": "2020-02-10"
-      },
-      "ResponseBody": "pQsOQXNwewNCKWBqmypVos/vrslqKdxjIAmFURjc\u002BqX6Cf6DI0Bqilr/VtfUAUILefZjmcDTYnwvqyFq6ynrZi\u002B6b5Es0X\u002BPhSRua9MEjh7GetgieGDlJ6eBVHge/58wFO\u002BoGpKw3qd31BScZPeoKhwDo3FRyO7P1Ujqqn0HcIWFPlfkXHSMFpswq6RMSMKv2SlbG1st3ksB2ERJxg=="
-    },
-    {
-      "RequestUri": "https://seanmccdfsca2.blob.core.windows.net/test-filesystem-3b8ca407-734b-9c22-1653-d5c757b5c031/test-file-1739e027-c2f9-92ad-2a6e-decdd34673b2",
-      "RequestMethod": "GET",
-      "RequestHeaders": {
-        "Authorization": "Sanitized",
-        "If-Match": "0x8D829344F0CE2C0",
-        "User-Agent": [
-          "azsdk-net-Storage.Files.DataLake/12.3.0-dev.20200715.1",
-          "(.NET Core 4.6.28801.04; Microsoft Windows 10.0.18362 )"
-        ],
-        "x-ms-client-request-id": "312574b0-097a-9bc9-6f26-522d96bce499",
-        "x-ms-date": "Thu, 16 Jul 2020 02:59:52 GMT",
-        "x-ms-range": "bytes=510-666",
-        "x-ms-return-client-request-id": "true",
-        "x-ms-version": "2020-02-10"
-      },
-      "RequestBody": null,
-      "StatusCode": 206,
-      "ResponseHeaders": {
-        "Accept-Ranges": "bytes",
-        "Content-Length": "157",
-        "Content-Range": "bytes 510-666/1024",
-        "Content-Type": "application/octet-stream",
-        "Date": "Thu, 16 Jul 2020 02:59:52 GMT",
-        "ETag": "\u00220x8D829344F0CE2C0\u0022",
-        "Last-Modified": "Thu, 16 Jul 2020 02:59:51 GMT",
-        "Server": [
-          "Windows-Azure-Blob/1.0",
-          "Microsoft-HTTPAPI/2.0"
-        ],
-        "x-ms-blob-type": "BlockBlob",
-        "x-ms-client-request-id": "312574b0-097a-9bc9-6f26-522d96bce499",
-        "x-ms-creation-time": "Thu, 16 Jul 2020 02:59:51 GMT",
-        "x-ms-lease-state": "available",
-        "x-ms-lease-status": "unlocked",
-        "x-ms-request-id": "9a3ecacc-501e-00a5-051d-5bc7f8000000",
-        "x-ms-server-encrypted": "true",
-        "x-ms-version": "2020-02-10"
-      },
-      "ResponseBody": "ewNCKWBqmypVos/vrslqKdxjIAmFURjc\u002BqX6Cf6DI0Bqilr/VtfUAUILefZjmcDTYnwvqyFq6ynrZi\u002B6b5Es0X\u002BPhSRua9MEjh7GetgieGDlJ6eBVHge/58wFO\u002BoGpKw3qd31BScZPeoKhwDo3FRyO7P1Ujqqn0HcIWFPlfkXHSMFpswq6RMSMKv2SlbG1st3ksB2ERJxjQqcGOOFg=="
-    },
-    {
-      "RequestUri": "https://seanmccdfsca2.blob.core.windows.net/test-filesystem-3b8ca407-734b-9c22-1653-d5c757b5c031/test-file-1739e027-c2f9-92ad-2a6e-decdd34673b2",
-      "RequestMethod": "GET",
-      "RequestHeaders": {
-        "Authorization": "Sanitized",
-        "If-Match": "0x8D829344F0CE2C0",
-        "User-Agent": [
-          "azsdk-net-Storage.Files.DataLake/12.3.0-dev.20200715.1",
-          "(.NET Core 4.6.28801.04; Microsoft Windows 10.0.18362 )"
-        ],
-        "x-ms-client-request-id": "746bea8c-2076-626a-431e-c2be808ae270",
-        "x-ms-date": "Thu, 16 Jul 2020 02:59:52 GMT",
-        "x-ms-range": "bytes=522-678",
-        "x-ms-return-client-request-id": "true",
-        "x-ms-version": "2020-02-10"
-      },
-      "RequestBody": null,
-      "StatusCode": 206,
-      "ResponseHeaders": {
-        "Accept-Ranges": "bytes",
-        "Content-Length": "157",
-        "Content-Range": "bytes 522-678/1024",
-        "Content-Type": "application/octet-stream",
-        "Date": "Thu, 16 Jul 2020 02:59:52 GMT",
-        "ETag": "\u00220x8D829344F0CE2C0\u0022",
-        "Last-Modified": "Thu, 16 Jul 2020 02:59:51 GMT",
-        "Server": [
-          "Windows-Azure-Blob/1.0",
-          "Microsoft-HTTPAPI/2.0"
-        ],
-        "x-ms-blob-type": "BlockBlob",
-        "x-ms-client-request-id": "746bea8c-2076-626a-431e-c2be808ae270",
-        "x-ms-creation-time": "Thu, 16 Jul 2020 02:59:51 GMT",
-        "x-ms-lease-state": "available",
-        "x-ms-lease-status": "unlocked",
-        "x-ms-request-id": "9a3ecae5-501e-00a5-1a1d-5bc7f8000000",
-        "x-ms-server-encrypted": "true",
-        "x-ms-version": "2020-02-10"
-      },
-      "ResponseBody": "rslqKdxjIAmFURjc\u002BqX6Cf6DI0Bqilr/VtfUAUILefZjmcDTYnwvqyFq6ynrZi\u002B6b5Es0X\u002BPhSRua9MEjh7GetgieGDlJ6eBVHge/58wFO\u002BoGpKw3qd31BScZPeoKhwDo3FRyO7P1Ujqqn0HcIWFPlfkXHSMFpswq6RMSMKv2SlbG1st3ksB2ERJxjQqcGOOFiagxM6ndo3WIB1Jgw=="
-    },
-    {
-      "RequestUri": "https://seanmccdfsca2.blob.core.windows.net/test-filesystem-3b8ca407-734b-9c22-1653-d5c757b5c031/test-file-1739e027-c2f9-92ad-2a6e-decdd34673b2",
-      "RequestMethod": "GET",
-      "RequestHeaders": {
-        "Authorization": "Sanitized",
-        "If-Match": "0x8D829344F0CE2C0",
-        "User-Agent": [
-          "azsdk-net-Storage.Files.DataLake/12.3.0-dev.20200715.1",
-          "(.NET Core 4.6.28801.04; Microsoft Windows 10.0.18362 )"
-        ],
-        "x-ms-client-request-id": "aca0a81c-7051-d222-4a61-78324e2f4d38",
-        "x-ms-date": "Thu, 16 Jul 2020 02:59:52 GMT",
-        "x-ms-range": "bytes=540-696",
-        "x-ms-return-client-request-id": "true",
-        "x-ms-version": "2020-02-10"
-      },
-      "RequestBody": null,
-      "StatusCode": 206,
-      "ResponseHeaders": {
-        "Accept-Ranges": "bytes",
-        "Content-Length": "157",
-        "Content-Range": "bytes 540-696/1024",
-        "Content-Type": "application/octet-stream",
-        "Date": "Thu, 16 Jul 2020 02:59:52 GMT",
-        "ETag": "\u00220x8D829344F0CE2C0\u0022",
-        "Last-Modified": "Thu, 16 Jul 2020 02:59:51 GMT",
-        "Server": [
-          "Windows-Azure-Blob/1.0",
-          "Microsoft-HTTPAPI/2.0"
-        ],
-        "x-ms-blob-type": "BlockBlob",
-        "x-ms-client-request-id": "aca0a81c-7051-d222-4a61-78324e2f4d38",
-        "x-ms-creation-time": "Thu, 16 Jul 2020 02:59:51 GMT",
-        "x-ms-lease-state": "available",
-        "x-ms-lease-status": "unlocked",
-        "x-ms-request-id": "9a3ecaf4-501e-00a5-271d-5bc7f8000000",
-        "x-ms-server-encrypted": "true",
-        "x-ms-version": "2020-02-10"
-      },
-      "ResponseBody": "I0Bqilr/VtfUAUILefZjmcDTYnwvqyFq6ynrZi\u002B6b5Es0X\u002BPhSRua9MEjh7GetgieGDlJ6eBVHge/58wFO\u002BoGpKw3qd31BScZPeoKhwDo3FRyO7P1Ujqqn0HcIWFPlfkXHSMFpswq6RMSMKv2SlbG1st3ksB2ERJxjQqcGOOFiagxM6ndo3WIB1Jg4yFOtFTq1QpV18L4oMwQlBnBg=="
-    },
-    {
-      "RequestUri": "https://seanmccdfsca2.blob.core.windows.net/test-filesystem-3b8ca407-734b-9c22-1653-d5c757b5c031/test-file-1739e027-c2f9-92ad-2a6e-decdd34673b2",
-      "RequestMethod": "GET",
-      "RequestHeaders": {
-        "Authorization": "Sanitized",
-        "If-Match": "0x8D829344F0CE2C0",
-        "User-Agent": [
-          "azsdk-net-Storage.Files.DataLake/12.3.0-dev.20200715.1",
-          "(.NET Core 4.6.28801.04; Microsoft Windows 10.0.18362 )"
-        ],
-        "x-ms-client-request-id": "d8a18376-36e9-311f-7f4d-b4382e4f5057",
-        "x-ms-date": "Thu, 16 Jul 2020 02:59:52 GMT",
-        "x-ms-range": "bytes=564-720",
-        "x-ms-return-client-request-id": "true",
-        "x-ms-version": "2020-02-10"
-      },
-      "RequestBody": null,
-      "StatusCode": 206,
-      "ResponseHeaders": {
-        "Accept-Ranges": "bytes",
-        "Content-Length": "157",
-        "Content-Range": "bytes 564-720/1024",
-        "Content-Type": "application/octet-stream",
-        "Date": "Thu, 16 Jul 2020 02:59:52 GMT",
-        "ETag": "\u00220x8D829344F0CE2C0\u0022",
-        "Last-Modified": "Thu, 16 Jul 2020 02:59:51 GMT",
-        "Server": [
-          "Windows-Azure-Blob/1.0",
-          "Microsoft-HTTPAPI/2.0"
-        ],
-        "x-ms-blob-type": "BlockBlob",
-        "x-ms-client-request-id": "d8a18376-36e9-311f-7f4d-b4382e4f5057",
-        "x-ms-creation-time": "Thu, 16 Jul 2020 02:59:51 GMT",
-        "x-ms-lease-state": "available",
-        "x-ms-lease-status": "unlocked",
-        "x-ms-request-id": "9a3ecb0a-501e-00a5-391d-5bc7f8000000",
-        "x-ms-server-encrypted": "true",
-        "x-ms-version": "2020-02-10"
-      },
-      "ResponseBody": "6ynrZi\u002B6b5Es0X\u002BPhSRua9MEjh7GetgieGDlJ6eBVHge/58wFO\u002BoGpKw3qd31BScZPeoKhwDo3FRyO7P1Ujqqn0HcIWFPlfkXHSMFpswq6RMSMKv2SlbG1st3ksB2ERJxjQqcGOOFiagxM6ndo3WIB1Jg4yFOtFTq1QpV18L4oMwQlBnBjtAvTGcDxRbtKTOV70tt1W3xIti18QOZA=="
-    },
-    {
-      "RequestUri": "https://seanmccdfsca2.blob.core.windows.net/test-filesystem-3b8ca407-734b-9c22-1653-d5c757b5c031/test-file-1739e027-c2f9-92ad-2a6e-decdd34673b2",
-      "RequestMethod": "GET",
-      "RequestHeaders": {
-        "Authorization": "Sanitized",
-        "If-Match": "0x8D829344F0CE2C0",
-        "User-Agent": [
-          "azsdk-net-Storage.Files.DataLake/12.3.0-dev.20200715.1",
-          "(.NET Core 4.6.28801.04; Microsoft Windows 10.0.18362 )"
-        ],
-        "x-ms-client-request-id": "cabb2488-758e-454f-ef06-d2c455d7b717",
-        "x-ms-date": "Thu, 16 Jul 2020 02:59:52 GMT",
-        "x-ms-range": "bytes=594-750",
-        "x-ms-return-client-request-id": "true",
-        "x-ms-version": "2020-02-10"
-      },
-      "RequestBody": null,
-      "StatusCode": 206,
-      "ResponseHeaders": {
-        "Accept-Ranges": "bytes",
-        "Content-Length": "157",
-        "Content-Range": "bytes 594-750/1024",
-        "Content-Type": "application/octet-stream",
-        "Date": "Thu, 16 Jul 2020 02:59:52 GMT",
-        "ETag": "\u00220x8D829344F0CE2C0\u0022",
-        "Last-Modified": "Thu, 16 Jul 2020 02:59:51 GMT",
-        "Server": [
-          "Windows-Azure-Blob/1.0",
-          "Microsoft-HTTPAPI/2.0"
-        ],
-        "x-ms-blob-type": "BlockBlob",
-        "x-ms-client-request-id": "cabb2488-758e-454f-ef06-d2c455d7b717",
-        "x-ms-creation-time": "Thu, 16 Jul 2020 02:59:51 GMT",
-        "x-ms-lease-state": "available",
-        "x-ms-lease-status": "unlocked",
-        "x-ms-request-id": "9a3ecb20-501e-00a5-4c1d-5bc7f8000000",
-        "x-ms-server-encrypted": "true",
-        "x-ms-version": "2020-02-10"
-      },
-      "ResponseBody": "VHge/58wFO\u002BoGpKw3qd31BScZPeoKhwDo3FRyO7P1Ujqqn0HcIWFPlfkXHSMFpswq6RMSMKv2SlbG1st3ksB2ERJxjQqcGOOFiagxM6ndo3WIB1Jg4yFOtFTq1QpV18L4oMwQlBnBjtAvTGcDxRbtKTOV70tt1W3xIti18QOZL/GlOJKdzQ9bxriCcVa6Su89/ewW/\u002Bh3SoueH7EBA=="
-    },
-    {
-      "RequestUri": "https://seanmccdfsca2.blob.core.windows.net/test-filesystem-3b8ca407-734b-9c22-1653-d5c757b5c031/test-file-1739e027-c2f9-92ad-2a6e-decdd34673b2",
-      "RequestMethod": "GET",
-      "RequestHeaders": {
-        "Authorization": "Sanitized",
-        "If-Match": "0x8D829344F0CE2C0",
-        "User-Agent": [
-          "azsdk-net-Storage.Files.DataLake/12.3.0-dev.20200715.1",
-          "(.NET Core 4.6.28801.04; Microsoft Windows 10.0.18362 )"
-        ],
-        "x-ms-client-request-id": "09b0b72b-8693-94c9-e65a-8baf8267bcbf",
-        "x-ms-date": "Thu, 16 Jul 2020 02:59:52 GMT",
-        "x-ms-range": "bytes=630-786",
-        "x-ms-return-client-request-id": "true",
-        "x-ms-version": "2020-02-10"
-      },
-      "RequestBody": null,
-      "StatusCode": 206,
-      "ResponseHeaders": {
-        "Accept-Ranges": "bytes",
-        "Content-Length": "157",
-        "Content-Range": "bytes 630-786/1024",
-        "Content-Type": "application/octet-stream",
-        "Date": "Thu, 16 Jul 2020 02:59:52 GMT",
-        "ETag": "\u00220x8D829344F0CE2C0\u0022",
-        "Last-Modified": "Thu, 16 Jul 2020 02:59:51 GMT",
-        "Server": [
-          "Windows-Azure-Blob/1.0",
-          "Microsoft-HTTPAPI/2.0"
-        ],
-        "x-ms-blob-type": "BlockBlob",
-        "x-ms-client-request-id": "09b0b72b-8693-94c9-e65a-8baf8267bcbf",
-        "x-ms-creation-time": "Thu, 16 Jul 2020 02:59:51 GMT",
-        "x-ms-lease-state": "available",
-        "x-ms-lease-status": "unlocked",
-        "x-ms-request-id": "9a3ecb33-501e-00a5-5d1d-5bc7f8000000",
-        "x-ms-server-encrypted": "true",
-        "x-ms-version": "2020-02-10"
-      },
-      "ResponseBody": "cIWFPlfkXHSMFpswq6RMSMKv2SlbG1st3ksB2ERJxjQqcGOOFiagxM6ndo3WIB1Jg4yFOtFTq1QpV18L4oMwQlBnBjtAvTGcDxRbtKTOV70tt1W3xIti18QOZL/GlOJKdzQ9bxriCcVa6Su89/ewW/\u002Bh3SoueH7EBC92MVhy1noyETxwkeijS66PXNpgpt/NXgm/JLa3HP61eGrrbA=="
-    },
-    {
-      "RequestUri": "https://seanmccdfsca2.blob.core.windows.net/test-filesystem-3b8ca407-734b-9c22-1653-d5c757b5c031/test-file-1739e027-c2f9-92ad-2a6e-decdd34673b2",
-      "RequestMethod": "GET",
-      "RequestHeaders": {
-        "Authorization": "Sanitized",
-        "If-Match": "0x8D829344F0CE2C0",
-        "User-Agent": [
-          "azsdk-net-Storage.Files.DataLake/12.3.0-dev.20200715.1",
-          "(.NET Core 4.6.28801.04; Microsoft Windows 10.0.18362 )"
-        ],
-        "x-ms-client-request-id": "9d985557-ad27-f483-cc80-9453d2eea0ef",
-        "x-ms-date": "Thu, 16 Jul 2020 02:59:52 GMT",
-        "x-ms-range": "bytes=636-792",
-        "x-ms-return-client-request-id": "true",
-        "x-ms-version": "2020-02-10"
-      },
-      "RequestBody": null,
-      "StatusCode": 206,
-      "ResponseHeaders": {
-        "Accept-Ranges": "bytes",
-        "Content-Length": "157",
-        "Content-Range": "bytes 636-792/1024",
-        "Content-Type": "application/octet-stream",
-        "Date": "Thu, 16 Jul 2020 02:59:52 GMT",
-        "ETag": "\u00220x8D829344F0CE2C0\u0022",
-        "Last-Modified": "Thu, 16 Jul 2020 02:59:51 GMT",
-        "Server": [
-          "Windows-Azure-Blob/1.0",
-          "Microsoft-HTTPAPI/2.0"
-        ],
-        "x-ms-blob-type": "BlockBlob",
-        "x-ms-client-request-id": "9d985557-ad27-f483-cc80-9453d2eea0ef",
-        "x-ms-creation-time": "Thu, 16 Jul 2020 02:59:51 GMT",
-        "x-ms-lease-state": "available",
-        "x-ms-lease-status": "unlocked",
-        "x-ms-request-id": "9a3ecb3e-501e-00a5-681d-5bc7f8000000",
-        "x-ms-server-encrypted": "true",
-        "x-ms-version": "2020-02-10"
-      },
-      "ResponseBody": "XHSMFpswq6RMSMKv2SlbG1st3ksB2ERJxjQqcGOOFiagxM6ndo3WIB1Jg4yFOtFTq1QpV18L4oMwQlBnBjtAvTGcDxRbtKTOV70tt1W3xIti18QOZL/GlOJKdzQ9bxriCcVa6Su89/ewW/\u002Bh3SoueH7EBC92MVhy1noyETxwkeijS66PXNpgpt/NXgm/JLa3HP61eGrrbNds6BKwig=="
-    },
-    {
-      "RequestUri": "https://seanmccdfsca2.blob.core.windows.net/test-filesystem-3b8ca407-734b-9c22-1653-d5c757b5c031/test-file-1739e027-c2f9-92ad-2a6e-decdd34673b2",
-      "RequestMethod": "GET",
-      "RequestHeaders": {
-        "Authorization": "Sanitized",
-        "If-Match": "0x8D829344F0CE2C0",
-        "User-Agent": [
-          "azsdk-net-Storage.Files.DataLake/12.3.0-dev.20200715.1",
-          "(.NET Core 4.6.28801.04; Microsoft Windows 10.0.18362 )"
-        ],
-        "x-ms-client-request-id": "2c583606-1fce-5698-a915-216d10fb5798",
-        "x-ms-date": "Thu, 16 Jul 2020 02:59:52 GMT",
-        "x-ms-range": "bytes=648-804",
-        "x-ms-return-client-request-id": "true",
-        "x-ms-version": "2020-02-10"
-      },
-      "RequestBody": null,
-      "StatusCode": 206,
-      "ResponseHeaders": {
-        "Accept-Ranges": "bytes",
-        "Content-Length": "157",
-        "Content-Range": "bytes 648-804/1024",
-        "Content-Type": "application/octet-stream",
-        "Date": "Thu, 16 Jul 2020 02:59:52 GMT",
-        "ETag": "\u00220x8D829344F0CE2C0\u0022",
-        "Last-Modified": "Thu, 16 Jul 2020 02:59:51 GMT",
-        "Server": [
-          "Windows-Azure-Blob/1.0",
-          "Microsoft-HTTPAPI/2.0"
-        ],
-        "x-ms-blob-type": "BlockBlob",
-        "x-ms-client-request-id": "2c583606-1fce-5698-a915-216d10fb5798",
-        "x-ms-creation-time": "Thu, 16 Jul 2020 02:59:51 GMT",
-        "x-ms-lease-state": "available",
-        "x-ms-lease-status": "unlocked",
-        "x-ms-request-id": "9a3ecb55-501e-00a5-7e1d-5bc7f8000000",
-        "x-ms-server-encrypted": "true",
-        "x-ms-version": "2020-02-10"
-      },
-      "ResponseBody": "2SlbG1st3ksB2ERJxjQqcGOOFiagxM6ndo3WIB1Jg4yFOtFTq1QpV18L4oMwQlBnBjtAvTGcDxRbtKTOV70tt1W3xIti18QOZL/GlOJKdzQ9bxriCcVa6Su89/ewW/\u002Bh3SoueH7EBC92MVhy1noyETxwkeijS66PXNpgpt/NXgm/JLa3HP61eGrrbNds6BKwiua6P8kX/pJ7nhujZA=="
-    },
-    {
-      "RequestUri": "https://seanmccdfsca2.blob.core.windows.net/test-filesystem-3b8ca407-734b-9c22-1653-d5c757b5c031/test-file-1739e027-c2f9-92ad-2a6e-decdd34673b2",
-      "RequestMethod": "GET",
-      "RequestHeaders": {
-        "Authorization": "Sanitized",
-        "If-Match": "0x8D829344F0CE2C0",
-        "User-Agent": [
-          "azsdk-net-Storage.Files.DataLake/12.3.0-dev.20200715.1",
-          "(.NET Core 4.6.28801.04; Microsoft Windows 10.0.18362 )"
-        ],
-        "x-ms-client-request-id": "9c4cce20-7396-b220-e7d3-1b799f21756d",
-        "x-ms-date": "Thu, 16 Jul 2020 02:59:52 GMT",
-        "x-ms-range": "bytes=666-822",
-        "x-ms-return-client-request-id": "true",
-        "x-ms-version": "2020-02-10"
-      },
-      "RequestBody": null,
-      "StatusCode": 206,
-      "ResponseHeaders": {
-        "Accept-Ranges": "bytes",
-        "Content-Length": "157",
-        "Content-Range": "bytes 666-822/1024",
-        "Content-Type": "application/octet-stream",
-        "Date": "Thu, 16 Jul 2020 02:59:52 GMT",
-        "ETag": "\u00220x8D829344F0CE2C0\u0022",
-        "Last-Modified": "Thu, 16 Jul 2020 02:59:51 GMT",
-        "Server": [
-          "Windows-Azure-Blob/1.0",
-          "Microsoft-HTTPAPI/2.0"
-        ],
-        "x-ms-blob-type": "BlockBlob",
-        "x-ms-client-request-id": "9c4cce20-7396-b220-e7d3-1b799f21756d",
-        "x-ms-creation-time": "Thu, 16 Jul 2020 02:59:51 GMT",
-        "x-ms-lease-state": "available",
-        "x-ms-lease-status": "unlocked",
-        "x-ms-request-id": "9a3ecb62-501e-00a5-0b1d-5bc7f8000000",
-        "x-ms-server-encrypted": "true",
-        "x-ms-version": "2020-02-10"
-      },
-      "ResponseBody": "FiagxM6ndo3WIB1Jg4yFOtFTq1QpV18L4oMwQlBnBjtAvTGcDxRbtKTOV70tt1W3xIti18QOZL/GlOJKdzQ9bxriCcVa6Su89/ewW/\u002Bh3SoueH7EBC92MVhy1noyETxwkeijS66PXNpgpt/NXgm/JLa3HP61eGrrbNds6BKwiua6P8kX/pJ7nhujZF5PqNJPsrHDe/U\u002Buxh9uN7XIg=="
-    },
-    {
-      "RequestUri": "https://seanmccdfsca2.blob.core.windows.net/test-filesystem-3b8ca407-734b-9c22-1653-d5c757b5c031/test-file-1739e027-c2f9-92ad-2a6e-decdd34673b2",
-      "RequestMethod": "GET",
-      "RequestHeaders": {
-        "Authorization": "Sanitized",
-        "If-Match": "0x8D829344F0CE2C0",
-        "User-Agent": [
-          "azsdk-net-Storage.Files.DataLake/12.3.0-dev.20200715.1",
-          "(.NET Core 4.6.28801.04; Microsoft Windows 10.0.18362 )"
-        ],
-        "x-ms-client-request-id": "414c1e33-bbae-8502-627b-cc22734bf6a4",
-        "x-ms-date": "Thu, 16 Jul 2020 02:59:52 GMT",
-        "x-ms-range": "bytes=690-846",
-        "x-ms-return-client-request-id": "true",
-        "x-ms-version": "2020-02-10"
-      },
-      "RequestBody": null,
-      "StatusCode": 206,
-      "ResponseHeaders": {
-        "Accept-Ranges": "bytes",
-        "Content-Length": "157",
-        "Content-Range": "bytes 690-846/1024",
-        "Content-Type": "application/octet-stream",
-        "Date": "Thu, 16 Jul 2020 02:59:52 GMT",
-        "ETag": "\u00220x8D829344F0CE2C0\u0022",
-        "Last-Modified": "Thu, 16 Jul 2020 02:59:51 GMT",
-        "Server": [
-          "Windows-Azure-Blob/1.0",
-          "Microsoft-HTTPAPI/2.0"
-        ],
-        "x-ms-blob-type": "BlockBlob",
-        "x-ms-client-request-id": "414c1e33-bbae-8502-627b-cc22734bf6a4",
-        "x-ms-creation-time": "Thu, 16 Jul 2020 02:59:51 GMT",
-        "x-ms-lease-state": "available",
-        "x-ms-lease-status": "unlocked",
-        "x-ms-request-id": "9a3ecb6d-501e-00a5-151d-5bc7f8000000",
-        "x-ms-server-encrypted": "true",
-        "x-ms-version": "2020-02-10"
-      },
-      "ResponseBody": "4oMwQlBnBjtAvTGcDxRbtKTOV70tt1W3xIti18QOZL/GlOJKdzQ9bxriCcVa6Su89/ewW/\u002Bh3SoueH7EBC92MVhy1noyETxwkeijS66PXNpgpt/NXgm/JLa3HP61eGrrbNds6BKwiua6P8kX/pJ7nhujZF5PqNJPsrHDe/U\u002Buxh9uN7XInTIrxz4Eh8/qCUkO33iERQMm8MEHTVh7Q=="
-    },
-    {
-      "RequestUri": "https://seanmccdfsca2.blob.core.windows.net/test-filesystem-3b8ca407-734b-9c22-1653-d5c757b5c031/test-file-1739e027-c2f9-92ad-2a6e-decdd34673b2",
-      "RequestMethod": "GET",
-      "RequestHeaders": {
-        "Authorization": "Sanitized",
-        "If-Match": "0x8D829344F0CE2C0",
-        "User-Agent": [
-          "azsdk-net-Storage.Files.DataLake/12.3.0-dev.20200715.1",
-          "(.NET Core 4.6.28801.04; Microsoft Windows 10.0.18362 )"
-        ],
-        "x-ms-client-request-id": "8145fca8-33d4-72be-e87b-2c20deac0325",
-        "x-ms-date": "Thu, 16 Jul 2020 02:59:52 GMT",
-        "x-ms-range": "bytes=720-876",
-        "x-ms-return-client-request-id": "true",
-        "x-ms-version": "2020-02-10"
-      },
-      "RequestBody": null,
-      "StatusCode": 206,
-      "ResponseHeaders": {
-        "Accept-Ranges": "bytes",
-        "Content-Length": "157",
-        "Content-Range": "bytes 720-876/1024",
-        "Content-Type": "application/octet-stream",
-        "Date": "Thu, 16 Jul 2020 02:59:52 GMT",
-        "ETag": "\u00220x8D829344F0CE2C0\u0022",
-        "Last-Modified": "Thu, 16 Jul 2020 02:59:51 GMT",
-        "Server": [
-          "Windows-Azure-Blob/1.0",
-          "Microsoft-HTTPAPI/2.0"
-        ],
-        "x-ms-blob-type": "BlockBlob",
-        "x-ms-client-request-id": "8145fca8-33d4-72be-e87b-2c20deac0325",
-        "x-ms-creation-time": "Thu, 16 Jul 2020 02:59:51 GMT",
-        "x-ms-lease-state": "available",
-        "x-ms-lease-status": "unlocked",
-        "x-ms-request-id": "9a3ecb99-501e-00a5-391d-5bc7f8000000",
-        "x-ms-server-encrypted": "true",
-        "x-ms-version": "2020-02-10"
-      },
-      "ResponseBody": "ZL/GlOJKdzQ9bxriCcVa6Su89/ewW/\u002Bh3SoueH7EBC92MVhy1noyETxwkeijS66PXNpgpt/NXgm/JLa3HP61eGrrbNds6BKwiua6P8kX/pJ7nhujZF5PqNJPsrHDe/U\u002Buxh9uN7XInTIrxz4Eh8/qCUkO33iERQMm8MEHTVh7Q7xfIOwmUazpHun27RCV5azDwqLnz93W6kEcRwb0g=="
-    },
-    {
-      "RequestUri": "https://seanmccdfsca2.blob.core.windows.net/test-filesystem-3b8ca407-734b-9c22-1653-d5c757b5c031/test-file-1739e027-c2f9-92ad-2a6e-decdd34673b2",
-      "RequestMethod": "GET",
-      "RequestHeaders": {
-        "Authorization": "Sanitized",
-        "If-Match": "0x8D829344F0CE2C0",
-        "User-Agent": [
-          "azsdk-net-Storage.Files.DataLake/12.3.0-dev.20200715.1",
-          "(.NET Core 4.6.28801.04; Microsoft Windows 10.0.18362 )"
-        ],
-        "x-ms-client-request-id": "777adbb2-7505-69d0-0800-560d25469753",
-        "x-ms-date": "Thu, 16 Jul 2020 02:59:52 GMT",
-        "x-ms-range": "bytes=756-912",
-        "x-ms-return-client-request-id": "true",
-        "x-ms-version": "2020-02-10"
-      },
-      "RequestBody": null,
-      "StatusCode": 206,
-      "ResponseHeaders": {
-        "Accept-Ranges": "bytes",
-        "Content-Length": "157",
-        "Content-Range": "bytes 756-912/1024",
-        "Content-Type": "application/octet-stream",
-        "Date": "Thu, 16 Jul 2020 02:59:52 GMT",
-        "ETag": "\u00220x8D829344F0CE2C0\u0022",
-        "Last-Modified": "Thu, 16 Jul 2020 02:59:51 GMT",
-        "Server": [
-          "Windows-Azure-Blob/1.0",
-          "Microsoft-HTTPAPI/2.0"
-        ],
-        "x-ms-blob-type": "BlockBlob",
-        "x-ms-client-request-id": "777adbb2-7505-69d0-0800-560d25469753",
-        "x-ms-creation-time": "Thu, 16 Jul 2020 02:59:51 GMT",
-        "x-ms-lease-state": "available",
-        "x-ms-lease-status": "unlocked",
-        "x-ms-request-id": "9a3ecbc6-501e-00a5-621d-5bc7f8000000",
-        "x-ms-server-encrypted": "true",
-        "x-ms-version": "2020-02-10"
-      },
-      "ResponseBody": "1noyETxwkeijS66PXNpgpt/NXgm/JLa3HP61eGrrbNds6BKwiua6P8kX/pJ7nhujZF5PqNJPsrHDe/U\u002Buxh9uN7XInTIrxz4Eh8/qCUkO33iERQMm8MEHTVh7Q7xfIOwmUazpHun27RCV5azDwqLnz93W6kEcRwb0gU/ZsINB5abjw/fcJcBOzZfykQtUQ4q1U3PeiHZrCcpmNF2aA=="
-    },
-    {
-      "RequestUri": "https://seanmccdfsca2.blob.core.windows.net/test-filesystem-3b8ca407-734b-9c22-1653-d5c757b5c031/test-file-1739e027-c2f9-92ad-2a6e-decdd34673b2",
-      "RequestMethod": "GET",
-      "RequestHeaders": {
-        "Authorization": "Sanitized",
-        "If-Match": "0x8D829344F0CE2C0",
-        "User-Agent": [
-          "azsdk-net-Storage.Files.DataLake/12.3.0-dev.20200715.1",
-          "(.NET Core 4.6.28801.04; Microsoft Windows 10.0.18362 )"
-        ],
-        "x-ms-client-request-id": "026d2e03-8c31-551f-f0b6-1b829488bb72",
-        "x-ms-date": "Thu, 16 Jul 2020 02:59:52 GMT",
-        "x-ms-range": "bytes=762-918",
-        "x-ms-return-client-request-id": "true",
-        "x-ms-version": "2020-02-10"
-      },
-      "RequestBody": null,
-      "StatusCode": 206,
-      "ResponseHeaders": {
-        "Accept-Ranges": "bytes",
-        "Content-Length": "157",
-        "Content-Range": "bytes 762-918/1024",
-        "Content-Type": "application/octet-stream",
-        "Date": "Thu, 16 Jul 2020 02:59:52 GMT",
-        "ETag": "\u00220x8D829344F0CE2C0\u0022",
-        "Last-Modified": "Thu, 16 Jul 2020 02:59:51 GMT",
-        "Server": [
-          "Windows-Azure-Blob/1.0",
-          "Microsoft-HTTPAPI/2.0"
-        ],
-        "x-ms-blob-type": "BlockBlob",
-        "x-ms-client-request-id": "026d2e03-8c31-551f-f0b6-1b829488bb72",
-        "x-ms-creation-time": "Thu, 16 Jul 2020 02:59:51 GMT",
-        "x-ms-lease-state": "available",
-        "x-ms-lease-status": "unlocked",
-        "x-ms-request-id": "9a3ecbe1-501e-00a5-7b1d-5bc7f8000000",
-        "x-ms-server-encrypted": "true",
-        "x-ms-version": "2020-02-10"
-      },
-      "ResponseBody": "keijS66PXNpgpt/NXgm/JLa3HP61eGrrbNds6BKwiua6P8kX/pJ7nhujZF5PqNJPsrHDe/U\u002Buxh9uN7XInTIrxz4Eh8/qCUkO33iERQMm8MEHTVh7Q7xfIOwmUazpHun27RCV5azDwqLnz93W6kEcRwb0gU/ZsINB5abjw/fcJcBOzZfykQtUQ4q1U3PeiHZrCcpmNF2aHTyNE8AFw=="
-    },
-    {
-      "RequestUri": "https://seanmccdfsca2.blob.core.windows.net/test-filesystem-3b8ca407-734b-9c22-1653-d5c757b5c031/test-file-1739e027-c2f9-92ad-2a6e-decdd34673b2",
-      "RequestMethod": "GET",
-      "RequestHeaders": {
-        "Authorization": "Sanitized",
-        "If-Match": "0x8D829344F0CE2C0",
-        "User-Agent": [
-          "azsdk-net-Storage.Files.DataLake/12.3.0-dev.20200715.1",
-          "(.NET Core 4.6.28801.04; Microsoft Windows 10.0.18362 )"
-        ],
-        "x-ms-client-request-id": "f60a9b1d-95d8-4521-e7b4-5c8e88eb27dd",
-        "x-ms-date": "Thu, 16 Jul 2020 02:59:52 GMT",
-        "x-ms-range": "bytes=774-930",
-        "x-ms-return-client-request-id": "true",
-        "x-ms-version": "2020-02-10"
-      },
-      "RequestBody": null,
-      "StatusCode": 206,
-      "ResponseHeaders": {
-        "Accept-Ranges": "bytes",
-        "Content-Length": "157",
-        "Content-Range": "bytes 774-930/1024",
-        "Content-Type": "application/octet-stream",
-        "Date": "Thu, 16 Jul 2020 02:59:52 GMT",
-        "ETag": "\u00220x8D829344F0CE2C0\u0022",
-        "Last-Modified": "Thu, 16 Jul 2020 02:59:51 GMT",
-        "Server": [
-          "Windows-Azure-Blob/1.0",
-          "Microsoft-HTTPAPI/2.0"
-        ],
-        "x-ms-blob-type": "BlockBlob",
-        "x-ms-client-request-id": "f60a9b1d-95d8-4521-e7b4-5c8e88eb27dd",
-        "x-ms-creation-time": "Thu, 16 Jul 2020 02:59:51 GMT",
-        "x-ms-lease-state": "available",
-        "x-ms-lease-status": "unlocked",
-        "x-ms-request-id": "9a3ecbfb-501e-00a5-141d-5bc7f8000000",
-        "x-ms-server-encrypted": "true",
-        "x-ms-version": "2020-02-10"
-      },
-      "ResponseBody": "Xgm/JLa3HP61eGrrbNds6BKwiua6P8kX/pJ7nhujZF5PqNJPsrHDe/U\u002Buxh9uN7XInTIrxz4Eh8/qCUkO33iERQMm8MEHTVh7Q7xfIOwmUazpHun27RCV5azDwqLnz93W6kEcRwb0gU/ZsINB5abjw/fcJcBOzZfykQtUQ4q1U3PeiHZrCcpmNF2aHTyNE8AF4D7rC\u002BodR9zpKfY7g=="
-    },
-    {
-      "RequestUri": "https://seanmccdfsca2.blob.core.windows.net/test-filesystem-3b8ca407-734b-9c22-1653-d5c757b5c031/test-file-1739e027-c2f9-92ad-2a6e-decdd34673b2",
-      "RequestMethod": "GET",
-      "RequestHeaders": {
-        "Authorization": "Sanitized",
-        "If-Match": "0x8D829344F0CE2C0",
-        "User-Agent": [
-          "azsdk-net-Storage.Files.DataLake/12.3.0-dev.20200715.1",
-          "(.NET Core 4.6.28801.04; Microsoft Windows 10.0.18362 )"
-        ],
-        "x-ms-client-request-id": "f964f83e-c47d-a999-cdc2-a16fcd2a8682",
-        "x-ms-date": "Thu, 16 Jul 2020 02:59:52 GMT",
-        "x-ms-range": "bytes=792-948",
-        "x-ms-return-client-request-id": "true",
-        "x-ms-version": "2020-02-10"
-      },
-      "RequestBody": null,
-      "StatusCode": 206,
-      "ResponseHeaders": {
-        "Accept-Ranges": "bytes",
-        "Content-Length": "157",
-        "Content-Range": "bytes 792-948/1024",
-        "Content-Type": "application/octet-stream",
-        "Date": "Thu, 16 Jul 2020 02:59:52 GMT",
-        "ETag": "\u00220x8D829344F0CE2C0\u0022",
-        "Last-Modified": "Thu, 16 Jul 2020 02:59:51 GMT",
-        "Server": [
-          "Windows-Azure-Blob/1.0",
-          "Microsoft-HTTPAPI/2.0"
-        ],
-        "x-ms-blob-type": "BlockBlob",
-        "x-ms-client-request-id": "f964f83e-c47d-a999-cdc2-a16fcd2a8682",
-        "x-ms-creation-time": "Thu, 16 Jul 2020 02:59:51 GMT",
-        "x-ms-lease-state": "available",
-        "x-ms-lease-status": "unlocked",
-        "x-ms-request-id": "9a3ecc10-501e-00a5-281d-5bc7f8000000",
-        "x-ms-server-encrypted": "true",
-        "x-ms-version": "2020-02-10"
-      },
-      "ResponseBody": "iua6P8kX/pJ7nhujZF5PqNJPsrHDe/U\u002Buxh9uN7XInTIrxz4Eh8/qCUkO33iERQMm8MEHTVh7Q7xfIOwmUazpHun27RCV5azDwqLnz93W6kEcRwb0gU/ZsINB5abjw/fcJcBOzZfykQtUQ4q1U3PeiHZrCcpmNF2aHTyNE8AF4D7rC\u002BodR9zpKfY7oH2FJF0PY10wuLntdfFi9PBbQ=="
-    },
-    {
-      "RequestUri": "https://seanmccdfsca2.blob.core.windows.net/test-filesystem-3b8ca407-734b-9c22-1653-d5c757b5c031/test-file-1739e027-c2f9-92ad-2a6e-decdd34673b2",
-      "RequestMethod": "GET",
-      "RequestHeaders": {
-        "Authorization": "Sanitized",
-        "If-Match": "0x8D829344F0CE2C0",
-        "User-Agent": [
-          "azsdk-net-Storage.Files.DataLake/12.3.0-dev.20200715.1",
-          "(.NET Core 4.6.28801.04; Microsoft Windows 10.0.18362 )"
-        ],
-        "x-ms-client-request-id": "8f4f3e0b-2e86-e35f-bd14-351ab8270b4b",
-        "x-ms-date": "Thu, 16 Jul 2020 02:59:52 GMT",
-        "x-ms-range": "bytes=816-972",
-        "x-ms-return-client-request-id": "true",
-        "x-ms-version": "2020-02-10"
-      },
-      "RequestBody": null,
-      "StatusCode": 206,
-      "ResponseHeaders": {
-        "Accept-Ranges": "bytes",
-        "Content-Length": "157",
-        "Content-Range": "bytes 816-972/1024",
-        "Content-Type": "application/octet-stream",
-        "Date": "Thu, 16 Jul 2020 02:59:52 GMT",
-        "ETag": "\u00220x8D829344F0CE2C0\u0022",
-        "Last-Modified": "Thu, 16 Jul 2020 02:59:51 GMT",
-        "Server": [
-          "Windows-Azure-Blob/1.0",
-          "Microsoft-HTTPAPI/2.0"
-        ],
-        "x-ms-blob-type": "BlockBlob",
-        "x-ms-client-request-id": "8f4f3e0b-2e86-e35f-bd14-351ab8270b4b",
-        "x-ms-creation-time": "Thu, 16 Jul 2020 02:59:51 GMT",
-        "x-ms-lease-state": "available",
-        "x-ms-lease-status": "unlocked",
-        "x-ms-request-id": "9a3ecc20-501e-00a5-381d-5bc7f8000000",
-        "x-ms-server-encrypted": "true",
-        "x-ms-version": "2020-02-10"
-      },
-      "ResponseBody": "uxh9uN7XInTIrxz4Eh8/qCUkO33iERQMm8MEHTVh7Q7xfIOwmUazpHun27RCV5azDwqLnz93W6kEcRwb0gU/ZsINB5abjw/fcJcBOzZfykQtUQ4q1U3PeiHZrCcpmNF2aHTyNE8AF4D7rC\u002BodR9zpKfY7oH2FJF0PY10wuLntdfFi9PBbZX0LDqOLygeJgQBZgeAUKpQf1PifffCiw=="
-    },
-    {
-      "RequestUri": "https://seanmccdfsca2.blob.core.windows.net/test-filesystem-3b8ca407-734b-9c22-1653-d5c757b5c031/test-file-1739e027-c2f9-92ad-2a6e-decdd34673b2",
-      "RequestMethod": "GET",
-      "RequestHeaders": {
-        "Authorization": "Sanitized",
-        "If-Match": "0x8D829344F0CE2C0",
-        "User-Agent": [
-          "azsdk-net-Storage.Files.DataLake/12.3.0-dev.20200715.1",
-          "(.NET Core 4.6.28801.04; Microsoft Windows 10.0.18362 )"
-        ],
-        "x-ms-client-request-id": "8f6338f7-f6da-68fb-d414-98ff402c0bdc",
-        "x-ms-date": "Thu, 16 Jul 2020 02:59:53 GMT",
-        "x-ms-range": "bytes=846-1002",
-        "x-ms-return-client-request-id": "true",
-        "x-ms-version": "2020-02-10"
-      },
-      "RequestBody": null,
-      "StatusCode": 206,
-      "ResponseHeaders": {
-        "Accept-Ranges": "bytes",
-        "Content-Length": "157",
-        "Content-Range": "bytes 846-1002/1024",
-        "Content-Type": "application/octet-stream",
-        "Date": "Thu, 16 Jul 2020 02:59:53 GMT",
-        "ETag": "\u00220x8D829344F0CE2C0\u0022",
-        "Last-Modified": "Thu, 16 Jul 2020 02:59:51 GMT",
-        "Server": [
-          "Windows-Azure-Blob/1.0",
-          "Microsoft-HTTPAPI/2.0"
-        ],
-        "x-ms-blob-type": "BlockBlob",
-        "x-ms-client-request-id": "8f6338f7-f6da-68fb-d414-98ff402c0bdc",
-        "x-ms-creation-time": "Thu, 16 Jul 2020 02:59:51 GMT",
-        "x-ms-lease-state": "available",
-        "x-ms-lease-status": "unlocked",
-        "x-ms-request-id": "9a3ecc2f-501e-00a5-451d-5bc7f8000000",
-        "x-ms-server-encrypted": "true",
-        "x-ms-version": "2020-02-10"
-      },
-      "ResponseBody": "7Q7xfIOwmUazpHun27RCV5azDwqLnz93W6kEcRwb0gU/ZsINB5abjw/fcJcBOzZfykQtUQ4q1U3PeiHZrCcpmNF2aHTyNE8AF4D7rC\u002BodR9zpKfY7oH2FJF0PY10wuLntdfFi9PBbZX0LDqOLygeJgQBZgeAUKpQf1PifffCi1WdE/dX4\u002BpMsTYR5MFGaORpVhaIc1vaZmQtdAt/3g=="
-    },
-    {
-      "RequestUri": "https://seanmccdfsca2.blob.core.windows.net/test-filesystem-3b8ca407-734b-9c22-1653-d5c757b5c031/test-file-1739e027-c2f9-92ad-2a6e-decdd34673b2",
-      "RequestMethod": "GET",
-      "RequestHeaders": {
-        "Authorization": "Sanitized",
-        "If-Match": "0x8D829344F0CE2C0",
-        "User-Agent": [
-          "azsdk-net-Storage.Files.DataLake/12.3.0-dev.20200715.1",
-          "(.NET Core 4.6.28801.04; Microsoft Windows 10.0.18362 )"
-        ],
-        "x-ms-client-request-id": "7f22156b-7bc4-e270-1774-7270ba0a8886",
-        "x-ms-date": "Thu, 16 Jul 2020 02:59:53 GMT",
-        "x-ms-range": "bytes=882-1038",
-        "x-ms-return-client-request-id": "true",
-        "x-ms-version": "2020-02-10"
-      },
-      "RequestBody": null,
-      "StatusCode": 206,
-      "ResponseHeaders": {
-        "Accept-Ranges": "bytes",
-        "Content-Length": "142",
-        "Content-Range": "bytes 882-1023/1024",
-        "Content-Type": "application/octet-stream",
-        "Date": "Thu, 16 Jul 2020 02:59:53 GMT",
-        "ETag": "\u00220x8D829344F0CE2C0\u0022",
-        "Last-Modified": "Thu, 16 Jul 2020 02:59:51 GMT",
-        "Server": [
-          "Windows-Azure-Blob/1.0",
-          "Microsoft-HTTPAPI/2.0"
-        ],
-        "x-ms-blob-type": "BlockBlob",
-        "x-ms-client-request-id": "7f22156b-7bc4-e270-1774-7270ba0a8886",
-        "x-ms-creation-time": "Thu, 16 Jul 2020 02:59:51 GMT",
-        "x-ms-lease-state": "available",
-        "x-ms-lease-status": "unlocked",
-        "x-ms-request-id": "9a3ecc3c-501e-00a5-511d-5bc7f8000000",
-        "x-ms-server-encrypted": "true",
-        "x-ms-version": "2020-02-10"
-      },
-      "ResponseBody": "B5abjw/fcJcBOzZfykQtUQ4q1U3PeiHZrCcpmNF2aHTyNE8AF4D7rC\u002BodR9zpKfY7oH2FJF0PY10wuLntdfFi9PBbZX0LDqOLygeJgQBZgeAUKpQf1PifffCi1WdE/dX4\u002BpMsTYR5MFGaORpVhaIc1vaZmQtdAt/3vCeMqHl8RwxxkMatLTRb2zoChdveQ=="
-    },
-    {
-      "RequestUri": "https://seanmccdfsca2.blob.core.windows.net/test-filesystem-3b8ca407-734b-9c22-1653-d5c757b5c031/test-file-1739e027-c2f9-92ad-2a6e-decdd34673b2",
-      "RequestMethod": "GET",
-      "RequestHeaders": {
-        "Authorization": "Sanitized",
-        "If-Match": "0x8D829344F0CE2C0",
-        "User-Agent": [
-          "azsdk-net-Storage.Files.DataLake/12.3.0-dev.20200715.1",
-          "(.NET Core 4.6.28801.04; Microsoft Windows 10.0.18362 )"
-        ],
-        "x-ms-client-request-id": "2a93fa75-8c09-aa18-c4be-d65d1073fe2a",
-        "x-ms-date": "Thu, 16 Jul 2020 02:59:53 GMT",
-        "x-ms-range": "bytes=888-1044",
-        "x-ms-return-client-request-id": "true",
-        "x-ms-version": "2020-02-10"
-      },
-      "RequestBody": null,
-      "StatusCode": 206,
-      "ResponseHeaders": {
-        "Accept-Ranges": "bytes",
-        "Content-Length": "136",
-        "Content-Range": "bytes 888-1023/1024",
-        "Content-Type": "application/octet-stream",
-        "Date": "Thu, 16 Jul 2020 02:59:53 GMT",
-        "ETag": "\u00220x8D829344F0CE2C0\u0022",
-        "Last-Modified": "Thu, 16 Jul 2020 02:59:51 GMT",
-        "Server": [
-          "Windows-Azure-Blob/1.0",
-          "Microsoft-HTTPAPI/2.0"
-        ],
-        "x-ms-blob-type": "BlockBlob",
-        "x-ms-client-request-id": "2a93fa75-8c09-aa18-c4be-d65d1073fe2a",
-        "x-ms-creation-time": "Thu, 16 Jul 2020 02:59:51 GMT",
-        "x-ms-lease-state": "available",
-        "x-ms-lease-status": "unlocked",
-        "x-ms-request-id": "9a3ecc4d-501e-00a5-601d-5bc7f8000000",
-        "x-ms-server-encrypted": "true",
-        "x-ms-version": "2020-02-10"
-      },
-      "ResponseBody": "cJcBOzZfykQtUQ4q1U3PeiHZrCcpmNF2aHTyNE8AF4D7rC\u002BodR9zpKfY7oH2FJF0PY10wuLntdfFi9PBbZX0LDqOLygeJgQBZgeAUKpQf1PifffCi1WdE/dX4\u002BpMsTYR5MFGaORpVhaIc1vaZmQtdAt/3vCeMqHl8RwxxkMatLTRb2zoChdveQ=="
-    },
-    {
-      "RequestUri": "https://seanmccdfsca2.blob.core.windows.net/test-filesystem-3b8ca407-734b-9c22-1653-d5c757b5c031/test-file-1739e027-c2f9-92ad-2a6e-decdd34673b2",
-      "RequestMethod": "GET",
-      "RequestHeaders": {
-        "Authorization": "Sanitized",
-        "If-Match": "0x8D829344F0CE2C0",
-        "User-Agent": [
-          "azsdk-net-Storage.Files.DataLake/12.3.0-dev.20200715.1",
-          "(.NET Core 4.6.28801.04; Microsoft Windows 10.0.18362 )"
-        ],
-        "x-ms-client-request-id": "bffab245-5e76-087c-ff7b-4ac1e5f063e0",
-        "x-ms-date": "Thu, 16 Jul 2020 02:59:53 GMT",
-        "x-ms-range": "bytes=900-1056",
-        "x-ms-return-client-request-id": "true",
-        "x-ms-version": "2020-02-10"
-      },
-      "RequestBody": null,
-      "StatusCode": 206,
-      "ResponseHeaders": {
-        "Accept-Ranges": "bytes",
-        "Content-Length": "124",
-        "Content-Range": "bytes 900-1023/1024",
-        "Content-Type": "application/octet-stream",
-        "Date": "Thu, 16 Jul 2020 02:59:53 GMT",
-        "ETag": "\u00220x8D829344F0CE2C0\u0022",
-        "Last-Modified": "Thu, 16 Jul 2020 02:59:51 GMT",
-        "Server": [
-          "Windows-Azure-Blob/1.0",
-          "Microsoft-HTTPAPI/2.0"
-        ],
-        "x-ms-blob-type": "BlockBlob",
-        "x-ms-client-request-id": "bffab245-5e76-087c-ff7b-4ac1e5f063e0",
-        "x-ms-creation-time": "Thu, 16 Jul 2020 02:59:51 GMT",
-        "x-ms-lease-state": "available",
-        "x-ms-lease-status": "unlocked",
-        "x-ms-request-id": "9a3ecc61-501e-00a5-721d-5bc7f8000000",
-        "x-ms-server-encrypted": "true",
-        "x-ms-version": "2020-02-10"
-      },
-      "ResponseBody": "1U3PeiHZrCcpmNF2aHTyNE8AF4D7rC\u002BodR9zpKfY7oH2FJF0PY10wuLntdfFi9PBbZX0LDqOLygeJgQBZgeAUKpQf1PifffCi1WdE/dX4\u002BpMsTYR5MFGaORpVhaIc1vaZmQtdAt/3vCeMqHl8RwxxkMatLTRb2zoChdveQ=="
-    },
-    {
-      "RequestUri": "https://seanmccdfsca2.blob.core.windows.net/test-filesystem-3b8ca407-734b-9c22-1653-d5c757b5c031/test-file-1739e027-c2f9-92ad-2a6e-decdd34673b2",
-      "RequestMethod": "GET",
-      "RequestHeaders": {
-        "Authorization": "Sanitized",
-        "If-Match": "0x8D829344F0CE2C0",
-        "User-Agent": [
-          "azsdk-net-Storage.Files.DataLake/12.3.0-dev.20200715.1",
-          "(.NET Core 4.6.28801.04; Microsoft Windows 10.0.18362 )"
-        ],
-        "x-ms-client-request-id": "5e17d3f4-3f79-9eb3-d949-2272465dcad8",
-        "x-ms-date": "Thu, 16 Jul 2020 02:59:53 GMT",
-        "x-ms-range": "bytes=918-1074",
-        "x-ms-return-client-request-id": "true",
-        "x-ms-version": "2020-02-10"
-      },
-      "RequestBody": null,
-      "StatusCode": 206,
-      "ResponseHeaders": {
-        "Accept-Ranges": "bytes",
-        "Content-Length": "106",
-        "Content-Range": "bytes 918-1023/1024",
-        "Content-Type": "application/octet-stream",
-        "Date": "Thu, 16 Jul 2020 02:59:53 GMT",
-        "ETag": "\u00220x8D829344F0CE2C0\u0022",
-        "Last-Modified": "Thu, 16 Jul 2020 02:59:51 GMT",
-        "Server": [
-          "Windows-Azure-Blob/1.0",
-          "Microsoft-HTTPAPI/2.0"
-        ],
-        "x-ms-blob-type": "BlockBlob",
-        "x-ms-client-request-id": "5e17d3f4-3f79-9eb3-d949-2272465dcad8",
-        "x-ms-creation-time": "Thu, 16 Jul 2020 02:59:51 GMT",
-        "x-ms-lease-state": "available",
-        "x-ms-lease-status": "unlocked",
-        "x-ms-request-id": "9a3ecc73-501e-00a5-021d-5bc7f8000000",
-        "x-ms-server-encrypted": "true",
-        "x-ms-version": "2020-02-10"
-      },
-      "ResponseBody": "F4D7rC\u002BodR9zpKfY7oH2FJF0PY10wuLntdfFi9PBbZX0LDqOLygeJgQBZgeAUKpQf1PifffCi1WdE/dX4\u002BpMsTYR5MFGaORpVhaIc1vaZmQtdAt/3vCeMqHl8RwxxkMatLTRb2zoChdveQ=="
-    },
-    {
-      "RequestUri": "https://seanmccdfsca2.blob.core.windows.net/test-filesystem-3b8ca407-734b-9c22-1653-d5c757b5c031/test-file-1739e027-c2f9-92ad-2a6e-decdd34673b2",
-      "RequestMethod": "GET",
-      "RequestHeaders": {
-        "Authorization": "Sanitized",
-        "If-Match": "0x8D829344F0CE2C0",
-        "User-Agent": [
-          "azsdk-net-Storage.Files.DataLake/12.3.0-dev.20200715.1",
-          "(.NET Core 4.6.28801.04; Microsoft Windows 10.0.18362 )"
-        ],
-        "x-ms-client-request-id": "11cca3f2-05d8-6c67-7cb7-e879ea609e7f",
-        "x-ms-date": "Thu, 16 Jul 2020 02:59:53 GMT",
-        "x-ms-range": "bytes=942-1098",
-        "x-ms-return-client-request-id": "true",
-        "x-ms-version": "2020-02-10"
-      },
-      "RequestBody": null,
-      "StatusCode": 206,
-      "ResponseHeaders": {
-        "Accept-Ranges": "bytes",
-        "Content-Length": "82",
-        "Content-Range": "bytes 942-1023/1024",
-        "Content-Type": "application/octet-stream",
-        "Date": "Thu, 16 Jul 2020 02:59:53 GMT",
-        "ETag": "\u00220x8D829344F0CE2C0\u0022",
-        "Last-Modified": "Thu, 16 Jul 2020 02:59:51 GMT",
-        "Server": [
-          "Windows-Azure-Blob/1.0",
-          "Microsoft-HTTPAPI/2.0"
-        ],
-        "x-ms-blob-type": "BlockBlob",
-        "x-ms-client-request-id": "11cca3f2-05d8-6c67-7cb7-e879ea609e7f",
-        "x-ms-creation-time": "Thu, 16 Jul 2020 02:59:51 GMT",
-        "x-ms-lease-state": "available",
-        "x-ms-lease-status": "unlocked",
-        "x-ms-request-id": "9a3ecc8b-501e-00a5-161d-5bc7f8000000",
-        "x-ms-server-encrypted": "true",
-        "x-ms-version": "2020-02-10"
-      },
-      "ResponseBody": "tdfFi9PBbZX0LDqOLygeJgQBZgeAUKpQf1PifffCi1WdE/dX4\u002BpMsTYR5MFGaORpVhaIc1vaZmQtdAt/3vCeMqHl8RwxxkMatLTRb2zoChdveQ=="
-    },
-    {
-      "RequestUri": "https://seanmccdfsca2.blob.core.windows.net/test-filesystem-3b8ca407-734b-9c22-1653-d5c757b5c031/test-file-1739e027-c2f9-92ad-2a6e-decdd34673b2",
-      "RequestMethod": "GET",
-      "RequestHeaders": {
-        "Authorization": "Sanitized",
-        "If-Match": "0x8D829344F0CE2C0",
-        "User-Agent": [
-          "azsdk-net-Storage.Files.DataLake/12.3.0-dev.20200715.1",
-          "(.NET Core 4.6.28801.04; Microsoft Windows 10.0.18362 )"
-        ],
-        "x-ms-client-request-id": "a38020a1-b990-45ff-e301-740e1ec64e7f",
-        "x-ms-date": "Thu, 16 Jul 2020 02:59:53 GMT",
-        "x-ms-range": "bytes=972-1128",
-        "x-ms-return-client-request-id": "true",
-        "x-ms-version": "2020-02-10"
-      },
-      "RequestBody": null,
-      "StatusCode": 206,
-      "ResponseHeaders": {
-        "Accept-Ranges": "bytes",
-        "Content-Length": "52",
-        "Content-Range": "bytes 972-1023/1024",
-        "Content-Type": "application/octet-stream",
-        "Date": "Thu, 16 Jul 2020 02:59:53 GMT",
-        "ETag": "\u00220x8D829344F0CE2C0\u0022",
-        "Last-Modified": "Thu, 16 Jul 2020 02:59:51 GMT",
-        "Server": [
-          "Windows-Azure-Blob/1.0",
-          "Microsoft-HTTPAPI/2.0"
-        ],
-        "x-ms-blob-type": "BlockBlob",
-        "x-ms-client-request-id": "a38020a1-b990-45ff-e301-740e1ec64e7f",
-        "x-ms-creation-time": "Thu, 16 Jul 2020 02:59:51 GMT",
-        "x-ms-lease-state": "available",
-        "x-ms-lease-status": "unlocked",
-        "x-ms-request-id": "9a3ecc9f-501e-00a5-281d-5bc7f8000000",
-        "x-ms-server-encrypted": "true",
-        "x-ms-version": "2020-02-10"
-      },
-      "ResponseBody": "i1WdE/dX4\u002BpMsTYR5MFGaORpVhaIc1vaZmQtdAt/3vCeMqHl8RwxxkMatLTRb2zoChdveQ=="
-    },
-    {
-      "RequestUri": "https://seanmccdfsca2.blob.core.windows.net/test-filesystem-3b8ca407-734b-9c22-1653-d5c757b5c031/test-file-1739e027-c2f9-92ad-2a6e-decdd34673b2",
-      "RequestMethod": "GET",
-      "RequestHeaders": {
-        "Authorization": "Sanitized",
-        "If-Match": "0x8D829344F0CE2C0",
-        "User-Agent": [
-          "azsdk-net-Storage.Files.DataLake/12.3.0-dev.20200715.1",
-          "(.NET Core 4.6.28801.04; Microsoft Windows 10.0.18362 )"
-        ],
-        "x-ms-client-request-id": "c9d72f15-fbdf-5fee-8acb-318d23d3d0cc",
-        "x-ms-date": "Thu, 16 Jul 2020 02:59:53 GMT",
-        "x-ms-range": "bytes=1008-1164",
-        "x-ms-return-client-request-id": "true",
-        "x-ms-version": "2020-02-10"
-      },
-      "RequestBody": null,
-      "StatusCode": 206,
-      "ResponseHeaders": {
-        "Accept-Ranges": "bytes",
-        "Content-Length": "16",
-        "Content-Range": "bytes 1008-1023/1024",
-        "Content-Type": "application/octet-stream",
-        "Date": "Thu, 16 Jul 2020 02:59:53 GMT",
-        "ETag": "\u00220x8D829344F0CE2C0\u0022",
-        "Last-Modified": "Thu, 16 Jul 2020 02:59:51 GMT",
-        "Server": [
-          "Windows-Azure-Blob/1.0",
-          "Microsoft-HTTPAPI/2.0"
-        ],
-        "x-ms-blob-type": "BlockBlob",
-        "x-ms-client-request-id": "c9d72f15-fbdf-5fee-8acb-318d23d3d0cc",
-        "x-ms-creation-time": "Thu, 16 Jul 2020 02:59:51 GMT",
-        "x-ms-lease-state": "available",
-        "x-ms-lease-status": "unlocked",
-        "x-ms-request-id": "9a3eccaa-501e-00a5-321d-5bc7f8000000",
-        "x-ms-server-encrypted": "true",
-        "x-ms-version": "2020-02-10"
-      },
-      "ResponseBody": "8RwxxkMatLTRb2zoChdveQ=="
-    },
-    {
-      "RequestUri": "https://seanmccdfsca2.blob.core.windows.net/test-filesystem-3b8ca407-734b-9c22-1653-d5c757b5c031/test-file-1739e027-c2f9-92ad-2a6e-decdd34673b2",
-      "RequestMethod": "GET",
-      "RequestHeaders": {
-        "Authorization": "Sanitized",
-        "If-Match": "0x8D829344F0CE2C0",
-        "User-Agent": [
-          "azsdk-net-Storage.Files.DataLake/12.3.0-dev.20200715.1",
-          "(.NET Core 4.6.28801.04; Microsoft Windows 10.0.18362 )"
-        ],
-        "x-ms-client-request-id": "eef817f1-84ef-7b9f-731a-e84360e337ee",
-        "x-ms-date": "Thu, 16 Jul 2020 02:59:53 GMT",
-        "x-ms-range": "bytes=1014-1170",
-        "x-ms-return-client-request-id": "true",
-        "x-ms-version": "2020-02-10"
-      },
-      "RequestBody": null,
-      "StatusCode": 206,
-      "ResponseHeaders": {
-        "Accept-Ranges": "bytes",
-        "Content-Length": "10",
-        "Content-Range": "bytes 1014-1023/1024",
-        "Content-Type": "application/octet-stream",
-        "Date": "Thu, 16 Jul 2020 02:59:53 GMT",
-        "ETag": "\u00220x8D829344F0CE2C0\u0022",
-        "Last-Modified": "Thu, 16 Jul 2020 02:59:51 GMT",
-        "Server": [
-          "Windows-Azure-Blob/1.0",
-          "Microsoft-HTTPAPI/2.0"
-        ],
-        "x-ms-blob-type": "BlockBlob",
-        "x-ms-client-request-id": "eef817f1-84ef-7b9f-731a-e84360e337ee",
-        "x-ms-creation-time": "Thu, 16 Jul 2020 02:59:51 GMT",
-        "x-ms-lease-state": "available",
-        "x-ms-lease-status": "unlocked",
-        "x-ms-request-id": "9a3eccc3-501e-00a5-491d-5bc7f8000000",
-        "x-ms-server-encrypted": "true",
-        "x-ms-version": "2020-02-10"
-      },
-      "ResponseBody": "tLTRb2zoChdveQ=="
-    },
-    {
-      "RequestUri": "https://seanmccdfsca2.blob.core.windows.net/test-filesystem-3b8ca407-734b-9c22-1653-d5c757b5c031/test-file-1739e027-c2f9-92ad-2a6e-decdd34673b2",
-      "RequestMethod": "HEAD",
-      "RequestHeaders": {
-        "Authorization": "Sanitized",
-        "User-Agent": [
-          "azsdk-net-Storage.Files.DataLake/12.3.0-dev.20200715.1",
-          "(.NET Core 4.6.28801.04; Microsoft Windows 10.0.18362 )"
-        ],
-        "x-ms-client-request-id": "0b9c510c-e1da-0bdd-5e6f-858c4766aecb",
-        "x-ms-date": "Thu, 16 Jul 2020 02:59:53 GMT",
-        "x-ms-return-client-request-id": "true",
-        "x-ms-version": "2020-02-10"
-      },
-      "RequestBody": null,
-      "StatusCode": 200,
-      "ResponseHeaders": {
-        "Accept-Ranges": "bytes",
-        "Content-Length": "0",
-        "Content-Type": "application/octet-stream",
-        "Date": "Thu, 16 Jul 2020 02:59:53 GMT",
-        "ETag": "\u00220x8D829344F0CE2C0\u0022",
-        "Last-Modified": "Thu, 16 Jul 2020 02:59:51 GMT",
-        "Server": [
-          "Windows-Azure-Blob/1.0",
-          "Microsoft-HTTPAPI/2.0"
-        ],
-        "x-ms-access-tier": "Hot",
-        "x-ms-access-tier-inferred": "true",
-        "x-ms-blob-type": "BlockBlob",
-        "x-ms-client-request-id": "0b9c510c-e1da-0bdd-5e6f-858c4766aecb",
-        "x-ms-creation-time": "Thu, 16 Jul 2020 02:59:51 GMT",
-        "x-ms-lease-state": "available",
-        "x-ms-lease-status": "unlocked",
-        "x-ms-request-id": "9a3ecce7-501e-00a5-6c1d-5bc7f8000000",
-        "x-ms-server-encrypted": "true",
-        "x-ms-version": "2020-02-10"
-      },
-      "ResponseBody": []
-    },
-    {
-      "RequestUri": "https://seanmccdfsca2.blob.core.windows.net/test-filesystem-3b8ca407-734b-9c22-1653-d5c757b5c031?restype=container",
-      "RequestMethod": "DELETE",
-      "RequestHeaders": {
-        "Authorization": "Sanitized",
-        "traceparent": "00-6f4233070f6b7740b2e28d3c82a2ec12-001c355011f03146-00",
-        "User-Agent": [
-          "azsdk-net-Storage.Files.DataLake/12.3.0-dev.20200715.1",
-          "(.NET Core 4.6.28801.04; Microsoft Windows 10.0.18362 )"
-        ],
-        "x-ms-client-request-id": "0e3663f5-2c47-2c13-d35d-29a8902a9e1f",
-        "x-ms-date": "Thu, 16 Jul 2020 02:59:53 GMT",
-        "x-ms-return-client-request-id": "true",
-        "x-ms-version": "2020-02-10"
-      },
-      "RequestBody": null,
-      "StatusCode": 202,
-      "ResponseHeaders": {
-        "Content-Length": "0",
-        "Date": "Thu, 16 Jul 2020 02:59:53 GMT",
-        "Server": [
-          "Windows-Azure-Blob/1.0",
-          "Microsoft-HTTPAPI/2.0"
-        ],
-        "x-ms-client-request-id": "0e3663f5-2c47-2c13-d35d-29a8902a9e1f",
-        "x-ms-request-id": "9a3eccf8-501e-00a5-7b1d-5bc7f8000000",
-        "x-ms-version": "2020-02-10"
-=======
-        "x-ms-request-id": "49d37f3e-201e-00ca-30fa-85aaa8000000",
-        "x-ms-version": "2019-12-12"
->>>>>>> 548336e6
+        "Date": "Mon, 21 Sep 2020 06:23:47 GMT",
+        "Server": [
+          "Windows-Azure-Blob/1.0",
+          "Microsoft-HTTPAPI/2.0"
+        ],
+        "x-ms-client-request-id": "384a059b-e0d3-39ce-9969-bb029ed4a16f",
+        "x-ms-request-id": "603ae81a-501e-000b-24df-8fb6cb000000",
+        "x-ms-version": "2020-02-10"
       },
       "ResponseBody": []
     }
   ],
   "Variables": {
-    "RandomSeed": "2040662129",
-    "Storage_TestConfigHierarchicalNamespace": "NamespaceTenant\ngen1gen2domain1\nU2FuaXRpemVk\nhttp://gen1gen2domain1.blob.core.windows.net\nhttp://gen1gen2domain1.file.core.windows.net\nhttp://gen1gen2domain1.queue.core.windows.net\nhttp://gen1gen2domain1.table.core.windows.net\n\n\n\n\nhttp://gen1gen2domain1-secondary.blob.core.windows.net\nhttp://gen1gen2domain1-secondary.file.core.windows.net\nhttp://gen1gen2domain1-secondary.queue.core.windows.net\nhttp://gen1gen2domain1-secondary.table.core.windows.net\nc6b5fe1a-9b59-4975-92c4-d9f728c3c371\nSanitized\n72f988bf-86f1-41af-91ab-2d7cd011db47\nhttps://login.microsoftonline.com/\nCloud\nBlobEndpoint=http://gen1gen2domain1.blob.core.windows.net/;QueueEndpoint=http://gen1gen2domain1.queue.core.windows.net/;FileEndpoint=http://gen1gen2domain1.file.core.windows.net/;BlobSecondaryEndpoint=http://gen1gen2domain1-secondary.blob.core.windows.net/;QueueSecondaryEndpoint=http://gen1gen2domain1-secondary.queue.core.windows.net/;FileSecondaryEndpoint=http://gen1gen2domain1-secondary.file.core.windows.net/;AccountName=gen1gen2domain1;AccountKey=Sanitized\n"
+    "RandomSeed": "511403007",
+    "Storage_TestConfigHierarchicalNamespace": "NamespaceTenant\nseannsecanary\nU2FuaXRpemVk\nhttps://seannsecanary.blob.core.windows.net\nhttps://seannsecanary.file.core.windows.net\nhttps://seannsecanary.queue.core.windows.net\nhttps://seannsecanary.table.core.windows.net\n\n\n\n\nhttps://seannsecanary-secondary.blob.core.windows.net\nhttps://seannsecanary-secondary.file.core.windows.net\nhttps://seannsecanary-secondary.queue.core.windows.net\nhttps://seannsecanary-secondary.table.core.windows.net\n68390a19-a643-458b-b726-408abf67b4fc\nSanitized\n72f988bf-86f1-41af-91ab-2d7cd011db47\nhttps://login.microsoftonline.com/\nCloud\nBlobEndpoint=https://seannsecanary.blob.core.windows.net/;QueueEndpoint=https://seannsecanary.queue.core.windows.net/;FileEndpoint=https://seannsecanary.file.core.windows.net/;BlobSecondaryEndpoint=https://seannsecanary-secondary.blob.core.windows.net/;QueueSecondaryEndpoint=https://seannsecanary-secondary.queue.core.windows.net/;FileSecondaryEndpoint=https://seannsecanary-secondary.file.core.windows.net/;AccountName=seannsecanary;AccountKey=Sanitized\n"
   }
 }