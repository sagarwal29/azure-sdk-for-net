--- conflicted
+++ resolved
@@ -28,11 +28,7 @@
           "Microsoft-HTTPAPI/2.0"
         ],
         "x-ms-client-request-id": "b5402eb3-14a3-ea8e-cb27-2479f59fbeb6",
-<<<<<<< HEAD
-        "x-ms-request-id": "4281e260-601e-003f-2e3c-f35a98000000",
-=======
         "x-ms-request-id": "96223728-f01e-0012-4ffb-093670000000",
->>>>>>> 8d420312
         "x-ms-version": "2019-12-12"
       },
       "ResponseBody": []
@@ -64,11 +60,7 @@
           "Microsoft-HTTPAPI/2.0"
         ],
         "x-ms-client-request-id": "92ef616e-5e9c-6189-6a62-f8bcf7bf05df",
-<<<<<<< HEAD
-        "x-ms-request-id": "923c0880-001f-0029-663c-f3ac4f000000",
-=======
         "x-ms-request-id": "fa44010d-201f-0097-7ffb-091bad000000",
->>>>>>> 8d420312
         "x-ms-version": "2019-12-12"
       },
       "ResponseBody": []
@@ -204,11 +196,7 @@
         ],
         "x-ms-client-request-id": "f11d442a-20f6-6193-87ad-4516cf32f266",
         "x-ms-error-code": "PathAlreadyExists",
-<<<<<<< HEAD
-        "x-ms-request-id": "923c0883-001f-0029-693c-f3ac4f000000",
-=======
         "x-ms-request-id": "fa440110-201f-0097-02fb-091bad000000",
->>>>>>> 8d420312
         "x-ms-version": "2019-12-12"
       },
       "ResponseBody": {
@@ -243,11 +231,7 @@
           "Microsoft-HTTPAPI/2.0"
         ],
         "x-ms-client-request-id": "9bb37af0-5389-2952-15be-7e4c894fa9ff",
-<<<<<<< HEAD
-        "x-ms-request-id": "4281e26d-601e-003f-373c-f35a98000000",
-=======
         "x-ms-request-id": "96223760-f01e-0012-7bfb-093670000000",
->>>>>>> 8d420312
         "x-ms-version": "2019-12-12"
       },
       "ResponseBody": []
