{
  "Entries": [
    {
      "RequestUri": "http://seannsecanary.blob.core.windows.net/test-filesystem-2481c00b-13d3-1d8f-071d-54eadef68d98?restype=container",
      "RequestMethod": "PUT",
      "RequestHeaders": {
        "Authorization": "Sanitized",
        "traceparent": "00-f2065b3e8859df4484155853f1433764-94aed8f8b6e87f47-00",
        "User-Agent": [
          "azsdk-net-Storage.Files.DataLake/12.1.0-dev.20200403.1",
          "(.NET Core 4.6.28325.01; Microsoft Windows 10.0.18362 )"
        ],
        "x-ms-blob-public-access": "container",
        "x-ms-client-request-id": "ec7c81ae-2dde-7da1-bbff-be5cd4647ff9",
        "x-ms-date": "Fri, 03 Apr 2020 21:02:42 GMT",
        "x-ms-return-client-request-id": "true",
        "x-ms-version": "2019-12-12"
      },
      "RequestBody": null,
      "StatusCode": 201,
      "ResponseHeaders": {
        "Content-Length": "0",
        "Date": "Fri, 03 Apr 2020 21:02:40 GMT",
        "ETag": "\u00220x8D7D81258C402FB\u0022",
        "Last-Modified": "Fri, 03 Apr 2020 21:02:40 GMT",
        "Server": [
          "Windows-Azure-Blob/1.0",
          "Microsoft-HTTPAPI/2.0"
        ],
        "x-ms-client-request-id": "ec7c81ae-2dde-7da1-bbff-be5cd4647ff9",
<<<<<<< HEAD
        "x-ms-request-id": "4a1200c3-c01e-0026-2c3c-f3da23000000",
=======
        "x-ms-request-id": "962258fa-f01e-0012-22fb-093670000000",
>>>>>>> 8d420312
        "x-ms-version": "2019-12-12"
      },
      "ResponseBody": []
    },
    {
      "RequestUri": "http://seannsecanary.dfs.core.windows.net/test-filesystem-2481c00b-13d3-1d8f-071d-54eadef68d98/test-file-c6ef7c63-5eab-8310-7ed0-65abe690e917?resource=file",
      "RequestMethod": "PUT",
      "RequestHeaders": {
        "Authorization": "Sanitized",
        "traceparent": "00-3a81847d66037b4eae3665ffcc05b7bc-4eaf86bfed5d6d42-00",
        "User-Agent": [
          "azsdk-net-Storage.Files.DataLake/12.1.0-dev.20200403.1",
          "(.NET Core 4.6.28325.01; Microsoft Windows 10.0.18362 )"
        ],
        "x-ms-client-request-id": "3dec774e-0d39-19fd-02af-7db3d1f2db92",
        "x-ms-date": "Fri, 03 Apr 2020 21:02:42 GMT",
        "x-ms-return-client-request-id": "true",
        "x-ms-version": "2019-12-12"
      },
      "RequestBody": null,
      "StatusCode": 201,
      "ResponseHeaders": {
        "Content-Length": "0",
        "Date": "Fri, 03 Apr 2020 21:02:40 GMT",
        "ETag": "\u00220x8D7D81258D31745\u0022",
        "Last-Modified": "Fri, 03 Apr 2020 21:02:40 GMT",
        "Server": [
          "Windows-Azure-HDFS/1.0",
          "Microsoft-HTTPAPI/2.0"
        ],
        "x-ms-client-request-id": "3dec774e-0d39-19fd-02af-7db3d1f2db92",
<<<<<<< HEAD
        "x-ms-request-id": "023500c7-701f-0033-5f3c-f3cd90000000",
=======
        "x-ms-request-id": "fa44027c-201f-0097-31fb-091bad000000",
>>>>>>> 8d420312
        "x-ms-version": "2019-12-12"
      },
      "ResponseBody": []
    },
    {
      "RequestUri": "http://seannsecanary.dfs.core.windows.net/test-filesystem-2481c00b-13d3-1d8f-071d-54eadef68d98/test-file-c6ef7c63-5eab-8310-7ed0-65abe690e917?action=append\u0026position=0",
      "RequestMethod": "PATCH",
      "RequestHeaders": {
        "Authorization": "Sanitized",
        "Content-Length": "1024",
        "User-Agent": [
          "azsdk-net-Storage.Files.DataLake/12.1.0-dev.20200403.1",
          "(.NET Core 4.6.28325.01; Microsoft Windows 10.0.18362 )"
        ],
        "x-ms-client-request-id": "6e5c7884-aca4-09de-5cf9-8738cf9f0617",
        "x-ms-date": "Fri, 03 Apr 2020 21:02:42 GMT",
        "x-ms-return-client-request-id": "true",
        "x-ms-version": "2019-12-12"
      },
      "RequestBody": "a0lcI9699ZGLgISMoWmVizJ2PFx6oLqcdOcw/bvYLDvIeLk\u002BIMf/8IzqYF2pFdxSajMpXSgif8uPwK/2jPfWslRIxCiwVmtqd0vQj0Bc8l4L3pOHrs4Tpfnur18YCGOUFK0JYFCzoRTIv\u002BbcUvCKMs1Q661kTgSFNR8uwaYLUm/nO3qSU5IOWD1/vu/oNlIJY32Sxx21MMWphCoxheBtvW139Bd1\u002BN47QpJw5JAVnP/MJF0peYpRMQq16M9n3NJdEQGBcUE7lGueVoWKRUs1lOcrZGCCREPjJcMMwA8P02XAE9OOkyu9kZDyiiIEx\u002By\u002Bf1ToPHhy2s29nkt\u002BLtRbj4MgyjF4pgC7bdPPj7kh3l3WTkC7J5ftTTgF0fTfP2O8l/ue4/27RdlTLM6ko0sUnL/uqOCUn2jsM3z4c9UL2y5vE/e\u002BgvtgGghmZ/rISKrt8DU18ZeDKPiSsrCAw9IESFGgNY9UVhnEjY3XLThuJOvSCoKf1uqW7Ov/K89K31c1Yh\u002BpJxMamZobcGMJq/rAJI7ErrhQZHFmCUikVSpJea42ossYxPzYt3Hng2aGjUDwPgZBhjGe5f2tQh3KdkRv0va10wkvp1\u002BR7PZGaOAL4HwHsxYkCPN8l7zNaoLfDUEtd7Fv0bk3wZemr5k7V30comKgwsItS8oCODtMYjzdst60GfAvmw7C0PJ/fVhaQT8/sMcgPkt//yznbJh\u002B6l5ayf26hj6M7QdT3vLPrs5xqPb7DbF1vXSTNRnERy52ROWTJLNbn7sBssPAzGBZr1BedcSigt2t5AyIJ1AkyKbY3ZkMPIoaFgg7\u002BlrutfAUOYbJZdFq08EI5j\u002Bn0nhr3Ooc5\u002B/GTHPGRF\u002B7Z4eDvy8bdO3KW2LUbgnXBFVKckSQ0B5v0c4BTe0TAiFyr2w6hSYQjF2KoICHSHjl70cdfNIaKpdpE\u002B1hGSf/t1hBYb\u002BcnX8uOuXnBS\u002Bd6IhVHF6l9YZPWITV0HI5rnM1iukoRea5SFHI7kHsMyVnyypkDP3JWsHR8gk6xswN9YtysXpFdaKhm9MM3QdFYiRfbQRH1KF1bDAoVlPdf4GEuvi1eYGqIlaIw3AqvHy5jJDk21nIxiHp/EVJHR5PxBxRhyIOj\u002BijtEuuvxExS6\u002BzbsrD\u002BKMovPTWy308YAU3OP5T2DRaqv2nQSYNGQYQuLGVlq5UjMt4KMsuN8NrZlRGdoYS3XJ6WcPMG7d9G6LtxhPLp8pW46wy27BpK3M6PNrSx6OA/ds\u002BGjzrh3AU\u002Bw0oQXGvn7\u002BJ75PZ3wLCES5Qkt/cq1P/bcg3jIyNa1s8Ht\u002BiQOoBipwbSNcQph3YfAgOmvWROE\u002B5KNOodxIz/IQ3ncEiH9BDTgdCwQ==",
      "StatusCode": 202,
      "ResponseHeaders": {
        "Content-Length": "0",
        "Date": "Fri, 03 Apr 2020 21:02:40 GMT",
        "Server": [
          "Windows-Azure-HDFS/1.0",
          "Microsoft-HTTPAPI/2.0"
        ],
        "x-ms-client-request-id": "6e5c7884-aca4-09de-5cf9-8738cf9f0617",
        "x-ms-request-id": "fa44027e-201f-0097-33fb-091bad000000",
        "x-ms-request-server-encrypted": "true",
        "x-ms-version": "2019-12-12"
      },
      "ResponseBody": []
    },
    {
      "RequestUri": "http://seannsecanary.dfs.core.windows.net/test-filesystem-2481c00b-13d3-1d8f-071d-54eadef68d98/test-file-c6ef7c63-5eab-8310-7ed0-65abe690e917?action=flush\u0026position=1024",
      "RequestMethod": "PATCH",
      "RequestHeaders": {
        "Authorization": "Sanitized",
        "Content-Length": "0",
        "User-Agent": [
          "azsdk-net-Storage.Files.DataLake/12.1.0-dev.20200403.1",
          "(.NET Core 4.6.28325.01; Microsoft Windows 10.0.18362 )"
        ],
        "x-ms-client-request-id": "592fc964-6c95-8aed-da23-99fb32a04789",
        "x-ms-date": "Fri, 03 Apr 2020 21:02:42 GMT",
        "x-ms-return-client-request-id": "true",
        "x-ms-version": "2019-12-12"
      },
      "RequestBody": null,
      "StatusCode": 200,
      "ResponseHeaders": {
        "Content-Length": "0",
        "Date": "Fri, 03 Apr 2020 21:02:40 GMT",
        "ETag": "\u00220x8D7D81258EBF8D1\u0022",
        "Last-Modified": "Fri, 03 Apr 2020 21:02:40 GMT",
        "Server": [
          "Windows-Azure-HDFS/1.0",
          "Microsoft-HTTPAPI/2.0"
        ],
        "x-ms-client-request-id": "592fc964-6c95-8aed-da23-99fb32a04789",
        "x-ms-request-id": "fa44027f-201f-0097-34fb-091bad000000",
        "x-ms-request-server-encrypted": "true",
        "x-ms-version": "2019-12-12"
      },
      "ResponseBody": []
    },
    {
      "RequestUri": "http://seannsecanary.blob.core.windows.net/test-filesystem-2481c00b-13d3-1d8f-071d-54eadef68d98/test-file-c6ef7c63-5eab-8310-7ed0-65abe690e917",
      "RequestMethod": "GET",
      "RequestHeaders": {
        "Authorization": "Sanitized",
        "User-Agent": [
          "azsdk-net-Storage.Files.DataLake/12.1.0-dev.20200403.1",
          "(.NET Core 4.6.28325.01; Microsoft Windows 10.0.18362 )"
        ],
        "x-ms-client-request-id": "05d43888-ad6f-1381-369c-a47abdfc62fd",
        "x-ms-date": "Fri, 03 Apr 2020 21:02:42 GMT",
        "x-ms-range": "bytes=0-1023",
        "x-ms-range-get-content-md5": "true",
        "x-ms-return-client-request-id": "true",
        "x-ms-version": "2019-12-12"
      },
      "RequestBody": null,
      "StatusCode": 206,
      "ResponseHeaders": {
        "Accept-Ranges": "bytes",
        "Content-Length": "1024",
        "Content-MD5": "FU6FRU4YK1tRwY\u002BkwK79dA==",
        "Content-Range": "bytes 0-1023/1024",
        "Content-Type": "application/octet-stream",
        "Date": "Fri, 03 Apr 2020 21:02:40 GMT",
        "ETag": "\u00220x8D7D81258EBF8D1\u0022",
        "Last-Modified": "Fri, 03 Apr 2020 21:02:40 GMT",
        "Server": [
          "Windows-Azure-Blob/1.0",
          "Microsoft-HTTPAPI/2.0"
        ],
        "x-ms-blob-type": "BlockBlob",
        "x-ms-client-request-id": "05d43888-ad6f-1381-369c-a47abdfc62fd",
        "x-ms-creation-time": "Fri, 03 Apr 2020 21:02:40 GMT",
        "x-ms-lease-state": "available",
        "x-ms-lease-status": "unlocked",
        "x-ms-request-id": "9622591d-f01e-0012-42fb-093670000000",
        "x-ms-server-encrypted": "true",
        "x-ms-version": "2019-12-12"
      },
      "ResponseBody": "a0lcI9699ZGLgISMoWmVizJ2PFx6oLqcdOcw/bvYLDvIeLk\u002BIMf/8IzqYF2pFdxSajMpXSgif8uPwK/2jPfWslRIxCiwVmtqd0vQj0Bc8l4L3pOHrs4Tpfnur18YCGOUFK0JYFCzoRTIv\u002BbcUvCKMs1Q661kTgSFNR8uwaYLUm/nO3qSU5IOWD1/vu/oNlIJY32Sxx21MMWphCoxheBtvW139Bd1\u002BN47QpJw5JAVnP/MJF0peYpRMQq16M9n3NJdEQGBcUE7lGueVoWKRUs1lOcrZGCCREPjJcMMwA8P02XAE9OOkyu9kZDyiiIEx\u002By\u002Bf1ToPHhy2s29nkt\u002BLtRbj4MgyjF4pgC7bdPPj7kh3l3WTkC7J5ftTTgF0fTfP2O8l/ue4/27RdlTLM6ko0sUnL/uqOCUn2jsM3z4c9UL2y5vE/e\u002BgvtgGghmZ/rISKrt8DU18ZeDKPiSsrCAw9IESFGgNY9UVhnEjY3XLThuJOvSCoKf1uqW7Ov/K89K31c1Yh\u002BpJxMamZobcGMJq/rAJI7ErrhQZHFmCUikVSpJea42ossYxPzYt3Hng2aGjUDwPgZBhjGe5f2tQh3KdkRv0va10wkvp1\u002BR7PZGaOAL4HwHsxYkCPN8l7zNaoLfDUEtd7Fv0bk3wZemr5k7V30comKgwsItS8oCODtMYjzdst60GfAvmw7C0PJ/fVhaQT8/sMcgPkt//yznbJh\u002B6l5ayf26hj6M7QdT3vLPrs5xqPb7DbF1vXSTNRnERy52ROWTJLNbn7sBssPAzGBZr1BedcSigt2t5AyIJ1AkyKbY3ZkMPIoaFgg7\u002BlrutfAUOYbJZdFq08EI5j\u002Bn0nhr3Ooc5\u002B/GTHPGRF\u002B7Z4eDvy8bdO3KW2LUbgnXBFVKckSQ0B5v0c4BTe0TAiFyr2w6hSYQjF2KoICHSHjl70cdfNIaKpdpE\u002B1hGSf/t1hBYb\u002BcnX8uOuXnBS\u002Bd6IhVHF6l9YZPWITV0HI5rnM1iukoRea5SFHI7kHsMyVnyypkDP3JWsHR8gk6xswN9YtysXpFdaKhm9MM3QdFYiRfbQRH1KF1bDAoVlPdf4GEuvi1eYGqIlaIw3AqvHy5jJDk21nIxiHp/EVJHR5PxBxRhyIOj\u002BijtEuuvxExS6\u002BzbsrD\u002BKMovPTWy308YAU3OP5T2DRaqv2nQSYNGQYQuLGVlq5UjMt4KMsuN8NrZlRGdoYS3XJ6WcPMG7d9G6LtxhPLp8pW46wy27BpK3M6PNrSx6OA/ds\u002BGjzrh3AU\u002Bw0oQXGvn7\u002BJ75PZ3wLCES5Qkt/cq1P/bcg3jIyNa1s8Ht\u002BiQOoBipwbSNcQph3YfAgOmvWROE\u002B5KNOodxIz/IQ3ncEiH9BDTgdCwQ=="
    },
    {
      "RequestUri": "http://seannsecanary.blob.core.windows.net/test-filesystem-2481c00b-13d3-1d8f-071d-54eadef68d98?restype=container",
      "RequestMethod": "DELETE",
      "RequestHeaders": {
        "Authorization": "Sanitized",
        "traceparent": "00-0ccaf9c2493afe408a36eb1aa5ac6b8d-4621b36aff535345-00",
        "User-Agent": [
          "azsdk-net-Storage.Files.DataLake/12.1.0-dev.20200403.1",
          "(.NET Core 4.6.28325.01; Microsoft Windows 10.0.18362 )"
        ],
        "x-ms-client-request-id": "f973eb6b-42cc-621a-23ba-4df1279b7183",
        "x-ms-date": "Fri, 03 Apr 2020 21:02:42 GMT",
        "x-ms-return-client-request-id": "true",
        "x-ms-version": "2019-12-12"
      },
      "RequestBody": null,
      "StatusCode": 202,
      "ResponseHeaders": {
        "Content-Length": "0",
        "Date": "Fri, 03 Apr 2020 21:02:40 GMT",
        "Server": [
          "Windows-Azure-Blob/1.0",
          "Microsoft-HTTPAPI/2.0"
        ],
        "x-ms-client-request-id": "f973eb6b-42cc-621a-23ba-4df1279b7183",
<<<<<<< HEAD
        "x-ms-request-id": "4a1200c9-c01e-0026-2e3c-f3da23000000",
=======
        "x-ms-request-id": "9622592d-f01e-0012-51fb-093670000000",
>>>>>>> 8d420312
        "x-ms-version": "2019-12-12"
      },
      "ResponseBody": []
    }
  ],
  "Variables": {
    "RandomSeed": "1711734001",
    "Storage_TestConfigHierarchicalNamespace": "NamespaceTenant\nseannsecanary\nU2FuaXRpemVk\nhttp://seannsecanary.blob.core.windows.net\nhttp://seannsecanary.file.core.windows.net\nhttp://seannsecanary.queue.core.windows.net\nhttp://seannsecanary.table.core.windows.net\n\n\n\n\nhttp://seannsecanary-secondary.blob.core.windows.net\nhttp://seannsecanary-secondary.file.core.windows.net\nhttp://seannsecanary-secondary.queue.core.windows.net\nhttp://seannsecanary-secondary.table.core.windows.net\n68390a19-a643-458b-b726-408abf67b4fc\nSanitized\n72f988bf-86f1-41af-91ab-2d7cd011db47\nhttps://login.microsoftonline.com/\nCloud\nBlobEndpoint=http://seannsecanary.blob.core.windows.net/;QueueEndpoint=http://seannsecanary.queue.core.windows.net/;FileEndpoint=http://seannsecanary.file.core.windows.net/;BlobSecondaryEndpoint=http://seannsecanary-secondary.blob.core.windows.net/;QueueSecondaryEndpoint=http://seannsecanary-secondary.queue.core.windows.net/;FileSecondaryEndpoint=http://seannsecanary-secondary.file.core.windows.net/;AccountName=seannsecanary;AccountKey=Sanitized\n"
  }
}<|MERGE_RESOLUTION|>--- conflicted
+++ resolved
@@ -28,11 +28,7 @@
           "Microsoft-HTTPAPI/2.0"
         ],
         "x-ms-client-request-id": "ec7c81ae-2dde-7da1-bbff-be5cd4647ff9",
-<<<<<<< HEAD
-        "x-ms-request-id": "4a1200c3-c01e-0026-2c3c-f3da23000000",
-=======
         "x-ms-request-id": "962258fa-f01e-0012-22fb-093670000000",
->>>>>>> 8d420312
         "x-ms-version": "2019-12-12"
       },
       "ResponseBody": []
@@ -64,11 +60,7 @@
           "Microsoft-HTTPAPI/2.0"
         ],
         "x-ms-client-request-id": "3dec774e-0d39-19fd-02af-7db3d1f2db92",
-<<<<<<< HEAD
-        "x-ms-request-id": "023500c7-701f-0033-5f3c-f3cd90000000",
-=======
         "x-ms-request-id": "fa44027c-201f-0097-31fb-091bad000000",
->>>>>>> 8d420312
         "x-ms-version": "2019-12-12"
       },
       "ResponseBody": []
@@ -204,11 +196,7 @@
           "Microsoft-HTTPAPI/2.0"
         ],
         "x-ms-client-request-id": "f973eb6b-42cc-621a-23ba-4df1279b7183",
-<<<<<<< HEAD
-        "x-ms-request-id": "4a1200c9-c01e-0026-2e3c-f3da23000000",
-=======
         "x-ms-request-id": "9622592d-f01e-0012-51fb-093670000000",
->>>>>>> 8d420312
         "x-ms-version": "2019-12-12"
       },
       "ResponseBody": []
