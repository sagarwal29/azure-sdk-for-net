--- conflicted
+++ resolved
@@ -28,11 +28,7 @@
           "Microsoft-HTTPAPI/2.0"
         ],
         "x-ms-client-request-id": "9056e0cd-188a-adfc-5d4b-715268f64bf3",
-<<<<<<< HEAD
-        "x-ms-request-id": "05090ff6-b01e-002c-6539-f37e94000000",
-=======
         "x-ms-request-id": "9622bc97-f01e-0012-6ffb-093670000000",
->>>>>>> 8d420312
         "x-ms-version": "2019-12-12"
       },
       "ResponseBody": []
@@ -64,11 +60,7 @@
           "Microsoft-HTTPAPI/2.0"
         ],
         "x-ms-client-request-id": "55b2e282-df4c-83db-99a6-650360a91fdd",
-<<<<<<< HEAD
-        "x-ms-request-id": "eca3bf31-b01f-003c-3d39-f3bbfc000000",
-=======
         "x-ms-request-id": "fa440478-201f-0097-26fb-091bad000000",
->>>>>>> 8d420312
         "x-ms-version": "2019-12-12"
       },
       "ResponseBody": []
@@ -180,11 +172,7 @@
           "Microsoft-HTTPAPI/2.0"
         ],
         "x-ms-client-request-id": "5f150606-2774-e853-f9a1-ee3ba72e3b29",
-<<<<<<< HEAD
-        "x-ms-request-id": "09b598cd-a01e-0030-4739-f32cf4000000",
-=======
         "x-ms-request-id": "9622bd75-f01e-0012-31fb-093670000000",
->>>>>>> 8d420312
         "x-ms-version": "2019-12-12"
       },
       "ResponseBody": []
