{
  "Entries": [
    {
      "RequestUri": "https://storagedotnetdatalake.blob.core.windows.net/test-filesystem-e07483e4-1f92-89a8-fa34-9d7b54d98df0?restype=container",
      "RequestMethod": "PUT",
      "RequestHeaders": {
        "Authorization": "Sanitized",
        "traceparent": "00-5d66fb3386973048abbdc1d775b57e76-70a10592ac56ec49-00",
        "User-Agent": [
          "azsdk-net-Storage.Files.DataLake/12.5.0-alpha.20201001.1",
          "(.NET Core 4.6.29220.03; Microsoft Windows 10.0.19041 )"
        ],
        "x-ms-blob-public-access": "container",
        "x-ms-client-request-id": "6792972b-c302-a025-fa60-cc5f14c5cd9f",
        "x-ms-date": "Thu, 01 Oct 2020 23:14:33 GMT",
        "x-ms-return-client-request-id": "true",
        "x-ms-version": "2020-02-10"
      },
      "RequestBody": null,
      "StatusCode": 201,
      "ResponseHeaders": {
        "Content-Length": "0",
        "Date": "Thu, 01 Oct 2020 23:14:33 GMT",
        "ETag": "\u00220x8D8665FC23BD629\u0022",
        "Last-Modified": "Thu, 01 Oct 2020 23:14:33 GMT",
        "Server": [
          "Windows-Azure-Blob/1.0",
          "Microsoft-HTTPAPI/2.0"
        ],
        "x-ms-client-request-id": "6792972b-c302-a025-fa60-cc5f14c5cd9f",
<<<<<<< HEAD
        "x-ms-request-id": "9621b5a0-f01e-0012-2bfa-093670000000",
=======
        "x-ms-request-id": "b4d68c1f-d01e-00f7-6f48-98a754000000",
>>>>>>> 365f255a
        "x-ms-version": "2020-02-10"
      },
      "ResponseBody": []
    },
    {
      "RequestUri": "https://storagedotnetdatalake.dfs.core.windows.net/test-filesystem-e07483e4-1f92-89a8-fa34-9d7b54d98df0/test-directory-81044582-71ba-da0f-5e00-626968a95817?resource=directory",
      "RequestMethod": "PUT",
      "RequestHeaders": {
        "Authorization": "Sanitized",
        "If-None-Match": "*",
        "traceparent": "00-69de369cb8abf9489a89c3b0db13caad-4942ec625a50c347-00",
        "User-Agent": [
          "azsdk-net-Storage.Files.DataLake/12.5.0-alpha.20201001.1",
          "(.NET Core 4.6.29220.03; Microsoft Windows 10.0.19041 )"
        ],
        "x-ms-client-request-id": "ea7b175b-77de-baf8-88b8-080260bc3850",
        "x-ms-date": "Thu, 01 Oct 2020 23:14:34 GMT",
        "x-ms-return-client-request-id": "true",
        "x-ms-version": "2020-02-10"
      },
      "RequestBody": null,
      "StatusCode": 201,
      "ResponseHeaders": {
        "Content-Length": "0",
        "Date": "Thu, 01 Oct 2020 23:14:33 GMT",
        "ETag": "\u00220x8D8665FC263C0CB\u0022",
        "Last-Modified": "Thu, 01 Oct 2020 23:14:34 GMT",
        "Server": [
          "Windows-Azure-HDFS/1.0",
          "Microsoft-HTTPAPI/2.0"
        ],
        "x-ms-client-request-id": "ea7b175b-77de-baf8-88b8-080260bc3850",
<<<<<<< HEAD
        "x-ms-request-id": "fa43fcfa-201f-0097-29fa-091bad000000",
=======
        "x-ms-request-id": "3f6f0fb9-501f-00c4-7148-98fe79000000",
>>>>>>> 365f255a
        "x-ms-version": "2020-02-10"
      },
      "ResponseBody": []
    },
    {
      "RequestUri": "https://storagedotnetdatalake.dfs.core.windows.net/test-filesystem-e07483e4-1f92-89a8-fa34-9d7b54d98df0/test-directory-81044582-71ba-da0f-5e00-626968a95817?resource=directory",
      "RequestMethod": "PUT",
      "RequestHeaders": {
        "Authorization": "Sanitized",
        "If-None-Match": "*",
        "traceparent": "00-2a6c2e1931065245bff3edf9f6a11abd-b75044be16cf064f-00",
        "User-Agent": [
          "azsdk-net-Storage.Files.DataLake/12.5.0-alpha.20201001.1",
          "(.NET Core 4.6.29220.03; Microsoft Windows 10.0.19041 )"
        ],
        "x-ms-client-request-id": "500daaa0-6e2d-c338-f195-358e1dec96d4",
        "x-ms-date": "Thu, 01 Oct 2020 23:14:34 GMT",
        "x-ms-return-client-request-id": "true",
        "x-ms-version": "2020-02-10"
      },
      "RequestBody": null,
      "StatusCode": 409,
      "ResponseHeaders": {
        "Content-Length": "168",
        "Content-Type": "application/json; charset=utf-8",
        "Date": "Thu, 01 Oct 2020 23:14:33 GMT",
        "Server": [
          "Windows-Azure-HDFS/1.0",
          "Microsoft-HTTPAPI/2.0"
        ],
        "x-ms-client-request-id": "500daaa0-6e2d-c338-f195-358e1dec96d4",
        "x-ms-error-code": "PathAlreadyExists",
<<<<<<< HEAD
        "x-ms-request-id": "fa43fcfb-201f-0097-2afa-091bad000000",
=======
        "x-ms-request-id": "3f6f0fba-501f-00c4-7248-98fe79000000",
>>>>>>> 365f255a
        "x-ms-version": "2020-02-10"
      },
      "ResponseBody": {
        "error": {
          "code": "PathAlreadyExists",
          "message": "The specified path already exists.\nRequestId:3f6f0fba-501f-00c4-7248-98fe79000000\nTime:2020-10-01T23:14:34.2558447Z"
        }
      }
    },
    {
      "RequestUri": "https://storagedotnetdatalake.blob.core.windows.net/test-filesystem-e07483e4-1f92-89a8-fa34-9d7b54d98df0?restype=container",
      "RequestMethod": "DELETE",
      "RequestHeaders": {
        "Authorization": "Sanitized",
        "traceparent": "00-b167ff9ab3285f4b8e78e9bdcb482087-f1a18cb47ea51e45-00",
        "User-Agent": [
          "azsdk-net-Storage.Files.DataLake/12.5.0-alpha.20201001.1",
          "(.NET Core 4.6.29220.03; Microsoft Windows 10.0.19041 )"
        ],
        "x-ms-client-request-id": "b6616e1b-e7ae-9922-7c60-39e0dbc93e6b",
        "x-ms-date": "Thu, 01 Oct 2020 23:14:34 GMT",
        "x-ms-return-client-request-id": "true",
        "x-ms-version": "2020-02-10"
      },
      "RequestBody": null,
      "StatusCode": 202,
      "ResponseHeaders": {
        "Content-Length": "0",
        "Date": "Thu, 01 Oct 2020 23:14:33 GMT",
        "Server": [
          "Windows-Azure-Blob/1.0",
          "Microsoft-HTTPAPI/2.0"
        ],
        "x-ms-client-request-id": "b6616e1b-e7ae-9922-7c60-39e0dbc93e6b",
<<<<<<< HEAD
        "x-ms-request-id": "9621b5b6-f01e-0012-3dfa-093670000000",
=======
        "x-ms-request-id": "b4d68cb1-d01e-00f7-5e48-98a754000000",
>>>>>>> 365f255a
        "x-ms-version": "2020-02-10"
      },
      "ResponseBody": []
    }
  ],
  "Variables": {
    "RandomSeed": "1477481490",
    "Storage_TestConfigHierarchicalNamespace": "NamespaceTenant\nstoragedotnetdatalake\nU2FuaXRpemVk\nhttps://storagedotnetdatalake.blob.core.windows.net\nhttps://storagedotnetdatalake.file.core.windows.net\nhttps://storagedotnetdatalake.queue.core.windows.net\nhttps://storagedotnetdatalake.table.core.windows.net\n\n\n\n\nhttps://storagedotnetdatalake-secondary.blob.core.windows.net\nhttps://storagedotnetdatalake-secondary.file.core.windows.net\nhttps://storagedotnetdatalake-secondary.queue.core.windows.net\nhttps://storagedotnetdatalake-secondary.table.core.windows.net\n183fee76-3bc8-488e-866f-b6562a249293\nSanitized\n72f988bf-86f1-41af-91ab-2d7cd011db47\nhttps://login.microsoftonline.com/\nCloud\nBlobEndpoint=https://storagedotnetdatalake.blob.core.windows.net/;QueueEndpoint=https://storagedotnetdatalake.queue.core.windows.net/;FileEndpoint=https://storagedotnetdatalake.file.core.windows.net/;BlobSecondaryEndpoint=https://storagedotnetdatalake-secondary.blob.core.windows.net/;QueueSecondaryEndpoint=https://storagedotnetdatalake-secondary.queue.core.windows.net/;FileSecondaryEndpoint=https://storagedotnetdatalake-secondary.file.core.windows.net/;AccountName=storagedotnetdatalake;AccountKey=Sanitized\n"
  }
}<|MERGE_RESOLUTION|>--- conflicted
+++ resolved
@@ -28,11 +28,7 @@
           "Microsoft-HTTPAPI/2.0"
         ],
         "x-ms-client-request-id": "6792972b-c302-a025-fa60-cc5f14c5cd9f",
-<<<<<<< HEAD
-        "x-ms-request-id": "9621b5a0-f01e-0012-2bfa-093670000000",
-=======
         "x-ms-request-id": "b4d68c1f-d01e-00f7-6f48-98a754000000",
->>>>>>> 365f255a
         "x-ms-version": "2020-02-10"
       },
       "ResponseBody": []
@@ -65,11 +61,7 @@
           "Microsoft-HTTPAPI/2.0"
         ],
         "x-ms-client-request-id": "ea7b175b-77de-baf8-88b8-080260bc3850",
-<<<<<<< HEAD
-        "x-ms-request-id": "fa43fcfa-201f-0097-29fa-091bad000000",
-=======
         "x-ms-request-id": "3f6f0fb9-501f-00c4-7148-98fe79000000",
->>>>>>> 365f255a
         "x-ms-version": "2020-02-10"
       },
       "ResponseBody": []
@@ -102,11 +94,7 @@
         ],
         "x-ms-client-request-id": "500daaa0-6e2d-c338-f195-358e1dec96d4",
         "x-ms-error-code": "PathAlreadyExists",
-<<<<<<< HEAD
-        "x-ms-request-id": "fa43fcfb-201f-0097-2afa-091bad000000",
-=======
         "x-ms-request-id": "3f6f0fba-501f-00c4-7248-98fe79000000",
->>>>>>> 365f255a
         "x-ms-version": "2020-02-10"
       },
       "ResponseBody": {
@@ -141,11 +129,7 @@
           "Microsoft-HTTPAPI/2.0"
         ],
         "x-ms-client-request-id": "b6616e1b-e7ae-9922-7c60-39e0dbc93e6b",
-<<<<<<< HEAD
-        "x-ms-request-id": "9621b5b6-f01e-0012-3dfa-093670000000",
-=======
         "x-ms-request-id": "b4d68cb1-d01e-00f7-5e48-98a754000000",
->>>>>>> 365f255a
         "x-ms-version": "2020-02-10"
       },
       "ResponseBody": []
