{
  "Entries": [
    {
      "RequestUri": "http://seannsecanary.blob.core.windows.net/test-filesystem-04f922ce-6c6b-da11-cf7c-ee7b533a8398?restype=container",
      "RequestMethod": "PUT",
      "RequestHeaders": {
        "Authorization": "Sanitized",
        "traceparent": "00-8b81a0a3f7f69542843f1d2b816ea8d0-07341e9bec7ee84a-00",
        "User-Agent": [
          "azsdk-net-Storage.Files.DataLake/12.1.0-dev.20200403.1",
          "(.NET Core 4.6.28325.01; Microsoft Windows 10.0.18362 )"
        ],
        "x-ms-blob-public-access": "container",
        "x-ms-client-request-id": "8edf4b05-97e6-2716-444a-8dd1792e4512",
        "x-ms-date": "Fri, 03 Apr 2020 20:53:13 GMT",
        "x-ms-return-client-request-id": "true",
        "x-ms-version": "2019-12-12"
      },
      "RequestBody": null,
      "StatusCode": 201,
      "ResponseHeaders": {
        "Content-Length": "0",
        "Date": "Fri, 03 Apr 2020 20:53:10 GMT",
        "ETag": "\u00220x8D7D81105AD1B93\u0022",
        "Last-Modified": "Fri, 03 Apr 2020 20:53:11 GMT",
        "Server": [
          "Windows-Azure-Blob/1.0",
          "Microsoft-HTTPAPI/2.0"
        ],
        "x-ms-client-request-id": "8edf4b05-97e6-2716-444a-8dd1792e4512",
<<<<<<< HEAD
        "x-ms-request-id": "81605fcc-d01e-002a-663a-f34d2b000000",
=======
        "x-ms-request-id": "96215a37-f01e-0012-5af9-093670000000",
>>>>>>> 8d420312
        "x-ms-version": "2019-12-12"
      },
      "ResponseBody": []
    },
    {
      "RequestUri": "http://seannsecanary.dfs.core.windows.net/test-filesystem-04f922ce-6c6b-da11-cf7c-ee7b533a8398/test-directory-49081b26-482e-7c21-8485-90a06a6840a3?resource=directory",
      "RequestMethod": "PUT",
      "RequestHeaders": {
        "Authorization": "Sanitized",
        "traceparent": "00-501ecc16adc0664abf7638a909612f0d-88df0ecba5d86549-00",
        "User-Agent": [
          "azsdk-net-Storage.Files.DataLake/12.1.0-dev.20200403.1",
          "(.NET Core 4.6.28325.01; Microsoft Windows 10.0.18362 )"
        ],
        "x-ms-client-request-id": "7f83ef86-9323-bc0d-2a62-0a600776bcdb",
        "x-ms-date": "Fri, 03 Apr 2020 20:53:13 GMT",
        "x-ms-return-client-request-id": "true",
        "x-ms-version": "2019-12-12"
      },
      "RequestBody": null,
      "StatusCode": 201,
      "ResponseHeaders": {
        "Content-Length": "0",
        "Date": "Fri, 03 Apr 2020 20:53:11 GMT",
        "ETag": "\u00220x8D7D81105BCB17D\u0022",
        "Last-Modified": "Fri, 03 Apr 2020 20:53:11 GMT",
        "Server": [
          "Windows-Azure-HDFS/1.0",
          "Microsoft-HTTPAPI/2.0"
        ],
        "x-ms-client-request-id": "7f83ef86-9323-bc0d-2a62-0a600776bcdb",
<<<<<<< HEAD
        "x-ms-request-id": "cd6e41e3-001f-0016-123a-f364ec000000",
=======
        "x-ms-request-id": "fa43fab8-201f-0097-73f9-091bad000000",
>>>>>>> 8d420312
        "x-ms-version": "2019-12-12"
      },
      "ResponseBody": []
    },
    {
      "RequestUri": "http://seannsecanary.dfs.core.windows.net/test-filesystem-04f922ce-6c6b-da11-cf7c-ee7b533a8398/test-directory-49081b26-482e-7c21-8485-90a06a6840a3?resource=directory",
      "RequestMethod": "PUT",
      "RequestHeaders": {
        "Authorization": "Sanitized",
        "If-None-Match": "*",
        "traceparent": "00-ead621d00c73a341a59b333ea2b99267-c8e98fd38060a74b-00",
        "User-Agent": [
          "azsdk-net-Storage.Files.DataLake/12.1.0-dev.20200403.1",
          "(.NET Core 4.6.28325.01; Microsoft Windows 10.0.18362 )"
        ],
        "x-ms-client-request-id": "7b1a498a-c1e5-0c80-a6b9-ddf8e9518306",
        "x-ms-date": "Fri, 03 Apr 2020 20:53:13 GMT",
        "x-ms-return-client-request-id": "true",
        "x-ms-version": "2019-12-12"
      },
      "RequestBody": null,
      "StatusCode": 409,
      "ResponseHeaders": {
        "Content-Length": "168",
        "Content-Type": "application/json; charset=utf-8",
        "Date": "Fri, 03 Apr 2020 20:53:11 GMT",
        "Server": [
          "Windows-Azure-HDFS/1.0",
          "Microsoft-HTTPAPI/2.0"
        ],
        "x-ms-client-request-id": "7b1a498a-c1e5-0c80-a6b9-ddf8e9518306",
        "x-ms-error-code": "PathAlreadyExists",
<<<<<<< HEAD
        "x-ms-request-id": "cd6e41e4-001f-0016-133a-f364ec000000",
=======
        "x-ms-request-id": "fa43fab9-201f-0097-74f9-091bad000000",
>>>>>>> 8d420312
        "x-ms-version": "2019-12-12"
      },
      "ResponseBody": {
        "error": {
          "code": "PathAlreadyExists",
          "message": "The specified path already exists.\nRequestId:fa43fab9-201f-0097-74f9-091bad000000\nTime:2020-04-03T20:53:11.9440335Z"
        }
      }
    },
    {
      "RequestUri": "http://seannsecanary.blob.core.windows.net/test-filesystem-04f922ce-6c6b-da11-cf7c-ee7b533a8398?restype=container",
      "RequestMethod": "DELETE",
      "RequestHeaders": {
        "Authorization": "Sanitized",
        "traceparent": "00-2ce2a3d6ea3a3b4995d59e65674bb391-d5b4510849543849-00",
        "User-Agent": [
          "azsdk-net-Storage.Files.DataLake/12.1.0-dev.20200403.1",
          "(.NET Core 4.6.28325.01; Microsoft Windows 10.0.18362 )"
        ],
        "x-ms-client-request-id": "bdd553aa-415c-48f6-6925-1fff5fbf4717",
        "x-ms-date": "Fri, 03 Apr 2020 20:53:13 GMT",
        "x-ms-return-client-request-id": "true",
        "x-ms-version": "2019-12-12"
      },
      "RequestBody": null,
      "StatusCode": 202,
      "ResponseHeaders": {
        "Content-Length": "0",
        "Date": "Fri, 03 Apr 2020 20:53:11 GMT",
        "Server": [
          "Windows-Azure-Blob/1.0",
          "Microsoft-HTTPAPI/2.0"
        ],
        "x-ms-client-request-id": "bdd553aa-415c-48f6-6925-1fff5fbf4717",
<<<<<<< HEAD
        "x-ms-request-id": "81605fe6-d01e-002a-7d3a-f34d2b000000",
=======
        "x-ms-request-id": "96215a49-f01e-0012-68f9-093670000000",
>>>>>>> 8d420312
        "x-ms-version": "2019-12-12"
      },
      "ResponseBody": []
    }
  ],
  "Variables": {
    "RandomSeed": "1902561018",
    "Storage_TestConfigHierarchicalNamespace": "NamespaceTenant\nseannsecanary\nU2FuaXRpemVk\nhttp://seannsecanary.blob.core.windows.net\nhttp://seannsecanary.file.core.windows.net\nhttp://seannsecanary.queue.core.windows.net\nhttp://seannsecanary.table.core.windows.net\n\n\n\n\nhttp://seannsecanary-secondary.blob.core.windows.net\nhttp://seannsecanary-secondary.file.core.windows.net\nhttp://seannsecanary-secondary.queue.core.windows.net\nhttp://seannsecanary-secondary.table.core.windows.net\n68390a19-a643-458b-b726-408abf67b4fc\nSanitized\n72f988bf-86f1-41af-91ab-2d7cd011db47\nhttps://login.microsoftonline.com/\nCloud\nBlobEndpoint=http://seannsecanary.blob.core.windows.net/;QueueEndpoint=http://seannsecanary.queue.core.windows.net/;FileEndpoint=http://seannsecanary.file.core.windows.net/;BlobSecondaryEndpoint=http://seannsecanary-secondary.blob.core.windows.net/;QueueSecondaryEndpoint=http://seannsecanary-secondary.queue.core.windows.net/;FileSecondaryEndpoint=http://seannsecanary-secondary.file.core.windows.net/;AccountName=seannsecanary;AccountKey=Sanitized\n"
  }
}<|MERGE_RESOLUTION|>--- conflicted
+++ resolved
@@ -28,11 +28,7 @@
           "Microsoft-HTTPAPI/2.0"
         ],
         "x-ms-client-request-id": "8edf4b05-97e6-2716-444a-8dd1792e4512",
-<<<<<<< HEAD
-        "x-ms-request-id": "81605fcc-d01e-002a-663a-f34d2b000000",
-=======
         "x-ms-request-id": "96215a37-f01e-0012-5af9-093670000000",
->>>>>>> 8d420312
         "x-ms-version": "2019-12-12"
       },
       "ResponseBody": []
@@ -64,11 +60,7 @@
           "Microsoft-HTTPAPI/2.0"
         ],
         "x-ms-client-request-id": "7f83ef86-9323-bc0d-2a62-0a600776bcdb",
-<<<<<<< HEAD
-        "x-ms-request-id": "cd6e41e3-001f-0016-123a-f364ec000000",
-=======
         "x-ms-request-id": "fa43fab8-201f-0097-73f9-091bad000000",
->>>>>>> 8d420312
         "x-ms-version": "2019-12-12"
       },
       "ResponseBody": []
@@ -101,11 +93,7 @@
         ],
         "x-ms-client-request-id": "7b1a498a-c1e5-0c80-a6b9-ddf8e9518306",
         "x-ms-error-code": "PathAlreadyExists",
-<<<<<<< HEAD
-        "x-ms-request-id": "cd6e41e4-001f-0016-133a-f364ec000000",
-=======
         "x-ms-request-id": "fa43fab9-201f-0097-74f9-091bad000000",
->>>>>>> 8d420312
         "x-ms-version": "2019-12-12"
       },
       "ResponseBody": {
@@ -140,11 +128,7 @@
           "Microsoft-HTTPAPI/2.0"
         ],
         "x-ms-client-request-id": "bdd553aa-415c-48f6-6925-1fff5fbf4717",
-<<<<<<< HEAD
-        "x-ms-request-id": "81605fe6-d01e-002a-7d3a-f34d2b000000",
-=======
         "x-ms-request-id": "96215a49-f01e-0012-68f9-093670000000",
->>>>>>> 8d420312
         "x-ms-version": "2019-12-12"
       },
       "ResponseBody": []
