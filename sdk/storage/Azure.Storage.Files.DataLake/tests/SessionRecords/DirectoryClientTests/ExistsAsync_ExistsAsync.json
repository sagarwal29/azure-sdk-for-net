--- conflicted
+++ resolved
@@ -28,11 +28,7 @@
           "Microsoft-HTTPAPI/2.0"
         ],
         "x-ms-client-request-id": "aaae8b77-97f3-9cb9-1d92-616504a5c4b3",
-<<<<<<< HEAD
-        "x-ms-request-id": "1dff59f6-501e-000b-1e3b-f36950000000",
-=======
         "x-ms-request-id": "9621c053-f01e-0012-6bfa-093670000000",
->>>>>>> 8d420312
         "x-ms-version": "2019-12-12"
       },
       "ResponseBody": []
@@ -64,11 +60,7 @@
           "Microsoft-HTTPAPI/2.0"
         ],
         "x-ms-client-request-id": "9c0859dc-1ca5-f4ca-fa02-be46edec97ec",
-<<<<<<< HEAD
-        "x-ms-request-id": "30cfdfa9-201f-0011-3f3b-f3088f000000",
-=======
         "x-ms-request-id": "fa43fd7f-201f-0097-25fa-091bad000000",
->>>>>>> 8d420312
         "x-ms-version": "2019-12-12"
       },
       "ResponseBody": []
@@ -140,11 +132,7 @@
           "Microsoft-HTTPAPI/2.0"
         ],
         "x-ms-client-request-id": "83275bd6-ecfc-3ac3-82f8-d73fef3beb8c",
-<<<<<<< HEAD
-        "x-ms-request-id": "1dff5a06-501e-000b-2b3b-f36950000000",
-=======
         "x-ms-request-id": "9621c070-f01e-0012-01fa-093670000000",
->>>>>>> 8d420312
         "x-ms-version": "2019-12-12"
       },
       "ResponseBody": []
