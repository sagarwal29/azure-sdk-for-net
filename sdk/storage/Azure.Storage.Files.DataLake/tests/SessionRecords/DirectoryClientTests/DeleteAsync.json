--- conflicted
+++ resolved
@@ -28,11 +28,7 @@
           "Microsoft-HTTPAPI/2.0"
         ],
         "x-ms-client-request-id": "956fe99c-0378-2986-3f87-7aac42470f60",
-<<<<<<< HEAD
-        "x-ms-request-id": "9c496d94-601e-0000-423a-f3923b000000",
-=======
         "x-ms-request-id": "96215ed7-f01e-0012-23f9-093670000000",
->>>>>>> 8d420312
         "x-ms-version": "2019-12-12"
       },
       "ResponseBody": []
@@ -64,11 +60,7 @@
           "Microsoft-HTTPAPI/2.0"
         ],
         "x-ms-client-request-id": "0b325e3c-b8ec-c7af-63cd-483506dcb116",
-<<<<<<< HEAD
-        "x-ms-request-id": "4012f6ab-401f-0028-703a-f3f393000000",
-=======
         "x-ms-request-id": "fa43faf1-201f-0097-29f9-091bad000000",
->>>>>>> 8d420312
         "x-ms-version": "2019-12-12"
       },
       "ResponseBody": []
@@ -98,11 +90,7 @@
           "Microsoft-HTTPAPI/2.0"
         ],
         "x-ms-client-request-id": "186cc1f7-b8f6-8ce2-a4f5-a31cb0b3ed4b",
-<<<<<<< HEAD
-        "x-ms-request-id": "4012f6ac-401f-0028-713a-f3f393000000",
-=======
         "x-ms-request-id": "fa43faf2-201f-0097-2af9-091bad000000",
->>>>>>> 8d420312
         "x-ms-version": "2019-12-12"
       },
       "ResponseBody": []
@@ -132,11 +120,7 @@
           "Microsoft-HTTPAPI/2.0"
         ],
         "x-ms-client-request-id": "453eaddc-986f-0b1f-cadc-4995645a705d",
-<<<<<<< HEAD
-        "x-ms-request-id": "9c496d9f-601e-0000-4b3a-f3923b000000",
-=======
         "x-ms-request-id": "96215f05-f01e-0012-4af9-093670000000",
->>>>>>> 8d420312
         "x-ms-version": "2019-12-12"
       },
       "ResponseBody": []
