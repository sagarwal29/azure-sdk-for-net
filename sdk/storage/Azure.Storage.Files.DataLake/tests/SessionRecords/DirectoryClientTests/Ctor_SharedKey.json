{
  "Entries": [
    {
      "RequestUri": "http://seannsecanary.blob.core.windows.net/test-filesystem-262fbf0a-48b3-c141-66b7-7355fbdce5b8?restype=container",
      "RequestMethod": "PUT",
      "RequestHeaders": {
        "Authorization": "Sanitized",
        "traceparent": "00-440b767dd3c658429d51bfee9729ca28-6af56747b29cf749-00",
        "User-Agent": [
          "azsdk-net-Storage.Files.DataLake/12.1.0-dev.20200403.1",
          "(.NET Core 4.6.28325.01; Microsoft Windows 10.0.18362 )"
        ],
        "x-ms-blob-public-access": "container",
        "x-ms-client-request-id": "e8ed2966-2d6d-9c57-75e2-fd7a54fc4674",
        "x-ms-date": "Fri, 03 Apr 2020 20:53:21 GMT",
        "x-ms-return-client-request-id": "true",
        "x-ms-version": "2019-12-12"
      },
      "RequestBody": null,
      "StatusCode": 201,
      "ResponseHeaders": {
        "Content-Length": "0",
        "Date": "Fri, 03 Apr 2020 20:53:18 GMT",
        "ETag": "\u00220x8D7D8110A6406C2\u0022",
        "Last-Modified": "Fri, 03 Apr 2020 20:53:19 GMT",
        "Server": [
          "Windows-Azure-Blob/1.0",
          "Microsoft-HTTPAPI/2.0"
        ],
        "x-ms-client-request-id": "e8ed2966-2d6d-9c57-75e2-fd7a54fc4674",
<<<<<<< HEAD
        "x-ms-request-id": "50f6de9b-701e-0041-6b3a-f3cadf000000",
=======
        "x-ms-request-id": "96215dea-f01e-0012-61f9-093670000000",
>>>>>>> 8d420312
        "x-ms-version": "2019-12-12"
      },
      "ResponseBody": []
    },
    {
      "RequestUri": "http://seannsecanary.dfs.core.windows.net/test-filesystem-262fbf0a-48b3-c141-66b7-7355fbdce5b8/test-directory-c832d749-ced6-fff9-6efa-03278003504a?resource=directory",
      "RequestMethod": "PUT",
      "RequestHeaders": {
        "Authorization": "Sanitized",
        "traceparent": "00-abb75856e124c34486c78641d721d832-ac42f8229e9a5341-00",
        "User-Agent": [
          "azsdk-net-Storage.Files.DataLake/12.1.0-dev.20200403.1",
          "(.NET Core 4.6.28325.01; Microsoft Windows 10.0.18362 )"
        ],
        "x-ms-client-request-id": "8f95171b-8d0c-ba49-62ac-5f67cb7fe8c9",
        "x-ms-date": "Fri, 03 Apr 2020 20:53:21 GMT",
        "x-ms-return-client-request-id": "true",
        "x-ms-version": "2019-12-12"
      },
      "RequestBody": null,
      "StatusCode": 201,
      "ResponseHeaders": {
        "Content-Length": "0",
        "Date": "Fri, 03 Apr 2020 20:53:18 GMT",
        "ETag": "\u00220x8D7D8110A72D4FE\u0022",
        "Last-Modified": "Fri, 03 Apr 2020 20:53:19 GMT",
        "Server": [
          "Windows-Azure-HDFS/1.0",
          "Microsoft-HTTPAPI/2.0"
        ],
        "x-ms-client-request-id": "8f95171b-8d0c-ba49-62ac-5f67cb7fe8c9",
<<<<<<< HEAD
        "x-ms-request-id": "3d4156b2-601f-0000-7d3a-f3923b000000",
=======
        "x-ms-request-id": "fa43faeb-201f-0097-23f9-091bad000000",
>>>>>>> 8d420312
        "x-ms-version": "2019-12-12"
      },
      "ResponseBody": []
    },
    {
      "RequestUri": "http://seannsecanary.dfs.core.windows.net/test-filesystem-262fbf0a-48b3-c141-66b7-7355fbdce5b8/test-directory-c832d749-ced6-fff9-6efa-03278003504a/test-directory-b86e1368-ac60-4f61-cb5c-7afcb8fa76b7?resource=directory",
      "RequestMethod": "PUT",
      "RequestHeaders": {
        "Authorization": "Sanitized",
        "User-Agent": [
          "azsdk-net-Storage.Files.DataLake/12.1.0-dev.20200403.1",
          "(.NET Core 4.6.28325.01; Microsoft Windows 10.0.18362 )"
        ],
        "x-ms-client-request-id": "3c5f4cd7-b767-f667-0284-630d1b99d39a",
        "x-ms-date": "Fri, 03 Apr 2020 20:53:21 GMT",
        "x-ms-return-client-request-id": "true",
        "x-ms-version": "2019-12-12"
      },
      "RequestBody": null,
      "StatusCode": 201,
      "ResponseHeaders": {
        "Content-Length": "0",
        "Date": "Fri, 03 Apr 2020 20:53:18 GMT",
        "ETag": "\u00220x8D7D8110A802343\u0022",
        "Last-Modified": "Fri, 03 Apr 2020 20:53:19 GMT",
        "Server": [
          "Windows-Azure-HDFS/1.0",
          "Microsoft-HTTPAPI/2.0"
        ],
        "x-ms-client-request-id": "3c5f4cd7-b767-f667-0284-630d1b99d39a",
<<<<<<< HEAD
        "x-ms-request-id": "3d4156b3-601f-0000-7e3a-f3923b000000",
=======
        "x-ms-request-id": "fa43faec-201f-0097-24f9-091bad000000",
>>>>>>> 8d420312
        "x-ms-version": "2019-12-12"
      },
      "ResponseBody": []
    },
    {
      "RequestUri": "http://seannsecanary.blob.core.windows.net/test-filesystem-262fbf0a-48b3-c141-66b7-7355fbdce5b8/test-directory-c832d749-ced6-fff9-6efa-03278003504a/test-directory-b86e1368-ac60-4f61-cb5c-7afcb8fa76b7",
      "RequestMethod": "HEAD",
      "RequestHeaders": {
        "Authorization": "Sanitized",
        "traceparent": "00-ebb3a55870b29246be5496fa2bd288e9-fa7c8bb6d1c72a45-00",
        "User-Agent": [
          "azsdk-net-Storage.Files.DataLake/12.1.0-dev.20200403.1",
          "(.NET Core 4.6.28325.01; Microsoft Windows 10.0.18362 )"
        ],
        "x-ms-client-request-id": "7e8f9105-ab20-3162-dc3e-f657179bcf8e",
        "x-ms-date": "Fri, 03 Apr 2020 20:53:21 GMT",
        "x-ms-return-client-request-id": "true",
        "x-ms-version": "2019-12-12"
      },
      "RequestBody": null,
      "StatusCode": 200,
      "ResponseHeaders": {
        "Accept-Ranges": "bytes",
        "Content-Length": "0",
        "Content-Type": "application/octet-stream",
        "Date": "Fri, 03 Apr 2020 20:53:19 GMT",
        "ETag": "\u00220x8D7D8110A802343\u0022",
        "Last-Modified": "Fri, 03 Apr 2020 20:53:19 GMT",
        "Server": [
          "Windows-Azure-Blob/1.0",
          "Microsoft-HTTPAPI/2.0"
        ],
        "x-ms-access-tier": "Hot",
        "x-ms-access-tier-inferred": "true",
        "x-ms-blob-type": "BlockBlob",
        "x-ms-client-request-id": "7e8f9105-ab20-3162-dc3e-f657179bcf8e",
        "x-ms-creation-time": "Fri, 03 Apr 2020 20:53:19 GMT",
        "x-ms-lease-state": "available",
        "x-ms-lease-status": "unlocked",
        "x-ms-meta-hdi_isfolder": "true",
        "x-ms-request-id": "96215e01-f01e-0012-76f9-093670000000",
        "x-ms-server-encrypted": "true",
        "x-ms-version": "2019-12-12"
      },
      "ResponseBody": []
    },
    {
      "RequestUri": "http://seannsecanary.blob.core.windows.net/test-filesystem-262fbf0a-48b3-c141-66b7-7355fbdce5b8?restype=container",
      "RequestMethod": "DELETE",
      "RequestHeaders": {
        "Authorization": "Sanitized",
        "traceparent": "00-43b46878932a51409bbc99451067bd1d-5405e5d588ef0947-00",
        "User-Agent": [
          "azsdk-net-Storage.Files.DataLake/12.1.0-dev.20200403.1",
          "(.NET Core 4.6.28325.01; Microsoft Windows 10.0.18362 )"
        ],
        "x-ms-client-request-id": "89082805-550a-9f79-c615-d4351b7e88d3",
        "x-ms-date": "Fri, 03 Apr 2020 20:53:21 GMT",
        "x-ms-return-client-request-id": "true",
        "x-ms-version": "2019-12-12"
      },
      "RequestBody": null,
      "StatusCode": 202,
      "ResponseHeaders": {
        "Content-Length": "0",
        "Date": "Fri, 03 Apr 2020 20:53:19 GMT",
        "Server": [
          "Windows-Azure-Blob/1.0",
          "Microsoft-HTTPAPI/2.0"
        ],
        "x-ms-client-request-id": "89082805-550a-9f79-c615-d4351b7e88d3",
<<<<<<< HEAD
        "x-ms-request-id": "50f6deff-701e-0041-333a-f3cadf000000",
=======
        "x-ms-request-id": "96215e07-f01e-0012-7bf9-093670000000",
>>>>>>> 8d420312
        "x-ms-version": "2019-12-12"
      },
      "ResponseBody": []
    }
  ],
  "Variables": {
    "RandomSeed": "249862481",
    "Storage_TestConfigHierarchicalNamespace": "NamespaceTenant\nseannsecanary\nU2FuaXRpemVk\nhttp://seannsecanary.blob.core.windows.net\nhttp://seannsecanary.file.core.windows.net\nhttp://seannsecanary.queue.core.windows.net\nhttp://seannsecanary.table.core.windows.net\n\n\n\n\nhttp://seannsecanary-secondary.blob.core.windows.net\nhttp://seannsecanary-secondary.file.core.windows.net\nhttp://seannsecanary-secondary.queue.core.windows.net\nhttp://seannsecanary-secondary.table.core.windows.net\n68390a19-a643-458b-b726-408abf67b4fc\nSanitized\n72f988bf-86f1-41af-91ab-2d7cd011db47\nhttps://login.microsoftonline.com/\nCloud\nBlobEndpoint=http://seannsecanary.blob.core.windows.net/;QueueEndpoint=http://seannsecanary.queue.core.windows.net/;FileEndpoint=http://seannsecanary.file.core.windows.net/;BlobSecondaryEndpoint=http://seannsecanary-secondary.blob.core.windows.net/;QueueSecondaryEndpoint=http://seannsecanary-secondary.queue.core.windows.net/;FileSecondaryEndpoint=http://seannsecanary-secondary.file.core.windows.net/;AccountName=seannsecanary;AccountKey=Sanitized\n"
  }
}<|MERGE_RESOLUTION|>--- conflicted
+++ resolved
@@ -28,11 +28,7 @@
           "Microsoft-HTTPAPI/2.0"
         ],
         "x-ms-client-request-id": "e8ed2966-2d6d-9c57-75e2-fd7a54fc4674",
-<<<<<<< HEAD
-        "x-ms-request-id": "50f6de9b-701e-0041-6b3a-f3cadf000000",
-=======
         "x-ms-request-id": "96215dea-f01e-0012-61f9-093670000000",
->>>>>>> 8d420312
         "x-ms-version": "2019-12-12"
       },
       "ResponseBody": []
@@ -64,11 +60,7 @@
           "Microsoft-HTTPAPI/2.0"
         ],
         "x-ms-client-request-id": "8f95171b-8d0c-ba49-62ac-5f67cb7fe8c9",
-<<<<<<< HEAD
-        "x-ms-request-id": "3d4156b2-601f-0000-7d3a-f3923b000000",
-=======
         "x-ms-request-id": "fa43faeb-201f-0097-23f9-091bad000000",
->>>>>>> 8d420312
         "x-ms-version": "2019-12-12"
       },
       "ResponseBody": []
@@ -99,11 +91,7 @@
           "Microsoft-HTTPAPI/2.0"
         ],
         "x-ms-client-request-id": "3c5f4cd7-b767-f667-0284-630d1b99d39a",
-<<<<<<< HEAD
-        "x-ms-request-id": "3d4156b3-601f-0000-7e3a-f3923b000000",
-=======
         "x-ms-request-id": "fa43faec-201f-0097-24f9-091bad000000",
->>>>>>> 8d420312
         "x-ms-version": "2019-12-12"
       },
       "ResponseBody": []
@@ -175,11 +163,7 @@
           "Microsoft-HTTPAPI/2.0"
         ],
         "x-ms-client-request-id": "89082805-550a-9f79-c615-d4351b7e88d3",
-<<<<<<< HEAD
-        "x-ms-request-id": "50f6deff-701e-0041-333a-f3cadf000000",
-=======
         "x-ms-request-id": "96215e07-f01e-0012-7bf9-093670000000",
->>>>>>> 8d420312
         "x-ms-version": "2019-12-12"
       },
       "ResponseBody": []
