--- conflicted
+++ resolved
@@ -28,11 +28,7 @@
           "Microsoft-HTTPAPI/2.0"
         ],
         "x-ms-client-request-id": "bb1da1e4-d3ed-ebf2-35bd-9d2bc1659c7a",
-<<<<<<< HEAD
-        "x-ms-request-id": "69f95057-701e-0033-293b-f3cd90000000",
-=======
         "x-ms-request-id": "9621db9d-f01e-0012-4ffa-093670000000",
->>>>>>> 8d420312
         "x-ms-version": "2019-12-12"
       },
       "ResponseBody": []
@@ -64,11 +60,7 @@
           "Microsoft-HTTPAPI/2.0"
         ],
         "x-ms-client-request-id": "b0c0948a-519e-beea-2bfd-d4b7e89bd760",
-<<<<<<< HEAD
-        "x-ms-request-id": "2b8c0936-101f-001a-6f3b-f3f3e4000000",
-=======
         "x-ms-request-id": "fa43fe24-201f-0097-26fa-091bad000000",
->>>>>>> 8d420312
         "x-ms-version": "2019-12-12"
       },
       "ResponseBody": []
@@ -104,11 +96,7 @@
         ],
         "x-ms-client-request-id": "ac82eb6c-687e-72b6-1ac3-549c13c2e4b8",
         "x-ms-lease-id": "43a4e981-1820-fc79-5c01-3e28da7289c3",
-<<<<<<< HEAD
-        "x-ms-request-id": "69f95063-701e-0033-303b-f3cd90000000",
-=======
         "x-ms-request-id": "9621dbbf-f01e-0012-6cfa-093670000000",
->>>>>>> 8d420312
         "x-ms-version": "2019-12-12"
       },
       "ResponseBody": []
@@ -143,11 +131,7 @@
         ],
         "x-ms-client-request-id": "eebbcd11-dcef-2245-5c59-6451377921d1",
         "x-ms-lease-id": "43a4e981-1820-fc79-5c01-3e28da7289c3",
-<<<<<<< HEAD
-        "x-ms-request-id": "69f95064-701e-0033-313b-f3cd90000000",
-=======
         "x-ms-request-id": "9621dbc6-f01e-0012-73fa-093670000000",
->>>>>>> 8d420312
         "x-ms-version": "2019-12-12"
       },
       "ResponseBody": []
@@ -177,11 +161,7 @@
           "Microsoft-HTTPAPI/2.0"
         ],
         "x-ms-client-request-id": "468b10a5-f506-98c8-cb0a-7977f4f9bd59",
-<<<<<<< HEAD
-        "x-ms-request-id": "69f95066-701e-0033-333b-f3cd90000000",
-=======
         "x-ms-request-id": "9621dbcc-f01e-0012-79fa-093670000000",
->>>>>>> 8d420312
         "x-ms-version": "2019-12-12"
       },
       "ResponseBody": []
