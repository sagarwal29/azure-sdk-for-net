{
  "Entries": [
    {
      "RequestUri": "http://seannsecanary.blob.core.windows.net/test-filesystem-88bc201e-7e6c-520b-3448-b2e4ef467107?restype=container",
      "RequestMethod": "PUT",
      "RequestHeaders": {
        "Authorization": "Sanitized",
        "traceparent": "00-0a0f23a480007b4f815c49d2ad331078-02b458d2baa24444-00",
        "User-Agent": [
          "azsdk-net-Storage.Files.DataLake/12.1.0-dev.20200403.1",
          "(.NET Core 4.6.28325.01; Microsoft Windows 10.0.18362 )"
        ],
        "x-ms-blob-public-access": "container",
        "x-ms-client-request-id": "2781ce9c-4982-17ba-17c1-cd3b76972c01",
        "x-ms-date": "Fri, 03 Apr 2020 20:53:20 GMT",
        "x-ms-return-client-request-id": "true",
        "x-ms-version": "2019-12-12"
      },
      "RequestBody": null,
      "StatusCode": 201,
      "ResponseHeaders": {
        "Content-Length": "0",
        "Date": "Fri, 03 Apr 2020 20:53:17 GMT",
        "ETag": "\u00220x8D7D81109D6C80C\u0022",
        "Last-Modified": "Fri, 03 Apr 2020 20:53:18 GMT",
        "Server": [
          "Windows-Azure-Blob/1.0",
          "Microsoft-HTTPAPI/2.0"
        ],
        "x-ms-client-request-id": "2781ce9c-4982-17ba-17c1-cd3b76972c01",
<<<<<<< HEAD
        "x-ms-request-id": "27aa5e31-e01e-000e-703a-f3bb8b000000",
=======
        "x-ms-request-id": "96215d96-f01e-0012-1ef9-093670000000",
>>>>>>> 8d420312
        "x-ms-version": "2019-12-12"
      },
      "ResponseBody": []
    },
    {
      "RequestUri": "http://seannsecanary.dfs.core.windows.net/test-filesystem-88bc201e-7e6c-520b-3448-b2e4ef467107/test-directory-e6174863-9ec9-9481-3824-284048c0bda9?resource=directory",
      "RequestMethod": "PUT",
      "RequestHeaders": {
        "Authorization": "Sanitized",
        "traceparent": "00-0a6d97bf7cb3234a8f6edc0093d3dd41-15e35b9c9363514f-00",
        "User-Agent": [
          "azsdk-net-Storage.Files.DataLake/12.1.0-dev.20200403.1",
          "(.NET Core 4.6.28325.01; Microsoft Windows 10.0.18362 )"
        ],
        "x-ms-client-request-id": "4ce734ff-5d73-fe51-4dec-ef5d207acf56",
        "x-ms-date": "Fri, 03 Apr 2020 20:53:20 GMT",
        "x-ms-return-client-request-id": "true",
        "x-ms-version": "2019-12-12"
      },
      "RequestBody": null,
      "StatusCode": 201,
      "ResponseHeaders": {
        "Content-Length": "0",
        "Date": "Fri, 03 Apr 2020 20:53:17 GMT",
        "ETag": "\u00220x8D7D81109E5522D\u0022",
        "Last-Modified": "Fri, 03 Apr 2020 20:53:18 GMT",
        "Server": [
          "Windows-Azure-HDFS/1.0",
          "Microsoft-HTTPAPI/2.0"
        ],
        "x-ms-client-request-id": "4ce734ff-5d73-fe51-4dec-ef5d207acf56",
<<<<<<< HEAD
        "x-ms-request-id": "dc315af6-901f-0049-133a-f3d0d0000000",
=======
        "x-ms-request-id": "fa43fae5-201f-0097-1ef9-091bad000000",
>>>>>>> 8d420312
        "x-ms-version": "2019-12-12"
      },
      "ResponseBody": []
    },
    {
      "RequestUri": "http://seannsecanary.dfs.core.windows.net/test-filesystem-88bc201e-7e6c-520b-3448-b2e4ef467107/test-directory-e6174863-9ec9-9481-3824-284048c0bda9/test-directory-de352403-0b50-1a3c-c24c-bd2bb9a8d88a?resource=directory",
      "RequestMethod": "PUT",
      "RequestHeaders": {
        "Authorization": "Sanitized",
        "User-Agent": [
          "azsdk-net-Storage.Files.DataLake/12.1.0-dev.20200403.1",
          "(.NET Core 4.6.28325.01; Microsoft Windows 10.0.18362 )"
        ],
        "x-ms-client-request-id": "98d58ece-4277-f477-f7cd-8927a02544a4",
        "x-ms-date": "Fri, 03 Apr 2020 20:53:20 GMT",
        "x-ms-properties": "foo=YmFy,meta=ZGF0YQ==,Capital=bGV0dGVy,UPPER=Y2FzZQ==",
        "x-ms-return-client-request-id": "true",
        "x-ms-version": "2019-12-12"
      },
      "RequestBody": null,
      "StatusCode": 201,
      "ResponseHeaders": {
        "Content-Length": "0",
        "Date": "Fri, 03 Apr 2020 20:53:18 GMT",
        "ETag": "\u00220x8D7D81109F1E1E3\u0022",
        "Last-Modified": "Fri, 03 Apr 2020 20:53:18 GMT",
        "Server": [
          "Windows-Azure-HDFS/1.0",
          "Microsoft-HTTPAPI/2.0"
        ],
        "x-ms-client-request-id": "98d58ece-4277-f477-f7cd-8927a02544a4",
<<<<<<< HEAD
        "x-ms-request-id": "dc315af7-901f-0049-143a-f3d0d0000000",
=======
        "x-ms-request-id": "fa43fae6-201f-0097-1ff9-091bad000000",
>>>>>>> 8d420312
        "x-ms-version": "2019-12-12"
      },
      "ResponseBody": []
    },
    {
      "RequestUri": "http://seannsecanary.blob.core.windows.net/test-filesystem-88bc201e-7e6c-520b-3448-b2e4ef467107/test-directory-e6174863-9ec9-9481-3824-284048c0bda9/test-directory-de352403-0b50-1a3c-c24c-bd2bb9a8d88a",
      "RequestMethod": "HEAD",
      "RequestHeaders": {
        "Authorization": "Sanitized",
        "User-Agent": [
          "azsdk-net-Storage.Files.DataLake/12.1.0-dev.20200403.1",
          "(.NET Core 4.6.28325.01; Microsoft Windows 10.0.18362 )"
        ],
        "x-ms-client-request-id": "2b5d0ea1-3fd3-c013-ea4b-1b0be80e0720",
        "x-ms-date": "Fri, 03 Apr 2020 20:53:20 GMT",
        "x-ms-return-client-request-id": "true",
        "x-ms-version": "2019-12-12"
      },
      "RequestBody": null,
      "StatusCode": 200,
      "ResponseHeaders": {
        "Accept-Ranges": "bytes",
        "Content-Length": "0",
        "Content-Type": "application/octet-stream",
        "Date": "Fri, 03 Apr 2020 20:53:18 GMT",
        "ETag": "\u00220x8D7D81109F1E1E3\u0022",
        "Last-Modified": "Fri, 03 Apr 2020 20:53:18 GMT",
        "Server": [
          "Windows-Azure-Blob/1.0",
          "Microsoft-HTTPAPI/2.0"
        ],
        "x-ms-access-tier": "Hot",
        "x-ms-access-tier-inferred": "true",
        "x-ms-blob-type": "BlockBlob",
        "x-ms-client-request-id": "2b5d0ea1-3fd3-c013-ea4b-1b0be80e0720",
        "x-ms-creation-time": "Fri, 03 Apr 2020 20:53:18 GMT",
        "x-ms-lease-state": "available",
        "x-ms-lease-status": "unlocked",
        "x-ms-meta-Capital": "letter",
        "x-ms-meta-foo": "bar",
        "x-ms-meta-hdi_isfolder": "true",
        "x-ms-meta-meta": "data",
        "x-ms-meta-UPPER": "case",
        "x-ms-request-id": "96215da6-f01e-0012-2bf9-093670000000",
        "x-ms-server-encrypted": "true",
        "x-ms-version": "2019-12-12"
      },
      "ResponseBody": []
    },
    {
      "RequestUri": "http://seannsecanary.blob.core.windows.net/test-filesystem-88bc201e-7e6c-520b-3448-b2e4ef467107?restype=container",
      "RequestMethod": "DELETE",
      "RequestHeaders": {
        "Authorization": "Sanitized",
        "traceparent": "00-5b498c7ec2b3ca4cb2e6b5801229d421-32322b7320f32345-00",
        "User-Agent": [
          "azsdk-net-Storage.Files.DataLake/12.1.0-dev.20200403.1",
          "(.NET Core 4.6.28325.01; Microsoft Windows 10.0.18362 )"
        ],
        "x-ms-client-request-id": "9185ed0d-18c8-d4d0-519a-d4ee9f72a9e0",
        "x-ms-date": "Fri, 03 Apr 2020 20:53:20 GMT",
        "x-ms-return-client-request-id": "true",
        "x-ms-version": "2019-12-12"
      },
      "RequestBody": null,
      "StatusCode": 202,
      "ResponseHeaders": {
        "Content-Length": "0",
        "Date": "Fri, 03 Apr 2020 20:53:18 GMT",
        "Server": [
          "Windows-Azure-Blob/1.0",
          "Microsoft-HTTPAPI/2.0"
        ],
        "x-ms-client-request-id": "9185ed0d-18c8-d4d0-519a-d4ee9f72a9e0",
<<<<<<< HEAD
        "x-ms-request-id": "27aa5e4f-e01e-000e-093a-f3bb8b000000",
=======
        "x-ms-request-id": "96215dae-f01e-0012-31f9-093670000000",
>>>>>>> 8d420312
        "x-ms-version": "2019-12-12"
      },
      "ResponseBody": []
    }
  ],
  "Variables": {
    "RandomSeed": "1948781197",
    "Storage_TestConfigHierarchicalNamespace": "NamespaceTenant\nseannsecanary\nU2FuaXRpemVk\nhttp://seannsecanary.blob.core.windows.net\nhttp://seannsecanary.file.core.windows.net\nhttp://seannsecanary.queue.core.windows.net\nhttp://seannsecanary.table.core.windows.net\n\n\n\n\nhttp://seannsecanary-secondary.blob.core.windows.net\nhttp://seannsecanary-secondary.file.core.windows.net\nhttp://seannsecanary-secondary.queue.core.windows.net\nhttp://seannsecanary-secondary.table.core.windows.net\n68390a19-a643-458b-b726-408abf67b4fc\nSanitized\n72f988bf-86f1-41af-91ab-2d7cd011db47\nhttps://login.microsoftonline.com/\nCloud\nBlobEndpoint=http://seannsecanary.blob.core.windows.net/;QueueEndpoint=http://seannsecanary.queue.core.windows.net/;FileEndpoint=http://seannsecanary.file.core.windows.net/;BlobSecondaryEndpoint=http://seannsecanary-secondary.blob.core.windows.net/;QueueSecondaryEndpoint=http://seannsecanary-secondary.queue.core.windows.net/;FileSecondaryEndpoint=http://seannsecanary-secondary.file.core.windows.net/;AccountName=seannsecanary;AccountKey=Sanitized\n"
  }
}<|MERGE_RESOLUTION|>--- conflicted
+++ resolved
@@ -28,11 +28,7 @@
           "Microsoft-HTTPAPI/2.0"
         ],
         "x-ms-client-request-id": "2781ce9c-4982-17ba-17c1-cd3b76972c01",
-<<<<<<< HEAD
-        "x-ms-request-id": "27aa5e31-e01e-000e-703a-f3bb8b000000",
-=======
         "x-ms-request-id": "96215d96-f01e-0012-1ef9-093670000000",
->>>>>>> 8d420312
         "x-ms-version": "2019-12-12"
       },
       "ResponseBody": []
@@ -64,11 +60,7 @@
           "Microsoft-HTTPAPI/2.0"
         ],
         "x-ms-client-request-id": "4ce734ff-5d73-fe51-4dec-ef5d207acf56",
-<<<<<<< HEAD
-        "x-ms-request-id": "dc315af6-901f-0049-133a-f3d0d0000000",
-=======
         "x-ms-request-id": "fa43fae5-201f-0097-1ef9-091bad000000",
->>>>>>> 8d420312
         "x-ms-version": "2019-12-12"
       },
       "ResponseBody": []
@@ -100,11 +92,7 @@
           "Microsoft-HTTPAPI/2.0"
         ],
         "x-ms-client-request-id": "98d58ece-4277-f477-f7cd-8927a02544a4",
-<<<<<<< HEAD
-        "x-ms-request-id": "dc315af7-901f-0049-143a-f3d0d0000000",
-=======
         "x-ms-request-id": "fa43fae6-201f-0097-1ff9-091bad000000",
->>>>>>> 8d420312
         "x-ms-version": "2019-12-12"
       },
       "ResponseBody": []
@@ -179,11 +167,7 @@
           "Microsoft-HTTPAPI/2.0"
         ],
         "x-ms-client-request-id": "9185ed0d-18c8-d4d0-519a-d4ee9f72a9e0",
-<<<<<<< HEAD
-        "x-ms-request-id": "27aa5e4f-e01e-000e-093a-f3bb8b000000",
-=======
         "x-ms-request-id": "96215dae-f01e-0012-31f9-093670000000",
->>>>>>> 8d420312
         "x-ms-version": "2019-12-12"
       },
       "ResponseBody": []
