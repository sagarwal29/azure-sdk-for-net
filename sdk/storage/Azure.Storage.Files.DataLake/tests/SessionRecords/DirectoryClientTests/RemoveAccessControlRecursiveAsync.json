{
  "Entries": [
    {
      "RequestUri": "http://aclcbn06stf.blob.core.windows.net/test-filesystem-d2c7412f-54d2-b24e-69ab-2055d627ccb7?restype=container",
      "RequestMethod": "PUT",
      "RequestHeaders": {
        "Authorization": "Sanitized",
        "traceparent": "00-73edc7d4de7f914a9fa5839e0a308cb3-7f0a5e4cd6e5ed47-00",
        "User-Agent": [
          "azsdk-net-Storage.Files.DataLake/12.1.0-dev.20200402.1",
          "(.NET Framework 4.8.4150.0; Microsoft Windows 10.0.18363 )"
        ],
        "x-ms-blob-public-access": "container",
        "x-ms-client-request-id": "0c8813d9-f670-3e1b-fe45-4ddeb9a78d5a",
        "x-ms-date": "Thu, 02 Apr 2020 16:49:14 GMT",
        "x-ms-return-client-request-id": "true",
        "x-ms-version": "2019-12-12"
      },
      "RequestBody": null,
      "StatusCode": 201,
      "ResponseHeaders": {
        "Date": "Thu, 02 Apr 2020 16:49:13 GMT",
        "ETag": "\u00220x8D7D725C6C89204\u0022",
        "Last-Modified": "Thu, 02 Apr 2020 16:49:14 GMT",
        "Server": [
          "Windows-Azure-Blob/1.0",
          "Microsoft-HTTPAPI/2.0"
        ],
        "Transfer-Encoding": "chunked",
        "x-ms-client-request-id": "0c8813d9-f670-3e1b-fe45-4ddeb9a78d5a",
<<<<<<< HEAD
        "x-ms-request-id": "e0e7cfd0-701e-004f-65fa-f74718000000",
        "x-ms-version": "2019-12-12"
=======
        "x-ms-request-id": "afd5c8ce-d01e-0056-4b0e-09c7a3000000",
        "x-ms-version": "2019-10-10"
>>>>>>> 1e01f370
      },
      "ResponseBody": []
    },
    {
      "RequestUri": "http://aclcbn06stf.dfs.core.windows.net/test-filesystem-d2c7412f-54d2-b24e-69ab-2055d627ccb7/test-directory-d4ffd099-93a7-5cef-7d90-a187da4f1eeb?resource=directory",
      "RequestMethod": "PUT",
      "RequestHeaders": {
        "Authorization": "Sanitized",
        "traceparent": "00-5d55362e0458224aabf401649aa8a6d1-c7d11ac319f40942-00",
        "User-Agent": [
          "azsdk-net-Storage.Files.DataLake/12.1.0-dev.20200402.1",
          "(.NET Framework 4.8.4150.0; Microsoft Windows 10.0.18363 )"
        ],
        "x-ms-client-request-id": "c36520bc-507d-4527-232c-8fe0549364ae",
        "x-ms-date": "Thu, 02 Apr 2020 16:49:14 GMT",
        "x-ms-return-client-request-id": "true",
        "x-ms-version": "2019-12-12"
      },
      "RequestBody": null,
      "StatusCode": 201,
      "ResponseHeaders": {
        "Content-Length": "0",
        "Date": "Thu, 02 Apr 2020 16:49:13 GMT",
        "ETag": "\u00220x8D7D725C6EBAE5E\u0022",
        "Last-Modified": "Thu, 02 Apr 2020 16:49:14 GMT",
        "Server": [
          "Windows-Azure-HDFS/1.0",
          "Microsoft-HTTPAPI/2.0"
        ],
        "x-ms-client-request-id": "c36520bc-507d-4527-232c-8fe0549364ae",
<<<<<<< HEAD
        "x-ms-request-id": "90bffdde-801f-0029-7ffa-f70838000000",
        "x-ms-version": "2019-12-12"
=======
        "x-ms-request-id": "ac926be4-401f-0019-090e-09b6f7000000",
        "x-ms-version": "2019-10-10"
>>>>>>> 1e01f370
      },
      "ResponseBody": []
    },
    {
      "RequestUri": "http://aclcbn06stf.dfs.core.windows.net/test-filesystem-d2c7412f-54d2-b24e-69ab-2055d627ccb7/test-directory-d4ffd099-93a7-5cef-7d90-a187da4f1eeb/test-directory-68576127-ca2b-d9bb-8987-b1639dc1d698?resource=directory",
      "RequestMethod": "PUT",
      "RequestHeaders": {
        "Authorization": "Sanitized",
        "User-Agent": [
          "azsdk-net-Storage.Files.DataLake/12.1.0-dev.20200402.1",
          "(.NET Framework 4.8.4150.0; Microsoft Windows 10.0.18363 )"
        ],
        "x-ms-client-request-id": "240647df-158d-f25e-648c-39f69fc4a862",
        "x-ms-date": "Thu, 02 Apr 2020 16:49:15 GMT",
        "x-ms-return-client-request-id": "true",
        "x-ms-version": "2019-12-12"
      },
      "RequestBody": null,
      "StatusCode": 201,
      "ResponseHeaders": {
        "Content-Length": "0",
        "Date": "Thu, 02 Apr 2020 16:49:14 GMT",
        "ETag": "\u00220x8D7D725C7153862\u0022",
        "Last-Modified": "Thu, 02 Apr 2020 16:49:15 GMT",
        "Server": [
          "Windows-Azure-HDFS/1.0",
          "Microsoft-HTTPAPI/2.0"
        ],
        "x-ms-client-request-id": "240647df-158d-f25e-648c-39f69fc4a862",
<<<<<<< HEAD
        "x-ms-request-id": "90bffddf-801f-0029-80fa-f70838000000",
        "x-ms-version": "2019-12-12"
=======
        "x-ms-request-id": "ac926be5-401f-0019-0a0e-09b6f7000000",
        "x-ms-version": "2019-10-10"
>>>>>>> 1e01f370
      },
      "ResponseBody": []
    },
    {
      "RequestUri": "http://aclcbn06stf.dfs.core.windows.net/test-filesystem-d2c7412f-54d2-b24e-69ab-2055d627ccb7/test-directory-d4ffd099-93a7-5cef-7d90-a187da4f1eeb/test-directory-68576127-ca2b-d9bb-8987-b1639dc1d698/test-file-3ccdf655-aac8-ccc4-f320-3ef42b48a823?resource=file",
      "RequestMethod": "PUT",
      "RequestHeaders": {
        "Authorization": "Sanitized",
        "User-Agent": [
          "azsdk-net-Storage.Files.DataLake/12.1.0-dev.20200402.1",
          "(.NET Framework 4.8.4150.0; Microsoft Windows 10.0.18363 )"
        ],
        "x-ms-client-request-id": "3a1d3c8d-e698-34c6-833a-316cd669c71c",
        "x-ms-date": "Thu, 02 Apr 2020 16:49:15 GMT",
        "x-ms-return-client-request-id": "true",
        "x-ms-version": "2019-12-12"
      },
      "RequestBody": null,
      "StatusCode": 201,
      "ResponseHeaders": {
        "Content-Length": "0",
        "Date": "Thu, 02 Apr 2020 16:49:14 GMT",
        "ETag": "\u00220x8D7D725C721B74C\u0022",
        "Last-Modified": "Thu, 02 Apr 2020 16:49:15 GMT",
        "Server": [
          "Windows-Azure-HDFS/1.0",
          "Microsoft-HTTPAPI/2.0"
        ],
        "x-ms-client-request-id": "3a1d3c8d-e698-34c6-833a-316cd669c71c",
<<<<<<< HEAD
        "x-ms-request-id": "90bffde0-801f-0029-01fa-f70838000000",
        "x-ms-version": "2019-12-12"
=======
        "x-ms-request-id": "ac926be6-401f-0019-0b0e-09b6f7000000",
        "x-ms-version": "2019-10-10"
>>>>>>> 1e01f370
      },
      "ResponseBody": []
    },
    {
      "RequestUri": "http://aclcbn06stf.dfs.core.windows.net/test-filesystem-d2c7412f-54d2-b24e-69ab-2055d627ccb7/test-directory-d4ffd099-93a7-5cef-7d90-a187da4f1eeb/test-directory-68576127-ca2b-d9bb-8987-b1639dc1d698/test-file-7c9216e4-5341-a3a8-ebd0-82ef5567ab7b?resource=file",
      "RequestMethod": "PUT",
      "RequestHeaders": {
        "Authorization": "Sanitized",
        "User-Agent": [
          "azsdk-net-Storage.Files.DataLake/12.1.0-dev.20200402.1",
          "(.NET Framework 4.8.4150.0; Microsoft Windows 10.0.18363 )"
        ],
        "x-ms-client-request-id": "0a793911-1ae5-3923-9379-4ec864d6df1b",
        "x-ms-date": "Thu, 02 Apr 2020 16:49:15 GMT",
        "x-ms-return-client-request-id": "true",
        "x-ms-version": "2019-12-12"
      },
      "RequestBody": null,
      "StatusCode": 201,
      "ResponseHeaders": {
        "Content-Length": "0",
        "Date": "Thu, 02 Apr 2020 16:49:14 GMT",
        "ETag": "\u00220x8D7D725C72AE0BE\u0022",
        "Last-Modified": "Thu, 02 Apr 2020 16:49:15 GMT",
        "Server": [
          "Windows-Azure-HDFS/1.0",
          "Microsoft-HTTPAPI/2.0"
        ],
        "x-ms-client-request-id": "0a793911-1ae5-3923-9379-4ec864d6df1b",
<<<<<<< HEAD
        "x-ms-request-id": "90bffde1-801f-0029-02fa-f70838000000",
        "x-ms-version": "2019-12-12"
=======
        "x-ms-request-id": "ac926be7-401f-0019-0c0e-09b6f7000000",
        "x-ms-version": "2019-10-10"
>>>>>>> 1e01f370
      },
      "ResponseBody": []
    },
    {
      "RequestUri": "http://aclcbn06stf.dfs.core.windows.net/test-filesystem-d2c7412f-54d2-b24e-69ab-2055d627ccb7/test-directory-d4ffd099-93a7-5cef-7d90-a187da4f1eeb/test-directory-fde3b68e-d801-75f1-8b16-20f28128224d?resource=directory",
      "RequestMethod": "PUT",
      "RequestHeaders": {
        "Authorization": "Sanitized",
        "User-Agent": [
          "azsdk-net-Storage.Files.DataLake/12.1.0-dev.20200402.1",
          "(.NET Framework 4.8.4150.0; Microsoft Windows 10.0.18363 )"
        ],
        "x-ms-client-request-id": "caf1b56e-28ba-384e-4803-7ecefa30b76b",
        "x-ms-date": "Thu, 02 Apr 2020 16:49:15 GMT",
        "x-ms-return-client-request-id": "true",
        "x-ms-version": "2019-12-12"
      },
      "RequestBody": null,
      "StatusCode": 201,
      "ResponseHeaders": {
        "Content-Length": "0",
        "Date": "Thu, 02 Apr 2020 16:49:14 GMT",
        "ETag": "\u00220x8D7D725C74C6F66\u0022",
        "Last-Modified": "Thu, 02 Apr 2020 16:49:15 GMT",
        "Server": [
          "Windows-Azure-HDFS/1.0",
          "Microsoft-HTTPAPI/2.0"
        ],
        "x-ms-client-request-id": "caf1b56e-28ba-384e-4803-7ecefa30b76b",
<<<<<<< HEAD
        "x-ms-request-id": "90bffde2-801f-0029-03fa-f70838000000",
        "x-ms-version": "2019-12-12"
=======
        "x-ms-request-id": "ac926be8-401f-0019-0d0e-09b6f7000000",
        "x-ms-version": "2019-10-10"
>>>>>>> 1e01f370
      },
      "ResponseBody": []
    },
    {
      "RequestUri": "http://aclcbn06stf.dfs.core.windows.net/test-filesystem-d2c7412f-54d2-b24e-69ab-2055d627ccb7/test-directory-d4ffd099-93a7-5cef-7d90-a187da4f1eeb/test-directory-fde3b68e-d801-75f1-8b16-20f28128224d/test-file-321e0057-c3f7-ee2d-2074-48d37d4056c9?resource=file",
      "RequestMethod": "PUT",
      "RequestHeaders": {
        "Authorization": "Sanitized",
        "User-Agent": [
          "azsdk-net-Storage.Files.DataLake/12.1.0-dev.20200402.1",
          "(.NET Framework 4.8.4150.0; Microsoft Windows 10.0.18363 )"
        ],
        "x-ms-client-request-id": "1f59ef76-e6a4-aa8e-8803-aa45e07abb08",
        "x-ms-date": "Thu, 02 Apr 2020 16:49:15 GMT",
        "x-ms-return-client-request-id": "true",
        "x-ms-version": "2019-12-12"
      },
      "RequestBody": null,
      "StatusCode": 201,
      "ResponseHeaders": {
        "Content-Length": "0",
        "Date": "Thu, 02 Apr 2020 16:49:14 GMT",
        "ETag": "\u00220x8D7D725C765B7FC\u0022",
        "Last-Modified": "Thu, 02 Apr 2020 16:49:15 GMT",
        "Server": [
          "Windows-Azure-HDFS/1.0",
          "Microsoft-HTTPAPI/2.0"
        ],
        "x-ms-client-request-id": "1f59ef76-e6a4-aa8e-8803-aa45e07abb08",
<<<<<<< HEAD
        "x-ms-request-id": "90bffde3-801f-0029-04fa-f70838000000",
        "x-ms-version": "2019-12-12"
=======
        "x-ms-request-id": "ac926be9-401f-0019-0e0e-09b6f7000000",
        "x-ms-version": "2019-10-10"
>>>>>>> 1e01f370
      },
      "ResponseBody": []
    },
    {
      "RequestUri": "http://aclcbn06stf.dfs.core.windows.net/test-filesystem-d2c7412f-54d2-b24e-69ab-2055d627ccb7/test-directory-d4ffd099-93a7-5cef-7d90-a187da4f1eeb/test-file-60d0b5ad-ebac-fe34-6d9c-4e51f043cc59?resource=file",
      "RequestMethod": "PUT",
      "RequestHeaders": {
        "Authorization": "Sanitized",
        "User-Agent": [
          "azsdk-net-Storage.Files.DataLake/12.1.0-dev.20200402.1",
          "(.NET Framework 4.8.4150.0; Microsoft Windows 10.0.18363 )"
        ],
        "x-ms-client-request-id": "6b3dcbeb-13f6-8ad7-ba5b-b207973cba44",
        "x-ms-date": "Thu, 02 Apr 2020 16:49:15 GMT",
        "x-ms-return-client-request-id": "true",
        "x-ms-version": "2019-12-12"
      },
      "RequestBody": null,
      "StatusCode": 201,
      "ResponseHeaders": {
        "Content-Length": "0",
        "Date": "Thu, 02 Apr 2020 16:49:14 GMT",
        "ETag": "\u00220x8D7D725C788C87B\u0022",
        "Last-Modified": "Thu, 02 Apr 2020 16:49:15 GMT",
        "Server": [
          "Windows-Azure-HDFS/1.0",
          "Microsoft-HTTPAPI/2.0"
        ],
        "x-ms-client-request-id": "6b3dcbeb-13f6-8ad7-ba5b-b207973cba44",
<<<<<<< HEAD
        "x-ms-request-id": "90bffde4-801f-0029-05fa-f70838000000",
        "x-ms-version": "2019-12-12"
=======
        "x-ms-request-id": "ac926bea-401f-0019-0f0e-09b6f7000000",
        "x-ms-version": "2019-10-10"
>>>>>>> 1e01f370
      },
      "ResponseBody": []
    },
    {
      "RequestUri": "http://aclcbn06stf.dfs.core.windows.net/test-filesystem-d2c7412f-54d2-b24e-69ab-2055d627ccb7/test-directory-d4ffd099-93a7-5cef-7d90-a187da4f1eeb?action=setAccessControlRecursive\u0026mode=remove",
      "RequestMethod": "PATCH",
      "RequestHeaders": {
        "Authorization": "Sanitized",
        "User-Agent": [
          "azsdk-net-Storage.Files.DataLake/12.1.0-dev.20200402.1",
          "(.NET Framework 4.8.4150.0; Microsoft Windows 10.0.18363 )"
        ],
        "x-ms-acl": "mask,default:user,default:group,user:ec3595d6-2c17-4696-8caa-7e139758d24a,group:ec3595d6-2c17-4696-8caa-7e139758d24a,default:user:ec3595d6-2c17-4696-8caa-7e139758d24a,default:group:ec3595d6-2c17-4696-8caa-7e139758d24a",
        "x-ms-client-request-id": "2466e6fc-6006-ed63-ebd3-d38a841d80cf",
        "x-ms-date": "Thu, 02 Apr 2020 16:49:15 GMT",
        "x-ms-return-client-request-id": "true",
        "x-ms-version": "2019-12-12"
      },
      "RequestBody": null,
      "StatusCode": 200,
      "ResponseHeaders": {
        "Date": "Thu, 02 Apr 2020 16:49:14 GMT",
        "Server": [
          "Windows-Azure-HDFS/1.0",
          "Microsoft-HTTPAPI/2.0"
        ],
        "Transfer-Encoding": "chunked",
        "x-ms-client-request-id": "2466e6fc-6006-ed63-ebd3-d38a841d80cf",
        "x-ms-namespace-enabled": "true",
<<<<<<< HEAD
        "x-ms-request-id": "90bffde5-801f-0029-06fa-f70838000000",
        "x-ms-version": "2019-12-12"
=======
        "x-ms-request-id": "ac926beb-401f-0019-100e-09b6f7000000",
        "x-ms-version": "2019-10-10"
>>>>>>> 1e01f370
      },
      "ResponseBody": "eyJkaXJlY3Rvcmllc1N1Y2Nlc3NmdWwiOjMsImZhaWxlZEVudHJpZXMiOltdLCJmYWlsdXJlQ291bnQiOjAsImZpbGVzU3VjY2Vzc2Z1bCI6NH0K"
    },
    {
      "RequestUri": "http://aclcbn06stf.blob.core.windows.net/test-filesystem-d2c7412f-54d2-b24e-69ab-2055d627ccb7?restype=container",
      "RequestMethod": "DELETE",
      "RequestHeaders": {
        "Authorization": "Sanitized",
        "traceparent": "00-bf34e935b21dea44aef312fff4ca884b-2d770575af322a4f-00",
        "User-Agent": [
          "azsdk-net-Storage.Files.DataLake/12.1.0-dev.20200402.1",
          "(.NET Framework 4.8.4150.0; Microsoft Windows 10.0.18363 )"
        ],
        "x-ms-client-request-id": "b00b920a-96d6-d63e-ed56-31495996f173",
        "x-ms-date": "Thu, 02 Apr 2020 16:49:16 GMT",
        "x-ms-return-client-request-id": "true",
        "x-ms-version": "2019-12-12"
      },
      "RequestBody": null,
      "StatusCode": 202,
      "ResponseHeaders": {
        "Date": "Thu, 02 Apr 2020 16:49:15 GMT",
        "Server": [
          "Windows-Azure-Blob/1.0",
          "Microsoft-HTTPAPI/2.0"
        ],
        "Transfer-Encoding": "chunked",
        "x-ms-client-request-id": "b00b920a-96d6-d63e-ed56-31495996f173",
<<<<<<< HEAD
        "x-ms-request-id": "e0e7cfd5-701e-004f-66fa-f74718000000",
        "x-ms-version": "2019-12-12"
=======
        "x-ms-request-id": "afd5c8d3-d01e-0056-4c0e-09c7a3000000",
        "x-ms-version": "2019-10-10"
>>>>>>> 1e01f370
      },
      "ResponseBody": []
    }
  ],
  "Variables": {
    "RandomSeed": "429583178",
    "Storage_TestConfigHierarchicalNamespace": "NamespaceTenant\naclcbn06stf\nU2FuaXRpemVk\nhttp://aclcbn06stf.blob.core.windows.net\nhttp://aclcbn06stf.file.core.windows.net\nhttp://aclcbn06stf.queue.core.windows.net\nhttp://aclcbn06stf.table.core.windows.net\n\n\n\n\nhttp://aclcbn06stf-secondary.blob.core.windows.net\nhttp://aclcbn06stf-secondary.file.core.windows.net\nhttp://aclcbn06stf-secondary.queue.core.windows.net\nhttp://aclcbn06stf-secondary.table.core.windows.net\n68390a19-a643-458b-b726-408abf67b4fc\nSanitized\n72f988bf-86f1-41af-91ab-2d7cd011db47\nhttps://login.microsoftonline.com/\nCloud\nBlobEndpoint=http://aclcbn06stf.blob.core.windows.net/;QueueEndpoint=http://aclcbn06stf.queue.core.windows.net/;FileEndpoint=http://aclcbn06stf.file.core.windows.net/;BlobSecondaryEndpoint=http://aclcbn06stf-secondary.blob.core.windows.net/;QueueSecondaryEndpoint=http://aclcbn06stf-secondary.queue.core.windows.net/;FileSecondaryEndpoint=http://aclcbn06stf-secondary.file.core.windows.net/;AccountName=aclcbn06stf;AccountKey=Sanitized\n"
  }
}<|MERGE_RESOLUTION|>--- conflicted
+++ resolved
@@ -14,7 +14,7 @@
         "x-ms-client-request-id": "0c8813d9-f670-3e1b-fe45-4ddeb9a78d5a",
         "x-ms-date": "Thu, 02 Apr 2020 16:49:14 GMT",
         "x-ms-return-client-request-id": "true",
-        "x-ms-version": "2019-12-12"
+        "x-ms-version": "2019-10-10"
       },
       "RequestBody": null,
       "StatusCode": 201,
@@ -28,13 +28,8 @@
         ],
         "Transfer-Encoding": "chunked",
         "x-ms-client-request-id": "0c8813d9-f670-3e1b-fe45-4ddeb9a78d5a",
-<<<<<<< HEAD
-        "x-ms-request-id": "e0e7cfd0-701e-004f-65fa-f74718000000",
-        "x-ms-version": "2019-12-12"
-=======
         "x-ms-request-id": "afd5c8ce-d01e-0056-4b0e-09c7a3000000",
         "x-ms-version": "2019-10-10"
->>>>>>> 1e01f370
       },
       "ResponseBody": []
     },
@@ -51,7 +46,7 @@
         "x-ms-client-request-id": "c36520bc-507d-4527-232c-8fe0549364ae",
         "x-ms-date": "Thu, 02 Apr 2020 16:49:14 GMT",
         "x-ms-return-client-request-id": "true",
-        "x-ms-version": "2019-12-12"
+        "x-ms-version": "2019-10-10"
       },
       "RequestBody": null,
       "StatusCode": 201,
@@ -65,13 +60,8 @@
           "Microsoft-HTTPAPI/2.0"
         ],
         "x-ms-client-request-id": "c36520bc-507d-4527-232c-8fe0549364ae",
-<<<<<<< HEAD
-        "x-ms-request-id": "90bffdde-801f-0029-7ffa-f70838000000",
-        "x-ms-version": "2019-12-12"
-=======
         "x-ms-request-id": "ac926be4-401f-0019-090e-09b6f7000000",
         "x-ms-version": "2019-10-10"
->>>>>>> 1e01f370
       },
       "ResponseBody": []
     },
@@ -87,7 +77,7 @@
         "x-ms-client-request-id": "240647df-158d-f25e-648c-39f69fc4a862",
         "x-ms-date": "Thu, 02 Apr 2020 16:49:15 GMT",
         "x-ms-return-client-request-id": "true",
-        "x-ms-version": "2019-12-12"
+        "x-ms-version": "2019-10-10"
       },
       "RequestBody": null,
       "StatusCode": 201,
@@ -101,13 +91,8 @@
           "Microsoft-HTTPAPI/2.0"
         ],
         "x-ms-client-request-id": "240647df-158d-f25e-648c-39f69fc4a862",
-<<<<<<< HEAD
-        "x-ms-request-id": "90bffddf-801f-0029-80fa-f70838000000",
-        "x-ms-version": "2019-12-12"
-=======
         "x-ms-request-id": "ac926be5-401f-0019-0a0e-09b6f7000000",
         "x-ms-version": "2019-10-10"
->>>>>>> 1e01f370
       },
       "ResponseBody": []
     },
@@ -123,7 +108,7 @@
         "x-ms-client-request-id": "3a1d3c8d-e698-34c6-833a-316cd669c71c",
         "x-ms-date": "Thu, 02 Apr 2020 16:49:15 GMT",
         "x-ms-return-client-request-id": "true",
-        "x-ms-version": "2019-12-12"
+        "x-ms-version": "2019-10-10"
       },
       "RequestBody": null,
       "StatusCode": 201,
@@ -137,13 +122,8 @@
           "Microsoft-HTTPAPI/2.0"
         ],
         "x-ms-client-request-id": "3a1d3c8d-e698-34c6-833a-316cd669c71c",
-<<<<<<< HEAD
-        "x-ms-request-id": "90bffde0-801f-0029-01fa-f70838000000",
-        "x-ms-version": "2019-12-12"
-=======
         "x-ms-request-id": "ac926be6-401f-0019-0b0e-09b6f7000000",
         "x-ms-version": "2019-10-10"
->>>>>>> 1e01f370
       },
       "ResponseBody": []
     },
@@ -159,7 +139,7 @@
         "x-ms-client-request-id": "0a793911-1ae5-3923-9379-4ec864d6df1b",
         "x-ms-date": "Thu, 02 Apr 2020 16:49:15 GMT",
         "x-ms-return-client-request-id": "true",
-        "x-ms-version": "2019-12-12"
+        "x-ms-version": "2019-10-10"
       },
       "RequestBody": null,
       "StatusCode": 201,
@@ -173,13 +153,8 @@
           "Microsoft-HTTPAPI/2.0"
         ],
         "x-ms-client-request-id": "0a793911-1ae5-3923-9379-4ec864d6df1b",
-<<<<<<< HEAD
-        "x-ms-request-id": "90bffde1-801f-0029-02fa-f70838000000",
-        "x-ms-version": "2019-12-12"
-=======
         "x-ms-request-id": "ac926be7-401f-0019-0c0e-09b6f7000000",
         "x-ms-version": "2019-10-10"
->>>>>>> 1e01f370
       },
       "ResponseBody": []
     },
@@ -195,7 +170,7 @@
         "x-ms-client-request-id": "caf1b56e-28ba-384e-4803-7ecefa30b76b",
         "x-ms-date": "Thu, 02 Apr 2020 16:49:15 GMT",
         "x-ms-return-client-request-id": "true",
-        "x-ms-version": "2019-12-12"
+        "x-ms-version": "2019-10-10"
       },
       "RequestBody": null,
       "StatusCode": 201,
@@ -209,13 +184,8 @@
           "Microsoft-HTTPAPI/2.0"
         ],
         "x-ms-client-request-id": "caf1b56e-28ba-384e-4803-7ecefa30b76b",
-<<<<<<< HEAD
-        "x-ms-request-id": "90bffde2-801f-0029-03fa-f70838000000",
-        "x-ms-version": "2019-12-12"
-=======
         "x-ms-request-id": "ac926be8-401f-0019-0d0e-09b6f7000000",
         "x-ms-version": "2019-10-10"
->>>>>>> 1e01f370
       },
       "ResponseBody": []
     },
@@ -231,7 +201,7 @@
         "x-ms-client-request-id": "1f59ef76-e6a4-aa8e-8803-aa45e07abb08",
         "x-ms-date": "Thu, 02 Apr 2020 16:49:15 GMT",
         "x-ms-return-client-request-id": "true",
-        "x-ms-version": "2019-12-12"
+        "x-ms-version": "2019-10-10"
       },
       "RequestBody": null,
       "StatusCode": 201,
@@ -245,13 +215,8 @@
           "Microsoft-HTTPAPI/2.0"
         ],
         "x-ms-client-request-id": "1f59ef76-e6a4-aa8e-8803-aa45e07abb08",
-<<<<<<< HEAD
-        "x-ms-request-id": "90bffde3-801f-0029-04fa-f70838000000",
-        "x-ms-version": "2019-12-12"
-=======
         "x-ms-request-id": "ac926be9-401f-0019-0e0e-09b6f7000000",
         "x-ms-version": "2019-10-10"
->>>>>>> 1e01f370
       },
       "ResponseBody": []
     },
@@ -267,7 +232,7 @@
         "x-ms-client-request-id": "6b3dcbeb-13f6-8ad7-ba5b-b207973cba44",
         "x-ms-date": "Thu, 02 Apr 2020 16:49:15 GMT",
         "x-ms-return-client-request-id": "true",
-        "x-ms-version": "2019-12-12"
+        "x-ms-version": "2019-10-10"
       },
       "RequestBody": null,
       "StatusCode": 201,
@@ -281,13 +246,8 @@
           "Microsoft-HTTPAPI/2.0"
         ],
         "x-ms-client-request-id": "6b3dcbeb-13f6-8ad7-ba5b-b207973cba44",
-<<<<<<< HEAD
-        "x-ms-request-id": "90bffde4-801f-0029-05fa-f70838000000",
-        "x-ms-version": "2019-12-12"
-=======
         "x-ms-request-id": "ac926bea-401f-0019-0f0e-09b6f7000000",
         "x-ms-version": "2019-10-10"
->>>>>>> 1e01f370
       },
       "ResponseBody": []
     },
@@ -304,7 +264,7 @@
         "x-ms-client-request-id": "2466e6fc-6006-ed63-ebd3-d38a841d80cf",
         "x-ms-date": "Thu, 02 Apr 2020 16:49:15 GMT",
         "x-ms-return-client-request-id": "true",
-        "x-ms-version": "2019-12-12"
+        "x-ms-version": "2019-10-10"
       },
       "RequestBody": null,
       "StatusCode": 200,
@@ -317,13 +277,8 @@
         "Transfer-Encoding": "chunked",
         "x-ms-client-request-id": "2466e6fc-6006-ed63-ebd3-d38a841d80cf",
         "x-ms-namespace-enabled": "true",
-<<<<<<< HEAD
-        "x-ms-request-id": "90bffde5-801f-0029-06fa-f70838000000",
-        "x-ms-version": "2019-12-12"
-=======
         "x-ms-request-id": "ac926beb-401f-0019-100e-09b6f7000000",
         "x-ms-version": "2019-10-10"
->>>>>>> 1e01f370
       },
       "ResponseBody": "eyJkaXJlY3Rvcmllc1N1Y2Nlc3NmdWwiOjMsImZhaWxlZEVudHJpZXMiOltdLCJmYWlsdXJlQ291bnQiOjAsImZpbGVzU3VjY2Vzc2Z1bCI6NH0K"
     },
@@ -340,7 +295,7 @@
         "x-ms-client-request-id": "b00b920a-96d6-d63e-ed56-31495996f173",
         "x-ms-date": "Thu, 02 Apr 2020 16:49:16 GMT",
         "x-ms-return-client-request-id": "true",
-        "x-ms-version": "2019-12-12"
+        "x-ms-version": "2019-10-10"
       },
       "RequestBody": null,
       "StatusCode": 202,
@@ -352,13 +307,8 @@
         ],
         "Transfer-Encoding": "chunked",
         "x-ms-client-request-id": "b00b920a-96d6-d63e-ed56-31495996f173",
-<<<<<<< HEAD
-        "x-ms-request-id": "e0e7cfd5-701e-004f-66fa-f74718000000",
-        "x-ms-version": "2019-12-12"
-=======
         "x-ms-request-id": "afd5c8d3-d01e-0056-4c0e-09c7a3000000",
         "x-ms-version": "2019-10-10"
->>>>>>> 1e01f370
       },
       "ResponseBody": []
     }
