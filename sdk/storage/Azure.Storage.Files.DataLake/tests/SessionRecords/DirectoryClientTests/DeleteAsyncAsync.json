{
  "Entries": [
    {
      "RequestUri": "http://seannsecanary.blob.core.windows.net/test-filesystem-c7c312fc-f628-8744-0849-bd206ab635f7?restype=container",
      "RequestMethod": "PUT",
      "RequestHeaders": {
        "Authorization": "Sanitized",
        "traceparent": "00-3c1c59cb0bd0464f85b90a9c616ebd61-6159ed0e17428849-00",
        "User-Agent": [
          "azsdk-net-Storage.Files.DataLake/12.1.0-dev.20200403.1",
          "(.NET Core 4.6.28325.01; Microsoft Windows 10.0.18362 )"
        ],
        "x-ms-blob-public-access": "container",
        "x-ms-client-request-id": "7b10b63b-c821-2ba8-6761-00ee6d816c53",
        "x-ms-date": "Fri, 03 Apr 2020 20:56:44 GMT",
        "x-ms-return-client-request-id": "true",
        "x-ms-version": "2019-12-12"
      },
      "RequestBody": null,
      "StatusCode": 201,
      "ResponseHeaders": {
        "Content-Length": "0",
        "Date": "Fri, 03 Apr 2020 20:56:42 GMT",
        "ETag": "\u00220x8D7D811839EACFB\u0022",
        "Last-Modified": "Fri, 03 Apr 2020 20:56:43 GMT",
        "Server": [
          "Windows-Azure-Blob/1.0",
          "Microsoft-HTTPAPI/2.0"
        ],
        "x-ms-client-request-id": "7b10b63b-c821-2ba8-6761-00ee6d816c53",
<<<<<<< HEAD
        "x-ms-request-id": "6090b6b9-901e-0049-6f3b-f3d0d0000000",
=======
        "x-ms-request-id": "9621ba98-f01e-0012-05fa-093670000000",
>>>>>>> 8d420312
        "x-ms-version": "2019-12-12"
      },
      "ResponseBody": []
    },
    {
      "RequestUri": "http://seannsecanary.dfs.core.windows.net/test-filesystem-c7c312fc-f628-8744-0849-bd206ab635f7/test-directory-07ed6fa1-6fbe-6508-6574-6d7024227ef7?resource=directory",
      "RequestMethod": "PUT",
      "RequestHeaders": {
        "Authorization": "Sanitized",
        "traceparent": "00-06538f603d09444299a65a8c97f37a70-d5d57fa814c41d4d-00",
        "User-Agent": [
          "azsdk-net-Storage.Files.DataLake/12.1.0-dev.20200403.1",
          "(.NET Core 4.6.28325.01; Microsoft Windows 10.0.18362 )"
        ],
        "x-ms-client-request-id": "9a807e4a-e223-ccb8-aeab-15ac5b370645",
        "x-ms-date": "Fri, 03 Apr 2020 20:56:44 GMT",
        "x-ms-return-client-request-id": "true",
        "x-ms-version": "2019-12-12"
      },
      "RequestBody": null,
      "StatusCode": 201,
      "ResponseHeaders": {
        "Content-Length": "0",
        "Date": "Fri, 03 Apr 2020 20:56:42 GMT",
        "ETag": "\u00220x8D7D81183AD8A30\u0022",
        "Last-Modified": "Fri, 03 Apr 2020 20:56:43 GMT",
        "Server": [
          "Windows-Azure-HDFS/1.0",
          "Microsoft-HTTPAPI/2.0"
        ],
        "x-ms-client-request-id": "9a807e4a-e223-ccb8-aeab-15ac5b370645",
<<<<<<< HEAD
        "x-ms-request-id": "4012f71b-401f-0028-293b-f3f393000000",
=======
        "x-ms-request-id": "fa43fd34-201f-0097-5ffa-091bad000000",
>>>>>>> 8d420312
        "x-ms-version": "2019-12-12"
      },
      "ResponseBody": []
    },
    {
      "RequestUri": "http://seannsecanary.dfs.core.windows.net/test-filesystem-c7c312fc-f628-8744-0849-bd206ab635f7/test-directory-07ed6fa1-6fbe-6508-6574-6d7024227ef7?recursive=true",
      "RequestMethod": "DELETE",
      "RequestHeaders": {
        "Authorization": "Sanitized",
        "traceparent": "00-eed99c5e43c5a34aa9eec2da55120f6f-7c9859aa2621b245-00",
        "User-Agent": [
          "azsdk-net-Storage.Files.DataLake/12.1.0-dev.20200403.1",
          "(.NET Core 4.6.28325.01; Microsoft Windows 10.0.18362 )"
        ],
        "x-ms-client-request-id": "a5269493-e4a1-7cd3-8c17-05f9a4297f51",
        "x-ms-date": "Fri, 03 Apr 2020 20:56:44 GMT",
        "x-ms-return-client-request-id": "true",
        "x-ms-version": "2019-12-12"
      },
      "RequestBody": null,
      "StatusCode": 200,
      "ResponseHeaders": {
        "Content-Length": "0",
        "Date": "Fri, 03 Apr 2020 20:56:42 GMT",
        "Server": [
          "Windows-Azure-HDFS/1.0",
          "Microsoft-HTTPAPI/2.0"
        ],
        "x-ms-client-request-id": "a5269493-e4a1-7cd3-8c17-05f9a4297f51",
<<<<<<< HEAD
        "x-ms-request-id": "4012f71c-401f-0028-2a3b-f3f393000000",
=======
        "x-ms-request-id": "fa43fd35-201f-0097-60fa-091bad000000",
>>>>>>> 8d420312
        "x-ms-version": "2019-12-12"
      },
      "ResponseBody": []
    },
    {
      "RequestUri": "http://seannsecanary.blob.core.windows.net/test-filesystem-c7c312fc-f628-8744-0849-bd206ab635f7?restype=container",
      "RequestMethod": "DELETE",
      "RequestHeaders": {
        "Authorization": "Sanitized",
        "traceparent": "00-6ffa8bc226bba2448eaf0ae8f5073097-b520f0cb661e5a41-00",
        "User-Agent": [
          "azsdk-net-Storage.Files.DataLake/12.1.0-dev.20200403.1",
          "(.NET Core 4.6.28325.01; Microsoft Windows 10.0.18362 )"
        ],
        "x-ms-client-request-id": "c6196ede-6111-ffa3-3512-9b84b3b5416f",
        "x-ms-date": "Fri, 03 Apr 2020 20:56:44 GMT",
        "x-ms-return-client-request-id": "true",
        "x-ms-version": "2019-12-12"
      },
      "RequestBody": null,
      "StatusCode": 202,
      "ResponseHeaders": {
        "Content-Length": "0",
        "Date": "Fri, 03 Apr 2020 20:56:42 GMT",
        "Server": [
          "Windows-Azure-Blob/1.0",
          "Microsoft-HTTPAPI/2.0"
        ],
        "x-ms-client-request-id": "c6196ede-6111-ffa3-3512-9b84b3b5416f",
<<<<<<< HEAD
        "x-ms-request-id": "6090b6db-901e-0049-0f3b-f3d0d0000000",
=======
        "x-ms-request-id": "9621bac8-f01e-0012-2ffa-093670000000",
>>>>>>> 8d420312
        "x-ms-version": "2019-12-12"
      },
      "ResponseBody": []
    }
  ],
  "Variables": {
    "RandomSeed": "2106668615",
    "Storage_TestConfigHierarchicalNamespace": "NamespaceTenant\nseannsecanary\nU2FuaXRpemVk\nhttp://seannsecanary.blob.core.windows.net\nhttp://seannsecanary.file.core.windows.net\nhttp://seannsecanary.queue.core.windows.net\nhttp://seannsecanary.table.core.windows.net\n\n\n\n\nhttp://seannsecanary-secondary.blob.core.windows.net\nhttp://seannsecanary-secondary.file.core.windows.net\nhttp://seannsecanary-secondary.queue.core.windows.net\nhttp://seannsecanary-secondary.table.core.windows.net\n68390a19-a643-458b-b726-408abf67b4fc\nSanitized\n72f988bf-86f1-41af-91ab-2d7cd011db47\nhttps://login.microsoftonline.com/\nCloud\nBlobEndpoint=http://seannsecanary.blob.core.windows.net/;QueueEndpoint=http://seannsecanary.queue.core.windows.net/;FileEndpoint=http://seannsecanary.file.core.windows.net/;BlobSecondaryEndpoint=http://seannsecanary-secondary.blob.core.windows.net/;QueueSecondaryEndpoint=http://seannsecanary-secondary.queue.core.windows.net/;FileSecondaryEndpoint=http://seannsecanary-secondary.file.core.windows.net/;AccountName=seannsecanary;AccountKey=Sanitized\n"
  }
}<|MERGE_RESOLUTION|>--- conflicted
+++ resolved
@@ -28,11 +28,7 @@
           "Microsoft-HTTPAPI/2.0"
         ],
         "x-ms-client-request-id": "7b10b63b-c821-2ba8-6761-00ee6d816c53",
-<<<<<<< HEAD
-        "x-ms-request-id": "6090b6b9-901e-0049-6f3b-f3d0d0000000",
-=======
         "x-ms-request-id": "9621ba98-f01e-0012-05fa-093670000000",
->>>>>>> 8d420312
         "x-ms-version": "2019-12-12"
       },
       "ResponseBody": []
@@ -64,11 +60,7 @@
           "Microsoft-HTTPAPI/2.0"
         ],
         "x-ms-client-request-id": "9a807e4a-e223-ccb8-aeab-15ac5b370645",
-<<<<<<< HEAD
-        "x-ms-request-id": "4012f71b-401f-0028-293b-f3f393000000",
-=======
         "x-ms-request-id": "fa43fd34-201f-0097-5ffa-091bad000000",
->>>>>>> 8d420312
         "x-ms-version": "2019-12-12"
       },
       "ResponseBody": []
@@ -98,11 +90,7 @@
           "Microsoft-HTTPAPI/2.0"
         ],
         "x-ms-client-request-id": "a5269493-e4a1-7cd3-8c17-05f9a4297f51",
-<<<<<<< HEAD
-        "x-ms-request-id": "4012f71c-401f-0028-2a3b-f3f393000000",
-=======
         "x-ms-request-id": "fa43fd35-201f-0097-60fa-091bad000000",
->>>>>>> 8d420312
         "x-ms-version": "2019-12-12"
       },
       "ResponseBody": []
@@ -132,11 +120,7 @@
           "Microsoft-HTTPAPI/2.0"
         ],
         "x-ms-client-request-id": "c6196ede-6111-ffa3-3512-9b84b3b5416f",
-<<<<<<< HEAD
-        "x-ms-request-id": "6090b6db-901e-0049-0f3b-f3d0d0000000",
-=======
         "x-ms-request-id": "9621bac8-f01e-0012-2ffa-093670000000",
->>>>>>> 8d420312
         "x-ms-version": "2019-12-12"
       },
       "ResponseBody": []
