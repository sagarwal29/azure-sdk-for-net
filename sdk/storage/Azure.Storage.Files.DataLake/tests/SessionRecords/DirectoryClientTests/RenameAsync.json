--- conflicted
+++ resolved
@@ -27,13 +27,8 @@
           "Windows-Azure-Blob/1.0",
           "Microsoft-HTTPAPI/2.0"
         ],
-<<<<<<< HEAD
-        "x-ms-client-request-id": "5db61aaa-9ffc-8af6-e1e6-3984632b895c",
-        "x-ms-request-id": "b9eb47dd-001e-0016-683a-f364ec000000",
-=======
         "x-ms-client-request-id": "e87d07d3-5b2d-ff7d-6066-db16853508f3",
         "x-ms-request-id": "9c858e78-401e-0081-3d54-1fed7a000000",
->>>>>>> 8d420312
         "x-ms-version": "2019-12-12"
       },
       "ResponseBody": []
@@ -64,13 +59,8 @@
           "Windows-Azure-HDFS/1.0",
           "Microsoft-HTTPAPI/2.0"
         ],
-<<<<<<< HEAD
-        "x-ms-client-request-id": "26b9ed1a-e7f0-32b5-079e-f1ea6622bc92",
-        "x-ms-request-id": "7a82a3a0-e01f-001e-0b3a-f37ee3000000",
-=======
         "x-ms-client-request-id": "68fd0af8-71da-e730-3a6d-e00d64bef6d6",
         "x-ms-request-id": "42e73e1e-701f-007e-7d54-1fdde7000000",
->>>>>>> 8d420312
         "x-ms-version": "2019-12-12"
       },
       "ResponseBody": []
@@ -99,13 +89,8 @@
           "Windows-Azure-HDFS/1.0",
           "Microsoft-HTTPAPI/2.0"
         ],
-<<<<<<< HEAD
-        "x-ms-client-request-id": "5d86c12d-dbe5-af1b-95dc-53581e4f0e48",
-        "x-ms-request-id": "7a82a3a1-e01f-001e-0c3a-f37ee3000000",
-=======
         "x-ms-client-request-id": "fe193b26-45c7-c2a6-611b-51868d000d82",
         "x-ms-request-id": "42e73e40-701f-007e-1f54-1fdde7000000",
->>>>>>> 8d420312
         "x-ms-version": "2019-12-12"
       },
       "ResponseBody": []
@@ -175,13 +160,8 @@
           "Windows-Azure-Blob/1.0",
           "Microsoft-HTTPAPI/2.0"
         ],
-<<<<<<< HEAD
-        "x-ms-client-request-id": "314b813e-ac17-3011-c1e2-a0608f463ac2",
-        "x-ms-request-id": "b9eb47e8-001e-0016-6e3a-f364ec000000",
-=======
         "x-ms-client-request-id": "98e9b9ee-6ef7-8de4-fd9d-80f45cd84967",
         "x-ms-request-id": "9c858ec6-401e-0081-7354-1fed7a000000",
->>>>>>> 8d420312
         "x-ms-version": "2019-12-12"
       },
       "ResponseBody": []
