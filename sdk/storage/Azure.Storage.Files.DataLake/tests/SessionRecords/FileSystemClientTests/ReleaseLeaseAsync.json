--- conflicted
+++ resolved
@@ -28,11 +28,7 @@
           "Microsoft-HTTPAPI/2.0"
         ],
         "x-ms-client-request-id": "fba5ffcf-0cd9-a441-496b-dcb3a637fb2a",
-<<<<<<< HEAD
-        "x-ms-request-id": "96266a48-f01e-002d-5239-f32148000000",
-=======
         "x-ms-request-id": "96229683-f01e-0012-0bfb-093670000000",
->>>>>>> 8d420312
         "x-ms-version": "2019-12-12"
       },
       "ResponseBody": []
@@ -68,11 +64,7 @@
         ],
         "x-ms-client-request-id": "cc8088a0-268b-c090-bf02-c4dd5487b688",
         "x-ms-lease-id": "7e324e5f-0fb9-a33f-36fb-b8baeec05818",
-<<<<<<< HEAD
-        "x-ms-request-id": "96266a4f-f01e-002d-5439-f32148000000",
-=======
         "x-ms-request-id": "962296a0-f01e-0012-25fb-093670000000",
->>>>>>> 8d420312
         "x-ms-version": "2019-12-12"
       },
       "ResponseBody": []
@@ -106,11 +98,7 @@
           "Microsoft-HTTPAPI/2.0"
         ],
         "x-ms-client-request-id": "651affde-8c3f-bb8d-999a-81f8fe216612",
-<<<<<<< HEAD
-        "x-ms-request-id": "96266a50-f01e-002d-5539-f32148000000",
-=======
         "x-ms-request-id": "962296ac-f01e-0012-31fb-093670000000",
->>>>>>> 8d420312
         "x-ms-version": "2019-12-12"
       },
       "ResponseBody": []
@@ -149,11 +137,7 @@
         "x-ms-has-legal-hold": "false",
         "x-ms-lease-state": "available",
         "x-ms-lease-status": "unlocked",
-<<<<<<< HEAD
-        "x-ms-request-id": "96266a55-f01e-002d-5839-f32148000000",
-=======
         "x-ms-request-id": "962296b0-f01e-0012-34fb-093670000000",
->>>>>>> 8d420312
         "x-ms-version": "2019-12-12"
       },
       "ResponseBody": []
@@ -183,11 +167,7 @@
           "Microsoft-HTTPAPI/2.0"
         ],
         "x-ms-client-request-id": "e230e11b-1222-68a5-fd86-6ea9be98ad22",
-<<<<<<< HEAD
-        "x-ms-request-id": "96266a56-f01e-002d-5939-f32148000000",
-=======
         "x-ms-request-id": "962296b9-f01e-0012-3cfb-093670000000",
->>>>>>> 8d420312
         "x-ms-version": "2019-12-12"
       },
       "ResponseBody": []
