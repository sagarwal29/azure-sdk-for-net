{
  "Entries": [
    {
<<<<<<< HEAD
      "RequestUri": "http://seannsecanary.blob.core.windows.net/test-filesystem-5d81a6e3-b46b-91ed-96b3-8701b4423809?restype=container",
      "RequestMethod": "PUT",
      "RequestHeaders": {
        "Authorization": "Sanitized",
        "traceparent": "00-7292aff000615a478936623966112dd2-4332936ef8036346-00",
        "User-Agent": [
          "azsdk-net-Storage.Files.DataLake/12.1.0-dev.20200403.1",
          "(.NET Core 4.6.28325.01; Microsoft Windows 10.0.18362 )"
        ],
        "x-ms-client-request-id": "3ce80031-162c-dad6-0fbd-f8c728c79db8",
        "x-ms-date": "Fri, 03 Apr 2020 21:05:21 GMT",
=======
      "RequestUri": "http://amandaadlscanary.blob.core.windows.net/test-filesystem-5d81a6e3-b46b-91ed-96b3-8701b4423809?restype=container",
      "RequestMethod": "PUT",
      "RequestHeaders": {
        "Authorization": "Sanitized",
        "traceparent": "00-edc3e5f3bb9d214a8257f5c62f7b10c7-3dcaee0ea4ad3c4d-00",
        "User-Agent": [
          "azsdk-net-Storage.Files.DataLake/12.3.0-dev.20200803.1",
          "(.NET Core 4.6.29017.01; Microsoft Windows 10.0.18363 )"
        ],
        "x-ms-client-request-id": "3ce80031-162c-dad6-0fbd-f8c728c79db8",
        "x-ms-date": "Mon, 03 Aug 2020 21:05:44 GMT",
>>>>>>> 994efc63
        "x-ms-return-client-request-id": "true",
        "x-ms-version": "2019-12-12"
      },
      "RequestBody": null,
      "StatusCode": 201,
      "ResponseHeaders": {
        "Content-Length": "0",
<<<<<<< HEAD
        "Date": "Fri, 03 Apr 2020 21:05:19 GMT",
        "ETag": "\u00220x8D7D812B7B2CF89\u0022",
        "Last-Modified": "Fri, 03 Apr 2020 21:05:19 GMT",
=======
        "Date": "Mon, 03 Aug 2020 21:05:43 GMT",
        "ETag": "\u00220x8D837F0FC86F359\u0022",
        "Last-Modified": "Mon, 03 Aug 2020 21:05:44 GMT",
>>>>>>> 994efc63
        "Server": [
          "Windows-Azure-Blob/1.0",
          "Microsoft-HTTPAPI/2.0"
        ],
        "x-ms-client-request-id": "3ce80031-162c-dad6-0fbd-f8c728c79db8",
<<<<<<< HEAD
        "x-ms-request-id": "9622acf4-f01e-0012-63fb-093670000000",
=======
        "x-ms-request-id": "67ce293a-701e-0051-45d9-696bad000000",
>>>>>>> 994efc63
        "x-ms-version": "2019-12-12"
      },
      "ResponseBody": []
    },
    {
<<<<<<< HEAD
      "RequestUri": "http://seannsecanary.blob.core.windows.net/test-filesystem-5d81a6e3-b46b-91ed-96b3-8701b4423809?restype=container\u0026comp=acl",
=======
      "RequestUri": "http://amandaadlscanary.blob.core.windows.net/test-filesystem-5d81a6e3-b46b-91ed-96b3-8701b4423809?restype=container\u0026comp=acl",
>>>>>>> 994efc63
      "RequestMethod": "PUT",
      "RequestHeaders": {
        "Authorization": "Sanitized",
        "Content-Length": "250",
        "Content-Type": "application/xml",
<<<<<<< HEAD
        "traceparent": "00-8eaf69e0eb9c0d469237c4ceb3057b75-04aa087750430548-00",
        "User-Agent": [
          "azsdk-net-Storage.Files.DataLake/12.1.0-dev.20200403.1",
          "(.NET Core 4.6.28325.01; Microsoft Windows 10.0.18362 )"
        ],
        "x-ms-blob-public-access": "container",
        "x-ms-client-request-id": "b3d0bf46-fc59-92dc-8e68-23f45bcf0a7f",
        "x-ms-date": "Fri, 03 Apr 2020 21:05:21 GMT",
        "x-ms-return-client-request-id": "true",
        "x-ms-version": "2019-12-12"
      },
      "RequestBody": "\u003CSignedIdentifiers\u003E\u003CSignedIdentifier\u003E\u003CId\u003Edhphmtmysxvdkytsaudq\u003C/Id\u003E\u003CAccessPolicy\u003E\u003CStart\u003E2020-04-03T20:05:21.3603823Z\u003C/Start\u003E\u003CExpiry\u003E2020-04-03T22:05:21.3603823Z\u003C/Expiry\u003E\u003CPermission\u003Ercw\u003C/Permission\u003E\u003C/AccessPolicy\u003E\u003C/SignedIdentifier\u003E\u003C/SignedIdentifiers\u003E",
      "StatusCode": 200,
      "ResponseHeaders": {
        "Content-Length": "0",
        "Date": "Fri, 03 Apr 2020 21:05:19 GMT",
        "ETag": "\u00220x8D7D812B7C6C57F\u0022",
        "Last-Modified": "Fri, 03 Apr 2020 21:05:20 GMT",
=======
        "traceparent": "00-6fa157f7c7999a48881dcf4be097f0af-fda976ce69a37847-00",
        "User-Agent": [
          "azsdk-net-Storage.Files.DataLake/12.3.0-dev.20200803.1",
          "(.NET Core 4.6.29017.01; Microsoft Windows 10.0.18363 )"
        ],
        "x-ms-blob-public-access": "container",
        "x-ms-client-request-id": "b3d0bf46-fc59-92dc-8e68-23f45bcf0a7f",
        "x-ms-date": "Mon, 03 Aug 2020 21:05:44 GMT",
        "x-ms-return-client-request-id": "true",
        "x-ms-version": "2019-12-12"
      },
      "RequestBody": "\u003CSignedIdentifiers\u003E\u003CSignedIdentifier\u003E\u003CId\u003Edhphmtmysxvdkytsaudq\u003C/Id\u003E\u003CAccessPolicy\u003E\u003CStart\u003E2020-08-03T20:05:43.7830631Z\u003C/Start\u003E\u003CExpiry\u003E2020-08-03T22:05:43.7830631Z\u003C/Expiry\u003E\u003CPermission\u003Ercw\u003C/Permission\u003E\u003C/AccessPolicy\u003E\u003C/SignedIdentifier\u003E\u003C/SignedIdentifiers\u003E",
      "StatusCode": 200,
      "ResponseHeaders": {
        "Content-Length": "0",
        "Date": "Mon, 03 Aug 2020 21:05:43 GMT",
        "ETag": "\u00220x8D837F0FC9CEC2A\u0022",
        "Last-Modified": "Mon, 03 Aug 2020 21:05:44 GMT",
>>>>>>> 994efc63
        "Server": [
          "Windows-Azure-Blob/1.0",
          "Microsoft-HTTPAPI/2.0"
        ],
        "x-ms-client-request-id": "b3d0bf46-fc59-92dc-8e68-23f45bcf0a7f",
<<<<<<< HEAD
        "x-ms-request-id": "9622ad01-f01e-0012-6ffb-093670000000",
=======
        "x-ms-request-id": "67ce29f4-701e-0051-39d9-696bad000000",
>>>>>>> 994efc63
        "x-ms-version": "2019-12-12"
      },
      "ResponseBody": []
    },
    {
<<<<<<< HEAD
      "RequestUri": "http://seannsecanary.blob.core.windows.net/test-filesystem-495ee9f6-6d21-525d-fda7-333f44985f97?restype=container",
      "RequestMethod": "PUT",
      "RequestHeaders": {
        "Authorization": "Sanitized",
        "traceparent": "00-08736a5910822443a90b43b430349e18-5e2fc8da45e82246-00",
        "User-Agent": [
          "azsdk-net-Storage.Files.DataLake/12.1.0-dev.20200403.1",
          "(.NET Core 4.6.28325.01; Microsoft Windows 10.0.18362 )"
        ],
        "x-ms-client-request-id": "cd88a14f-77d4-0fbe-24b9-12bc26ee9867",
        "x-ms-date": "Fri, 03 Apr 2020 21:05:21 GMT",
=======
      "RequestUri": "http://amandaadlscanary.blob.core.windows.net/test-filesystem-495ee9f6-6d21-525d-fda7-333f44985f97?restype=container",
      "RequestMethod": "PUT",
      "RequestHeaders": {
        "Authorization": "Sanitized",
        "traceparent": "00-ac2cf53da35b0e4fb47463215af79e10-8343ce04a353054a-00",
        "User-Agent": [
          "azsdk-net-Storage.Files.DataLake/12.3.0-dev.20200803.1",
          "(.NET Core 4.6.29017.01; Microsoft Windows 10.0.18363 )"
        ],
        "x-ms-client-request-id": "cd88a14f-77d4-0fbe-24b9-12bc26ee9867",
        "x-ms-date": "Mon, 03 Aug 2020 21:05:44 GMT",
>>>>>>> 994efc63
        "x-ms-return-client-request-id": "true",
        "x-ms-version": "2019-12-12"
      },
      "RequestBody": null,
      "StatusCode": 201,
      "ResponseHeaders": {
        "Content-Length": "0",
<<<<<<< HEAD
        "Date": "Fri, 03 Apr 2020 21:05:19 GMT",
        "ETag": "\u00220x8D7D812B7D37CE2\u0022",
        "Last-Modified": "Fri, 03 Apr 2020 21:05:20 GMT",
=======
        "Date": "Mon, 03 Aug 2020 21:05:43 GMT",
        "ETag": "\u00220x8D837F0FCAB4D13\u0022",
        "Last-Modified": "Mon, 03 Aug 2020 21:05:44 GMT",
>>>>>>> 994efc63
        "Server": [
          "Windows-Azure-Blob/1.0",
          "Microsoft-HTTPAPI/2.0"
        ],
        "x-ms-client-request-id": "cd88a14f-77d4-0fbe-24b9-12bc26ee9867",
<<<<<<< HEAD
        "x-ms-request-id": "9622ad19-f01e-0012-01fb-093670000000",
=======
        "x-ms-request-id": "67ce2a76-701e-0051-02d9-696bad000000",
>>>>>>> 994efc63
        "x-ms-version": "2019-12-12"
      },
      "ResponseBody": []
    },
    {
<<<<<<< HEAD
      "RequestUri": "http://seannsecanary.blob.core.windows.net/test-filesystem-495ee9f6-6d21-525d-fda7-333f44985f97?restype=container\u0026comp=acl",
=======
      "RequestUri": "http://amandaadlscanary.blob.core.windows.net/test-filesystem-495ee9f6-6d21-525d-fda7-333f44985f97?restype=container\u0026comp=acl",
>>>>>>> 994efc63
      "RequestMethod": "PUT",
      "RequestHeaders": {
        "Authorization": "Sanitized",
        "Content-Length": "250",
        "Content-Type": "application/xml",
<<<<<<< HEAD
        "If-Modified-Since": "Thu, 02 Apr 2020 21:05:21 GMT",
        "traceparent": "00-111315b71cae2944af750f67ac15b44f-adb3fc9a6b35ce43-00",
        "User-Agent": [
          "azsdk-net-Storage.Files.DataLake/12.1.0-dev.20200403.1",
          "(.NET Core 4.6.28325.01; Microsoft Windows 10.0.18362 )"
        ],
        "x-ms-blob-public-access": "container",
        "x-ms-client-request-id": "a3efb5bc-920f-b0c2-148c-a1faae93dae0",
        "x-ms-date": "Fri, 03 Apr 2020 21:05:21 GMT",
        "x-ms-return-client-request-id": "true",
        "x-ms-version": "2019-12-12"
      },
      "RequestBody": "\u003CSignedIdentifiers\u003E\u003CSignedIdentifier\u003E\u003CId\u003Ebtocyhjcdgpskcxuapjl\u003C/Id\u003E\u003CAccessPolicy\u003E\u003CStart\u003E2020-04-03T20:05:21.3603823Z\u003C/Start\u003E\u003CExpiry\u003E2020-04-03T22:05:21.3603823Z\u003C/Expiry\u003E\u003CPermission\u003Ercw\u003C/Permission\u003E\u003C/AccessPolicy\u003E\u003C/SignedIdentifier\u003E\u003C/SignedIdentifiers\u003E",
      "StatusCode": 200,
      "ResponseHeaders": {
        "Content-Length": "0",
        "Date": "Fri, 03 Apr 2020 21:05:19 GMT",
        "ETag": "\u00220x8D7D812B7E0E1EE\u0022",
        "Last-Modified": "Fri, 03 Apr 2020 21:05:20 GMT",
=======
        "If-Modified-Since": "Sun, 02 Aug 2020 21:05:43 GMT",
        "traceparent": "00-b5b5000cfea31a48bddd96c25f16c7a9-f7d2effde4b88e4c-00",
        "User-Agent": [
          "azsdk-net-Storage.Files.DataLake/12.3.0-dev.20200803.1",
          "(.NET Core 4.6.29017.01; Microsoft Windows 10.0.18363 )"
        ],
        "x-ms-blob-public-access": "container",
        "x-ms-client-request-id": "a3efb5bc-920f-b0c2-148c-a1faae93dae0",
        "x-ms-date": "Mon, 03 Aug 2020 21:05:44 GMT",
        "x-ms-return-client-request-id": "true",
        "x-ms-version": "2019-12-12"
      },
      "RequestBody": "\u003CSignedIdentifiers\u003E\u003CSignedIdentifier\u003E\u003CId\u003Ebtocyhjcdgpskcxuapjl\u003C/Id\u003E\u003CAccessPolicy\u003E\u003CStart\u003E2020-08-03T20:05:43.7830631Z\u003C/Start\u003E\u003CExpiry\u003E2020-08-03T22:05:43.7830631Z\u003C/Expiry\u003E\u003CPermission\u003Ercw\u003C/Permission\u003E\u003C/AccessPolicy\u003E\u003C/SignedIdentifier\u003E\u003C/SignedIdentifiers\u003E",
      "StatusCode": 200,
      "ResponseHeaders": {
        "Content-Length": "0",
        "Date": "Mon, 03 Aug 2020 21:05:43 GMT",
        "ETag": "\u00220x8D837F0FCB92D9E\u0022",
        "Last-Modified": "Mon, 03 Aug 2020 21:05:44 GMT",
>>>>>>> 994efc63
        "Server": [
          "Windows-Azure-Blob/1.0",
          "Microsoft-HTTPAPI/2.0"
        ],
        "x-ms-client-request-id": "a3efb5bc-920f-b0c2-148c-a1faae93dae0",
<<<<<<< HEAD
        "x-ms-request-id": "9622ad28-f01e-0012-0dfb-093670000000",
=======
        "x-ms-request-id": "67ce2ae0-701e-0051-46d9-696bad000000",
>>>>>>> 994efc63
        "x-ms-version": "2019-12-12"
      },
      "ResponseBody": []
    },
    {
<<<<<<< HEAD
      "RequestUri": "http://seannsecanary.blob.core.windows.net/test-filesystem-ce57f5fe-50b7-b421-19ba-8706839abbad?restype=container",
      "RequestMethod": "PUT",
      "RequestHeaders": {
        "Authorization": "Sanitized",
        "traceparent": "00-98b2f7ab0cba7e4e86d04cb3b9cea66b-2fd272cc0a9e3049-00",
        "User-Agent": [
          "azsdk-net-Storage.Files.DataLake/12.1.0-dev.20200403.1",
          "(.NET Core 4.6.28325.01; Microsoft Windows 10.0.18362 )"
        ],
        "x-ms-client-request-id": "70e16a93-9fd4-aa26-9286-7b31cb2cf262",
        "x-ms-date": "Fri, 03 Apr 2020 21:05:21 GMT",
=======
      "RequestUri": "http://amandaadlscanary.blob.core.windows.net/test-filesystem-ce57f5fe-50b7-b421-19ba-8706839abbad?restype=container",
      "RequestMethod": "PUT",
      "RequestHeaders": {
        "Authorization": "Sanitized",
        "traceparent": "00-a3b9a527abab51468c157ac63e5a87c7-bbda0bbfa72f2b49-00",
        "User-Agent": [
          "azsdk-net-Storage.Files.DataLake/12.3.0-dev.20200803.1",
          "(.NET Core 4.6.29017.01; Microsoft Windows 10.0.18363 )"
        ],
        "x-ms-client-request-id": "70e16a93-9fd4-aa26-9286-7b31cb2cf262",
        "x-ms-date": "Mon, 03 Aug 2020 21:05:44 GMT",
>>>>>>> 994efc63
        "x-ms-return-client-request-id": "true",
        "x-ms-version": "2019-12-12"
      },
      "RequestBody": null,
      "StatusCode": 201,
      "ResponseHeaders": {
        "Content-Length": "0",
<<<<<<< HEAD
        "Date": "Fri, 03 Apr 2020 21:05:19 GMT",
        "ETag": "\u00220x8D7D812B7ED7248\u0022",
        "Last-Modified": "Fri, 03 Apr 2020 21:05:20 GMT",
=======
        "Date": "Mon, 03 Aug 2020 21:05:43 GMT",
        "ETag": "\u00220x8D837F0FCC6A3EF\u0022",
        "Last-Modified": "Mon, 03 Aug 2020 21:05:44 GMT",
>>>>>>> 994efc63
        "Server": [
          "Windows-Azure-Blob/1.0",
          "Microsoft-HTTPAPI/2.0"
        ],
        "x-ms-client-request-id": "70e16a93-9fd4-aa26-9286-7b31cb2cf262",
<<<<<<< HEAD
        "x-ms-request-id": "9622ad35-f01e-0012-19fb-093670000000",
=======
        "x-ms-request-id": "67ce2b47-701e-0051-08d9-696bad000000",
>>>>>>> 994efc63
        "x-ms-version": "2019-12-12"
      },
      "ResponseBody": []
    },
    {
<<<<<<< HEAD
      "RequestUri": "http://seannsecanary.blob.core.windows.net/test-filesystem-ce57f5fe-50b7-b421-19ba-8706839abbad?restype=container\u0026comp=acl",
=======
      "RequestUri": "http://amandaadlscanary.blob.core.windows.net/test-filesystem-ce57f5fe-50b7-b421-19ba-8706839abbad?restype=container\u0026comp=acl",
>>>>>>> 994efc63
      "RequestMethod": "PUT",
      "RequestHeaders": {
        "Authorization": "Sanitized",
        "Content-Length": "250",
        "Content-Type": "application/xml",
<<<<<<< HEAD
        "If-Unmodified-Since": "Sat, 04 Apr 2020 21:05:21 GMT",
        "traceparent": "00-dcf098ac0019f347929b1e039ed8c1c2-ef433de797123f44-00",
        "User-Agent": [
          "azsdk-net-Storage.Files.DataLake/12.1.0-dev.20200403.1",
          "(.NET Core 4.6.28325.01; Microsoft Windows 10.0.18362 )"
        ],
        "x-ms-blob-public-access": "container",
        "x-ms-client-request-id": "1973e87f-4bb9-82d8-f65c-76f3df84f032",
        "x-ms-date": "Fri, 03 Apr 2020 21:05:21 GMT",
        "x-ms-return-client-request-id": "true",
        "x-ms-version": "2019-12-12"
      },
      "RequestBody": "\u003CSignedIdentifiers\u003E\u003CSignedIdentifier\u003E\u003CId\u003Eihnsbfmsrdehsqyeemof\u003C/Id\u003E\u003CAccessPolicy\u003E\u003CStart\u003E2020-04-03T20:05:21.3603823Z\u003C/Start\u003E\u003CExpiry\u003E2020-04-03T22:05:21.3603823Z\u003C/Expiry\u003E\u003CPermission\u003Ercw\u003C/Permission\u003E\u003C/AccessPolicy\u003E\u003C/SignedIdentifier\u003E\u003C/SignedIdentifiers\u003E",
      "StatusCode": 200,
      "ResponseHeaders": {
        "Content-Length": "0",
        "Date": "Fri, 03 Apr 2020 21:05:19 GMT",
        "ETag": "\u00220x8D7D812B7FAD746\u0022",
        "Last-Modified": "Fri, 03 Apr 2020 21:05:20 GMT",
=======
        "If-Unmodified-Since": "Tue, 04 Aug 2020 21:05:43 GMT",
        "traceparent": "00-bdcf52d334bde041b77f94baaf926bed-73ff277959d70b42-00",
        "User-Agent": [
          "azsdk-net-Storage.Files.DataLake/12.3.0-dev.20200803.1",
          "(.NET Core 4.6.29017.01; Microsoft Windows 10.0.18363 )"
        ],
        "x-ms-blob-public-access": "container",
        "x-ms-client-request-id": "1973e87f-4bb9-82d8-f65c-76f3df84f032",
        "x-ms-date": "Mon, 03 Aug 2020 21:05:44 GMT",
        "x-ms-return-client-request-id": "true",
        "x-ms-version": "2019-12-12"
      },
      "RequestBody": "\u003CSignedIdentifiers\u003E\u003CSignedIdentifier\u003E\u003CId\u003Eihnsbfmsrdehsqyeemof\u003C/Id\u003E\u003CAccessPolicy\u003E\u003CStart\u003E2020-08-03T20:05:43.7830631Z\u003C/Start\u003E\u003CExpiry\u003E2020-08-03T22:05:43.7830631Z\u003C/Expiry\u003E\u003CPermission\u003Ercw\u003C/Permission\u003E\u003C/AccessPolicy\u003E\u003C/SignedIdentifier\u003E\u003C/SignedIdentifiers\u003E",
      "StatusCode": 200,
      "ResponseHeaders": {
        "Content-Length": "0",
        "Date": "Mon, 03 Aug 2020 21:05:43 GMT",
        "ETag": "\u00220x8D837F0FCD520E3\u0022",
        "Last-Modified": "Mon, 03 Aug 2020 21:05:44 GMT",
>>>>>>> 994efc63
        "Server": [
          "Windows-Azure-Blob/1.0",
          "Microsoft-HTTPAPI/2.0"
        ],
        "x-ms-client-request-id": "1973e87f-4bb9-82d8-f65c-76f3df84f032",
<<<<<<< HEAD
        "x-ms-request-id": "9622ad3f-f01e-0012-22fb-093670000000",
=======
        "x-ms-request-id": "67ce2bb2-701e-0051-4bd9-696bad000000",
>>>>>>> 994efc63
        "x-ms-version": "2019-12-12"
      },
      "ResponseBody": []
    }
  ],
  "Variables": {
<<<<<<< HEAD
    "DateTimeOffsetNow": "2020-04-03T14:05:21.3603823-07:00",
    "RandomSeed": "2061964641",
    "Storage_TestConfigHierarchicalNamespace": "NamespaceTenant\nseannsecanary\nU2FuaXRpemVk\nhttp://seannsecanary.blob.core.windows.net\nhttp://seannsecanary.file.core.windows.net\nhttp://seannsecanary.queue.core.windows.net\nhttp://seannsecanary.table.core.windows.net\n\n\n\n\nhttp://seannsecanary-secondary.blob.core.windows.net\nhttp://seannsecanary-secondary.file.core.windows.net\nhttp://seannsecanary-secondary.queue.core.windows.net\nhttp://seannsecanary-secondary.table.core.windows.net\n68390a19-a643-458b-b726-408abf67b4fc\nSanitized\n72f988bf-86f1-41af-91ab-2d7cd011db47\nhttps://login.microsoftonline.com/\nCloud\nBlobEndpoint=http://seannsecanary.blob.core.windows.net/;QueueEndpoint=http://seannsecanary.queue.core.windows.net/;FileEndpoint=http://seannsecanary.file.core.windows.net/;BlobSecondaryEndpoint=http://seannsecanary-secondary.blob.core.windows.net/;QueueSecondaryEndpoint=http://seannsecanary-secondary.queue.core.windows.net/;FileSecondaryEndpoint=http://seannsecanary-secondary.file.core.windows.net/;AccountName=seannsecanary;AccountKey=Sanitized\n"
=======
    "DateTimeOffsetNow": "2020-08-03T14:05:43.7830631-07:00",
    "RandomSeed": "2061964641",
    "Storage_TestConfigHierarchicalNamespace": "NamespaceTenant\namandaadlscanary\nU2FuaXRpemVk\nhttp://amandaadlscanary.blob.core.windows.net\nhttp://amandaadlscanary.file.core.windows.net\nhttp://amandaadlscanary.queue.core.windows.net\nhttp://amandaadlscanary.table.core.windows.net\n\n\n\n\nhttp://amandaadlscanary-secondary.blob.core.windows.net\nhttp://amandaadlscanary-secondary.file.core.windows.net\nhttp://amandaadlscanary-secondary.queue.core.windows.net\nhttp://amandaadlscanary-secondary.table.core.windows.net\n68390a19-a643-458b-b726-408abf67b4fc\nSanitized\n72f988bf-86f1-41af-91ab-2d7cd011db47\nhttps://login.microsoftonline.com/\nCloud\nBlobEndpoint=http://amandaadlscanary.blob.core.windows.net/;QueueEndpoint=http://amandaadlscanary.queue.core.windows.net/;FileEndpoint=http://amandaadlscanary.file.core.windows.net/;BlobSecondaryEndpoint=http://amandaadlscanary-secondary.blob.core.windows.net/;QueueSecondaryEndpoint=http://amandaadlscanary-secondary.queue.core.windows.net/;FileSecondaryEndpoint=http://amandaadlscanary-secondary.file.core.windows.net/;AccountName=amandaadlscanary;AccountKey=Sanitized\n"
>>>>>>> 994efc63
  }
}<|MERGE_RESOLUTION|>--- conflicted
+++ resolved
@@ -1,31 +1,17 @@
 {
   "Entries": [
     {
-<<<<<<< HEAD
-      "RequestUri": "http://seannsecanary.blob.core.windows.net/test-filesystem-5d81a6e3-b46b-91ed-96b3-8701b4423809?restype=container",
-      "RequestMethod": "PUT",
-      "RequestHeaders": {
-        "Authorization": "Sanitized",
-        "traceparent": "00-7292aff000615a478936623966112dd2-4332936ef8036346-00",
-        "User-Agent": [
-          "azsdk-net-Storage.Files.DataLake/12.1.0-dev.20200403.1",
-          "(.NET Core 4.6.28325.01; Microsoft Windows 10.0.18362 )"
+      "RequestUri": "http://amandaadlscanary.blob.core.windows.net/test-filesystem-5d81a6e3-b46b-91ed-96b3-8701b4423809?restype=container",
+      "RequestMethod": "PUT",
+      "RequestHeaders": {
+        "Authorization": "Sanitized",
+        "traceparent": "00-edc3e5f3bb9d214a8257f5c62f7b10c7-3dcaee0ea4ad3c4d-00",
+        "User-Agent": [
+          "azsdk-net-Storage.Files.DataLake/12.3.0-dev.20200803.1",
+          "(.NET Core 4.6.29017.01; Microsoft Windows 10.0.18363 )"
         ],
         "x-ms-client-request-id": "3ce80031-162c-dad6-0fbd-f8c728c79db8",
-        "x-ms-date": "Fri, 03 Apr 2020 21:05:21 GMT",
-=======
-      "RequestUri": "http://amandaadlscanary.blob.core.windows.net/test-filesystem-5d81a6e3-b46b-91ed-96b3-8701b4423809?restype=container",
-      "RequestMethod": "PUT",
-      "RequestHeaders": {
-        "Authorization": "Sanitized",
-        "traceparent": "00-edc3e5f3bb9d214a8257f5c62f7b10c7-3dcaee0ea4ad3c4d-00",
-        "User-Agent": [
-          "azsdk-net-Storage.Files.DataLake/12.3.0-dev.20200803.1",
-          "(.NET Core 4.6.29017.01; Microsoft Windows 10.0.18363 )"
-        ],
-        "x-ms-client-request-id": "3ce80031-162c-dad6-0fbd-f8c728c79db8",
-        "x-ms-date": "Mon, 03 Aug 2020 21:05:44 GMT",
->>>>>>> 994efc63
+        "x-ms-date": "Mon, 03 Aug 2020 21:05:44 GMT",
         "x-ms-return-client-request-id": "true",
         "x-ms-version": "2019-12-12"
       },
@@ -33,67 +19,33 @@
       "StatusCode": 201,
       "ResponseHeaders": {
         "Content-Length": "0",
-<<<<<<< HEAD
-        "Date": "Fri, 03 Apr 2020 21:05:19 GMT",
-        "ETag": "\u00220x8D7D812B7B2CF89\u0022",
-        "Last-Modified": "Fri, 03 Apr 2020 21:05:19 GMT",
-=======
         "Date": "Mon, 03 Aug 2020 21:05:43 GMT",
         "ETag": "\u00220x8D837F0FC86F359\u0022",
         "Last-Modified": "Mon, 03 Aug 2020 21:05:44 GMT",
->>>>>>> 994efc63
         "Server": [
           "Windows-Azure-Blob/1.0",
           "Microsoft-HTTPAPI/2.0"
         ],
         "x-ms-client-request-id": "3ce80031-162c-dad6-0fbd-f8c728c79db8",
-<<<<<<< HEAD
-        "x-ms-request-id": "9622acf4-f01e-0012-63fb-093670000000",
-=======
         "x-ms-request-id": "67ce293a-701e-0051-45d9-696bad000000",
->>>>>>> 994efc63
-        "x-ms-version": "2019-12-12"
-      },
-      "ResponseBody": []
-    },
-    {
-<<<<<<< HEAD
-      "RequestUri": "http://seannsecanary.blob.core.windows.net/test-filesystem-5d81a6e3-b46b-91ed-96b3-8701b4423809?restype=container\u0026comp=acl",
-=======
+        "x-ms-version": "2019-12-12"
+      },
+      "ResponseBody": []
+    },
+    {
       "RequestUri": "http://amandaadlscanary.blob.core.windows.net/test-filesystem-5d81a6e3-b46b-91ed-96b3-8701b4423809?restype=container\u0026comp=acl",
->>>>>>> 994efc63
       "RequestMethod": "PUT",
       "RequestHeaders": {
         "Authorization": "Sanitized",
         "Content-Length": "250",
         "Content-Type": "application/xml",
-<<<<<<< HEAD
-        "traceparent": "00-8eaf69e0eb9c0d469237c4ceb3057b75-04aa087750430548-00",
-        "User-Agent": [
-          "azsdk-net-Storage.Files.DataLake/12.1.0-dev.20200403.1",
-          "(.NET Core 4.6.28325.01; Microsoft Windows 10.0.18362 )"
+        "traceparent": "00-6fa157f7c7999a48881dcf4be097f0af-fda976ce69a37847-00",
+        "User-Agent": [
+          "azsdk-net-Storage.Files.DataLake/12.3.0-dev.20200803.1",
+          "(.NET Core 4.6.29017.01; Microsoft Windows 10.0.18363 )"
         ],
         "x-ms-blob-public-access": "container",
         "x-ms-client-request-id": "b3d0bf46-fc59-92dc-8e68-23f45bcf0a7f",
-        "x-ms-date": "Fri, 03 Apr 2020 21:05:21 GMT",
-        "x-ms-return-client-request-id": "true",
-        "x-ms-version": "2019-12-12"
-      },
-      "RequestBody": "\u003CSignedIdentifiers\u003E\u003CSignedIdentifier\u003E\u003CId\u003Edhphmtmysxvdkytsaudq\u003C/Id\u003E\u003CAccessPolicy\u003E\u003CStart\u003E2020-04-03T20:05:21.3603823Z\u003C/Start\u003E\u003CExpiry\u003E2020-04-03T22:05:21.3603823Z\u003C/Expiry\u003E\u003CPermission\u003Ercw\u003C/Permission\u003E\u003C/AccessPolicy\u003E\u003C/SignedIdentifier\u003E\u003C/SignedIdentifiers\u003E",
-      "StatusCode": 200,
-      "ResponseHeaders": {
-        "Content-Length": "0",
-        "Date": "Fri, 03 Apr 2020 21:05:19 GMT",
-        "ETag": "\u00220x8D7D812B7C6C57F\u0022",
-        "Last-Modified": "Fri, 03 Apr 2020 21:05:20 GMT",
-=======
-        "traceparent": "00-6fa157f7c7999a48881dcf4be097f0af-fda976ce69a37847-00",
-        "User-Agent": [
-          "azsdk-net-Storage.Files.DataLake/12.3.0-dev.20200803.1",
-          "(.NET Core 4.6.29017.01; Microsoft Windows 10.0.18363 )"
-        ],
-        "x-ms-blob-public-access": "container",
-        "x-ms-client-request-id": "b3d0bf46-fc59-92dc-8e68-23f45bcf0a7f",
         "x-ms-date": "Mon, 03 Aug 2020 21:05:44 GMT",
         "x-ms-return-client-request-id": "true",
         "x-ms-version": "2019-12-12"
@@ -105,47 +57,28 @@
         "Date": "Mon, 03 Aug 2020 21:05:43 GMT",
         "ETag": "\u00220x8D837F0FC9CEC2A\u0022",
         "Last-Modified": "Mon, 03 Aug 2020 21:05:44 GMT",
->>>>>>> 994efc63
         "Server": [
           "Windows-Azure-Blob/1.0",
           "Microsoft-HTTPAPI/2.0"
         ],
         "x-ms-client-request-id": "b3d0bf46-fc59-92dc-8e68-23f45bcf0a7f",
-<<<<<<< HEAD
-        "x-ms-request-id": "9622ad01-f01e-0012-6ffb-093670000000",
-=======
         "x-ms-request-id": "67ce29f4-701e-0051-39d9-696bad000000",
->>>>>>> 994efc63
-        "x-ms-version": "2019-12-12"
-      },
-      "ResponseBody": []
-    },
-    {
-<<<<<<< HEAD
-      "RequestUri": "http://seannsecanary.blob.core.windows.net/test-filesystem-495ee9f6-6d21-525d-fda7-333f44985f97?restype=container",
-      "RequestMethod": "PUT",
-      "RequestHeaders": {
-        "Authorization": "Sanitized",
-        "traceparent": "00-08736a5910822443a90b43b430349e18-5e2fc8da45e82246-00",
-        "User-Agent": [
-          "azsdk-net-Storage.Files.DataLake/12.1.0-dev.20200403.1",
-          "(.NET Core 4.6.28325.01; Microsoft Windows 10.0.18362 )"
+        "x-ms-version": "2019-12-12"
+      },
+      "ResponseBody": []
+    },
+    {
+      "RequestUri": "http://amandaadlscanary.blob.core.windows.net/test-filesystem-495ee9f6-6d21-525d-fda7-333f44985f97?restype=container",
+      "RequestMethod": "PUT",
+      "RequestHeaders": {
+        "Authorization": "Sanitized",
+        "traceparent": "00-ac2cf53da35b0e4fb47463215af79e10-8343ce04a353054a-00",
+        "User-Agent": [
+          "azsdk-net-Storage.Files.DataLake/12.3.0-dev.20200803.1",
+          "(.NET Core 4.6.29017.01; Microsoft Windows 10.0.18363 )"
         ],
         "x-ms-client-request-id": "cd88a14f-77d4-0fbe-24b9-12bc26ee9867",
-        "x-ms-date": "Fri, 03 Apr 2020 21:05:21 GMT",
-=======
-      "RequestUri": "http://amandaadlscanary.blob.core.windows.net/test-filesystem-495ee9f6-6d21-525d-fda7-333f44985f97?restype=container",
-      "RequestMethod": "PUT",
-      "RequestHeaders": {
-        "Authorization": "Sanitized",
-        "traceparent": "00-ac2cf53da35b0e4fb47463215af79e10-8343ce04a353054a-00",
-        "User-Agent": [
-          "azsdk-net-Storage.Files.DataLake/12.3.0-dev.20200803.1",
-          "(.NET Core 4.6.29017.01; Microsoft Windows 10.0.18363 )"
-        ],
-        "x-ms-client-request-id": "cd88a14f-77d4-0fbe-24b9-12bc26ee9867",
-        "x-ms-date": "Mon, 03 Aug 2020 21:05:44 GMT",
->>>>>>> 994efc63
+        "x-ms-date": "Mon, 03 Aug 2020 21:05:44 GMT",
         "x-ms-return-client-request-id": "true",
         "x-ms-version": "2019-12-12"
       },
@@ -153,69 +86,34 @@
       "StatusCode": 201,
       "ResponseHeaders": {
         "Content-Length": "0",
-<<<<<<< HEAD
-        "Date": "Fri, 03 Apr 2020 21:05:19 GMT",
-        "ETag": "\u00220x8D7D812B7D37CE2\u0022",
-        "Last-Modified": "Fri, 03 Apr 2020 21:05:20 GMT",
-=======
         "Date": "Mon, 03 Aug 2020 21:05:43 GMT",
         "ETag": "\u00220x8D837F0FCAB4D13\u0022",
         "Last-Modified": "Mon, 03 Aug 2020 21:05:44 GMT",
->>>>>>> 994efc63
         "Server": [
           "Windows-Azure-Blob/1.0",
           "Microsoft-HTTPAPI/2.0"
         ],
         "x-ms-client-request-id": "cd88a14f-77d4-0fbe-24b9-12bc26ee9867",
-<<<<<<< HEAD
-        "x-ms-request-id": "9622ad19-f01e-0012-01fb-093670000000",
-=======
         "x-ms-request-id": "67ce2a76-701e-0051-02d9-696bad000000",
->>>>>>> 994efc63
-        "x-ms-version": "2019-12-12"
-      },
-      "ResponseBody": []
-    },
-    {
-<<<<<<< HEAD
-      "RequestUri": "http://seannsecanary.blob.core.windows.net/test-filesystem-495ee9f6-6d21-525d-fda7-333f44985f97?restype=container\u0026comp=acl",
-=======
+        "x-ms-version": "2019-12-12"
+      },
+      "ResponseBody": []
+    },
+    {
       "RequestUri": "http://amandaadlscanary.blob.core.windows.net/test-filesystem-495ee9f6-6d21-525d-fda7-333f44985f97?restype=container\u0026comp=acl",
->>>>>>> 994efc63
       "RequestMethod": "PUT",
       "RequestHeaders": {
         "Authorization": "Sanitized",
         "Content-Length": "250",
         "Content-Type": "application/xml",
-<<<<<<< HEAD
-        "If-Modified-Since": "Thu, 02 Apr 2020 21:05:21 GMT",
-        "traceparent": "00-111315b71cae2944af750f67ac15b44f-adb3fc9a6b35ce43-00",
-        "User-Agent": [
-          "azsdk-net-Storage.Files.DataLake/12.1.0-dev.20200403.1",
-          "(.NET Core 4.6.28325.01; Microsoft Windows 10.0.18362 )"
+        "If-Modified-Since": "Sun, 02 Aug 2020 21:05:43 GMT",
+        "traceparent": "00-b5b5000cfea31a48bddd96c25f16c7a9-f7d2effde4b88e4c-00",
+        "User-Agent": [
+          "azsdk-net-Storage.Files.DataLake/12.3.0-dev.20200803.1",
+          "(.NET Core 4.6.29017.01; Microsoft Windows 10.0.18363 )"
         ],
         "x-ms-blob-public-access": "container",
         "x-ms-client-request-id": "a3efb5bc-920f-b0c2-148c-a1faae93dae0",
-        "x-ms-date": "Fri, 03 Apr 2020 21:05:21 GMT",
-        "x-ms-return-client-request-id": "true",
-        "x-ms-version": "2019-12-12"
-      },
-      "RequestBody": "\u003CSignedIdentifiers\u003E\u003CSignedIdentifier\u003E\u003CId\u003Ebtocyhjcdgpskcxuapjl\u003C/Id\u003E\u003CAccessPolicy\u003E\u003CStart\u003E2020-04-03T20:05:21.3603823Z\u003C/Start\u003E\u003CExpiry\u003E2020-04-03T22:05:21.3603823Z\u003C/Expiry\u003E\u003CPermission\u003Ercw\u003C/Permission\u003E\u003C/AccessPolicy\u003E\u003C/SignedIdentifier\u003E\u003C/SignedIdentifiers\u003E",
-      "StatusCode": 200,
-      "ResponseHeaders": {
-        "Content-Length": "0",
-        "Date": "Fri, 03 Apr 2020 21:05:19 GMT",
-        "ETag": "\u00220x8D7D812B7E0E1EE\u0022",
-        "Last-Modified": "Fri, 03 Apr 2020 21:05:20 GMT",
-=======
-        "If-Modified-Since": "Sun, 02 Aug 2020 21:05:43 GMT",
-        "traceparent": "00-b5b5000cfea31a48bddd96c25f16c7a9-f7d2effde4b88e4c-00",
-        "User-Agent": [
-          "azsdk-net-Storage.Files.DataLake/12.3.0-dev.20200803.1",
-          "(.NET Core 4.6.29017.01; Microsoft Windows 10.0.18363 )"
-        ],
-        "x-ms-blob-public-access": "container",
-        "x-ms-client-request-id": "a3efb5bc-920f-b0c2-148c-a1faae93dae0",
         "x-ms-date": "Mon, 03 Aug 2020 21:05:44 GMT",
         "x-ms-return-client-request-id": "true",
         "x-ms-version": "2019-12-12"
@@ -227,47 +125,28 @@
         "Date": "Mon, 03 Aug 2020 21:05:43 GMT",
         "ETag": "\u00220x8D837F0FCB92D9E\u0022",
         "Last-Modified": "Mon, 03 Aug 2020 21:05:44 GMT",
->>>>>>> 994efc63
         "Server": [
           "Windows-Azure-Blob/1.0",
           "Microsoft-HTTPAPI/2.0"
         ],
         "x-ms-client-request-id": "a3efb5bc-920f-b0c2-148c-a1faae93dae0",
-<<<<<<< HEAD
-        "x-ms-request-id": "9622ad28-f01e-0012-0dfb-093670000000",
-=======
         "x-ms-request-id": "67ce2ae0-701e-0051-46d9-696bad000000",
->>>>>>> 994efc63
-        "x-ms-version": "2019-12-12"
-      },
-      "ResponseBody": []
-    },
-    {
-<<<<<<< HEAD
-      "RequestUri": "http://seannsecanary.blob.core.windows.net/test-filesystem-ce57f5fe-50b7-b421-19ba-8706839abbad?restype=container",
-      "RequestMethod": "PUT",
-      "RequestHeaders": {
-        "Authorization": "Sanitized",
-        "traceparent": "00-98b2f7ab0cba7e4e86d04cb3b9cea66b-2fd272cc0a9e3049-00",
-        "User-Agent": [
-          "azsdk-net-Storage.Files.DataLake/12.1.0-dev.20200403.1",
-          "(.NET Core 4.6.28325.01; Microsoft Windows 10.0.18362 )"
+        "x-ms-version": "2019-12-12"
+      },
+      "ResponseBody": []
+    },
+    {
+      "RequestUri": "http://amandaadlscanary.blob.core.windows.net/test-filesystem-ce57f5fe-50b7-b421-19ba-8706839abbad?restype=container",
+      "RequestMethod": "PUT",
+      "RequestHeaders": {
+        "Authorization": "Sanitized",
+        "traceparent": "00-a3b9a527abab51468c157ac63e5a87c7-bbda0bbfa72f2b49-00",
+        "User-Agent": [
+          "azsdk-net-Storage.Files.DataLake/12.3.0-dev.20200803.1",
+          "(.NET Core 4.6.29017.01; Microsoft Windows 10.0.18363 )"
         ],
         "x-ms-client-request-id": "70e16a93-9fd4-aa26-9286-7b31cb2cf262",
-        "x-ms-date": "Fri, 03 Apr 2020 21:05:21 GMT",
-=======
-      "RequestUri": "http://amandaadlscanary.blob.core.windows.net/test-filesystem-ce57f5fe-50b7-b421-19ba-8706839abbad?restype=container",
-      "RequestMethod": "PUT",
-      "RequestHeaders": {
-        "Authorization": "Sanitized",
-        "traceparent": "00-a3b9a527abab51468c157ac63e5a87c7-bbda0bbfa72f2b49-00",
-        "User-Agent": [
-          "azsdk-net-Storage.Files.DataLake/12.3.0-dev.20200803.1",
-          "(.NET Core 4.6.29017.01; Microsoft Windows 10.0.18363 )"
-        ],
-        "x-ms-client-request-id": "70e16a93-9fd4-aa26-9286-7b31cb2cf262",
-        "x-ms-date": "Mon, 03 Aug 2020 21:05:44 GMT",
->>>>>>> 994efc63
+        "x-ms-date": "Mon, 03 Aug 2020 21:05:44 GMT",
         "x-ms-return-client-request-id": "true",
         "x-ms-version": "2019-12-12"
       },
@@ -275,69 +154,34 @@
       "StatusCode": 201,
       "ResponseHeaders": {
         "Content-Length": "0",
-<<<<<<< HEAD
-        "Date": "Fri, 03 Apr 2020 21:05:19 GMT",
-        "ETag": "\u00220x8D7D812B7ED7248\u0022",
-        "Last-Modified": "Fri, 03 Apr 2020 21:05:20 GMT",
-=======
         "Date": "Mon, 03 Aug 2020 21:05:43 GMT",
         "ETag": "\u00220x8D837F0FCC6A3EF\u0022",
         "Last-Modified": "Mon, 03 Aug 2020 21:05:44 GMT",
->>>>>>> 994efc63
         "Server": [
           "Windows-Azure-Blob/1.0",
           "Microsoft-HTTPAPI/2.0"
         ],
         "x-ms-client-request-id": "70e16a93-9fd4-aa26-9286-7b31cb2cf262",
-<<<<<<< HEAD
-        "x-ms-request-id": "9622ad35-f01e-0012-19fb-093670000000",
-=======
         "x-ms-request-id": "67ce2b47-701e-0051-08d9-696bad000000",
->>>>>>> 994efc63
-        "x-ms-version": "2019-12-12"
-      },
-      "ResponseBody": []
-    },
-    {
-<<<<<<< HEAD
-      "RequestUri": "http://seannsecanary.blob.core.windows.net/test-filesystem-ce57f5fe-50b7-b421-19ba-8706839abbad?restype=container\u0026comp=acl",
-=======
+        "x-ms-version": "2019-12-12"
+      },
+      "ResponseBody": []
+    },
+    {
       "RequestUri": "http://amandaadlscanary.blob.core.windows.net/test-filesystem-ce57f5fe-50b7-b421-19ba-8706839abbad?restype=container\u0026comp=acl",
->>>>>>> 994efc63
       "RequestMethod": "PUT",
       "RequestHeaders": {
         "Authorization": "Sanitized",
         "Content-Length": "250",
         "Content-Type": "application/xml",
-<<<<<<< HEAD
-        "If-Unmodified-Since": "Sat, 04 Apr 2020 21:05:21 GMT",
-        "traceparent": "00-dcf098ac0019f347929b1e039ed8c1c2-ef433de797123f44-00",
-        "User-Agent": [
-          "azsdk-net-Storage.Files.DataLake/12.1.0-dev.20200403.1",
-          "(.NET Core 4.6.28325.01; Microsoft Windows 10.0.18362 )"
+        "If-Unmodified-Since": "Tue, 04 Aug 2020 21:05:43 GMT",
+        "traceparent": "00-bdcf52d334bde041b77f94baaf926bed-73ff277959d70b42-00",
+        "User-Agent": [
+          "azsdk-net-Storage.Files.DataLake/12.3.0-dev.20200803.1",
+          "(.NET Core 4.6.29017.01; Microsoft Windows 10.0.18363 )"
         ],
         "x-ms-blob-public-access": "container",
         "x-ms-client-request-id": "1973e87f-4bb9-82d8-f65c-76f3df84f032",
-        "x-ms-date": "Fri, 03 Apr 2020 21:05:21 GMT",
-        "x-ms-return-client-request-id": "true",
-        "x-ms-version": "2019-12-12"
-      },
-      "RequestBody": "\u003CSignedIdentifiers\u003E\u003CSignedIdentifier\u003E\u003CId\u003Eihnsbfmsrdehsqyeemof\u003C/Id\u003E\u003CAccessPolicy\u003E\u003CStart\u003E2020-04-03T20:05:21.3603823Z\u003C/Start\u003E\u003CExpiry\u003E2020-04-03T22:05:21.3603823Z\u003C/Expiry\u003E\u003CPermission\u003Ercw\u003C/Permission\u003E\u003C/AccessPolicy\u003E\u003C/SignedIdentifier\u003E\u003C/SignedIdentifiers\u003E",
-      "StatusCode": 200,
-      "ResponseHeaders": {
-        "Content-Length": "0",
-        "Date": "Fri, 03 Apr 2020 21:05:19 GMT",
-        "ETag": "\u00220x8D7D812B7FAD746\u0022",
-        "Last-Modified": "Fri, 03 Apr 2020 21:05:20 GMT",
-=======
-        "If-Unmodified-Since": "Tue, 04 Aug 2020 21:05:43 GMT",
-        "traceparent": "00-bdcf52d334bde041b77f94baaf926bed-73ff277959d70b42-00",
-        "User-Agent": [
-          "azsdk-net-Storage.Files.DataLake/12.3.0-dev.20200803.1",
-          "(.NET Core 4.6.29017.01; Microsoft Windows 10.0.18363 )"
-        ],
-        "x-ms-blob-public-access": "container",
-        "x-ms-client-request-id": "1973e87f-4bb9-82d8-f65c-76f3df84f032",
         "x-ms-date": "Mon, 03 Aug 2020 21:05:44 GMT",
         "x-ms-return-client-request-id": "true",
         "x-ms-version": "2019-12-12"
@@ -349,31 +193,20 @@
         "Date": "Mon, 03 Aug 2020 21:05:43 GMT",
         "ETag": "\u00220x8D837F0FCD520E3\u0022",
         "Last-Modified": "Mon, 03 Aug 2020 21:05:44 GMT",
->>>>>>> 994efc63
         "Server": [
           "Windows-Azure-Blob/1.0",
           "Microsoft-HTTPAPI/2.0"
         ],
         "x-ms-client-request-id": "1973e87f-4bb9-82d8-f65c-76f3df84f032",
-<<<<<<< HEAD
-        "x-ms-request-id": "9622ad3f-f01e-0012-22fb-093670000000",
-=======
         "x-ms-request-id": "67ce2bb2-701e-0051-4bd9-696bad000000",
->>>>>>> 994efc63
         "x-ms-version": "2019-12-12"
       },
       "ResponseBody": []
     }
   ],
   "Variables": {
-<<<<<<< HEAD
-    "DateTimeOffsetNow": "2020-04-03T14:05:21.3603823-07:00",
-    "RandomSeed": "2061964641",
-    "Storage_TestConfigHierarchicalNamespace": "NamespaceTenant\nseannsecanary\nU2FuaXRpemVk\nhttp://seannsecanary.blob.core.windows.net\nhttp://seannsecanary.file.core.windows.net\nhttp://seannsecanary.queue.core.windows.net\nhttp://seannsecanary.table.core.windows.net\n\n\n\n\nhttp://seannsecanary-secondary.blob.core.windows.net\nhttp://seannsecanary-secondary.file.core.windows.net\nhttp://seannsecanary-secondary.queue.core.windows.net\nhttp://seannsecanary-secondary.table.core.windows.net\n68390a19-a643-458b-b726-408abf67b4fc\nSanitized\n72f988bf-86f1-41af-91ab-2d7cd011db47\nhttps://login.microsoftonline.com/\nCloud\nBlobEndpoint=http://seannsecanary.blob.core.windows.net/;QueueEndpoint=http://seannsecanary.queue.core.windows.net/;FileEndpoint=http://seannsecanary.file.core.windows.net/;BlobSecondaryEndpoint=http://seannsecanary-secondary.blob.core.windows.net/;QueueSecondaryEndpoint=http://seannsecanary-secondary.queue.core.windows.net/;FileSecondaryEndpoint=http://seannsecanary-secondary.file.core.windows.net/;AccountName=seannsecanary;AccountKey=Sanitized\n"
-=======
     "DateTimeOffsetNow": "2020-08-03T14:05:43.7830631-07:00",
     "RandomSeed": "2061964641",
     "Storage_TestConfigHierarchicalNamespace": "NamespaceTenant\namandaadlscanary\nU2FuaXRpemVk\nhttp://amandaadlscanary.blob.core.windows.net\nhttp://amandaadlscanary.file.core.windows.net\nhttp://amandaadlscanary.queue.core.windows.net\nhttp://amandaadlscanary.table.core.windows.net\n\n\n\n\nhttp://amandaadlscanary-secondary.blob.core.windows.net\nhttp://amandaadlscanary-secondary.file.core.windows.net\nhttp://amandaadlscanary-secondary.queue.core.windows.net\nhttp://amandaadlscanary-secondary.table.core.windows.net\n68390a19-a643-458b-b726-408abf67b4fc\nSanitized\n72f988bf-86f1-41af-91ab-2d7cd011db47\nhttps://login.microsoftonline.com/\nCloud\nBlobEndpoint=http://amandaadlscanary.blob.core.windows.net/;QueueEndpoint=http://amandaadlscanary.queue.core.windows.net/;FileEndpoint=http://amandaadlscanary.file.core.windows.net/;BlobSecondaryEndpoint=http://amandaadlscanary-secondary.blob.core.windows.net/;QueueSecondaryEndpoint=http://amandaadlscanary-secondary.queue.core.windows.net/;FileSecondaryEndpoint=http://amandaadlscanary-secondary.file.core.windows.net/;AccountName=amandaadlscanary;AccountKey=Sanitized\n"
->>>>>>> 994efc63
   }
 }