{
  "Entries": [
    {
      "RequestUri": "http://seannsecanary.blob.core.windows.net/test-filesystem-8700e04c-ac26-1d8a-239e-9da0d0ccb9b4?restype=container",
      "RequestMethod": "PUT",
      "RequestHeaders": {
        "Authorization": "Sanitized",
        "traceparent": "00-abcb1df5332e2c4b97f2d66cd9c2ed73-c9499f2e6ad8c34c-00",
        "User-Agent": [
          "azsdk-net-Storage.Files.DataLake/12.1.0-dev.20200403.1",
          "(.NET Core 4.6.28325.01; Microsoft Windows 10.0.18362 )"
        ],
        "x-ms-client-request-id": "de415e6e-fa0d-283d-6684-ae8fd1857205",
        "x-ms-date": "Fri, 03 Apr 2020 21:05:01 GMT",
        "x-ms-return-client-request-id": "true",
        "x-ms-version": "2019-12-12"
      },
      "RequestBody": null,
      "StatusCode": 201,
      "ResponseHeaders": {
        "Content-Length": "0",
        "Date": "Fri, 03 Apr 2020 21:04:59 GMT",
        "ETag": "\u00220x8D7D812AC0DD4DF\u0022",
        "Last-Modified": "Fri, 03 Apr 2020 21:05:00 GMT",
        "Server": [
          "Windows-Azure-Blob/1.0",
          "Microsoft-HTTPAPI/2.0"
        ],
        "x-ms-client-request-id": "de415e6e-fa0d-283d-6684-ae8fd1857205",
<<<<<<< HEAD
        "x-ms-request-id": "6afaf2db-f01e-0012-5439-f3e9eb000000",
=======
        "x-ms-request-id": "9622a2b2-f01e-0012-32fb-093670000000",
>>>>>>> 8d420312
        "x-ms-version": "2019-12-12"
      },
      "ResponseBody": []
    },
    {
      "RequestUri": "http://seannsecanary.blob.core.windows.net/test-filesystem-8700e04c-ac26-1d8a-239e-9da0d0ccb9b4?restype=container",
      "RequestMethod": "GET",
      "RequestHeaders": {
        "Authorization": "Sanitized",
        "traceparent": "00-2e7b9043301e504c889af1aa71475379-d87b0712e138b848-00",
        "User-Agent": [
          "azsdk-net-Storage.Files.DataLake/12.1.0-dev.20200403.1",
          "(.NET Core 4.6.28325.01; Microsoft Windows 10.0.18362 )"
        ],
        "x-ms-client-request-id": "71320515-da8b-9ba6-e8a4-d3bb09b8712b",
        "x-ms-date": "Fri, 03 Apr 2020 21:05:01 GMT",
        "x-ms-return-client-request-id": "true",
        "x-ms-version": "2019-12-12"
      },
      "RequestBody": null,
      "StatusCode": 200,
      "ResponseHeaders": {
        "Content-Length": "0",
        "Date": "Fri, 03 Apr 2020 21:04:59 GMT",
        "ETag": "\u00220x8D7D812AC0DD4DF\u0022",
        "Last-Modified": "Fri, 03 Apr 2020 21:05:00 GMT",
        "Server": [
          "Windows-Azure-Blob/1.0",
          "Microsoft-HTTPAPI/2.0"
        ],
        "x-ms-client-request-id": "71320515-da8b-9ba6-e8a4-d3bb09b8712b",
        "x-ms-default-encryption-scope": "$account-encryption-key",
        "x-ms-deny-encryption-scope-override": "false",
        "x-ms-has-immutability-policy": "false",
        "x-ms-has-legal-hold": "false",
        "x-ms-lease-state": "available",
        "x-ms-lease-status": "unlocked",
<<<<<<< HEAD
        "x-ms-request-id": "9d522e10-c01e-0044-4939-f31804000000",
=======
        "x-ms-request-id": "9622a2c9-f01e-0012-44fb-093670000000",
>>>>>>> 8d420312
        "x-ms-version": "2019-12-12"
      },
      "ResponseBody": []
    },
    {
      "RequestUri": "http://seannsecanary.blob.core.windows.net/test-filesystem-8700e04c-ac26-1d8a-239e-9da0d0ccb9b4?restype=container",
      "RequestMethod": "DELETE",
      "RequestHeaders": {
        "Authorization": "Sanitized",
        "traceparent": "00-5fe67b30d7dcb740be9f6d0998bcc97e-ebbd436ffba59a4a-00",
        "User-Agent": [
          "azsdk-net-Storage.Files.DataLake/12.1.0-dev.20200403.1",
          "(.NET Core 4.6.28325.01; Microsoft Windows 10.0.18362 )"
        ],
        "x-ms-client-request-id": "cb7a5728-0152-d07a-09b6-edd614a78ade",
        "x-ms-date": "Fri, 03 Apr 2020 21:05:02 GMT",
        "x-ms-return-client-request-id": "true",
        "x-ms-version": "2019-12-12"
      },
      "RequestBody": null,
      "StatusCode": 202,
      "ResponseHeaders": {
        "Content-Length": "0",
        "Date": "Fri, 03 Apr 2020 21:05:00 GMT",
        "Server": [
          "Windows-Azure-Blob/1.0",
          "Microsoft-HTTPAPI/2.0"
        ],
        "x-ms-client-request-id": "cb7a5728-0152-d07a-09b6-edd614a78ade",
<<<<<<< HEAD
        "x-ms-request-id": "9d522e14-c01e-0044-4b39-f31804000000",
=======
        "x-ms-request-id": "9622a2cf-f01e-0012-49fb-093670000000",
>>>>>>> 8d420312
        "x-ms-version": "2019-12-12"
      },
      "ResponseBody": []
    }
  ],
  "Variables": {
    "RandomSeed": "1314338990",
    "Storage_TestConfigHierarchicalNamespace": "NamespaceTenant\nseannsecanary\nU2FuaXRpemVk\nhttp://seannsecanary.blob.core.windows.net\nhttp://seannsecanary.file.core.windows.net\nhttp://seannsecanary.queue.core.windows.net\nhttp://seannsecanary.table.core.windows.net\n\n\n\n\nhttp://seannsecanary-secondary.blob.core.windows.net\nhttp://seannsecanary-secondary.file.core.windows.net\nhttp://seannsecanary-secondary.queue.core.windows.net\nhttp://seannsecanary-secondary.table.core.windows.net\n68390a19-a643-458b-b726-408abf67b4fc\nSanitized\n72f988bf-86f1-41af-91ab-2d7cd011db47\nhttps://login.microsoftonline.com/\nCloud\nBlobEndpoint=http://seannsecanary.blob.core.windows.net/;QueueEndpoint=http://seannsecanary.queue.core.windows.net/;FileEndpoint=http://seannsecanary.file.core.windows.net/;BlobSecondaryEndpoint=http://seannsecanary-secondary.blob.core.windows.net/;QueueSecondaryEndpoint=http://seannsecanary-secondary.queue.core.windows.net/;FileSecondaryEndpoint=http://seannsecanary-secondary.file.core.windows.net/;AccountName=seannsecanary;AccountKey=Sanitized\n"
  }
}<|MERGE_RESOLUTION|>--- conflicted
+++ resolved
@@ -27,11 +27,7 @@
           "Microsoft-HTTPAPI/2.0"
         ],
         "x-ms-client-request-id": "de415e6e-fa0d-283d-6684-ae8fd1857205",
-<<<<<<< HEAD
-        "x-ms-request-id": "6afaf2db-f01e-0012-5439-f3e9eb000000",
-=======
         "x-ms-request-id": "9622a2b2-f01e-0012-32fb-093670000000",
->>>>>>> 8d420312
         "x-ms-version": "2019-12-12"
       },
       "ResponseBody": []
@@ -69,11 +65,7 @@
         "x-ms-has-legal-hold": "false",
         "x-ms-lease-state": "available",
         "x-ms-lease-status": "unlocked",
-<<<<<<< HEAD
-        "x-ms-request-id": "9d522e10-c01e-0044-4939-f31804000000",
-=======
         "x-ms-request-id": "9622a2c9-f01e-0012-44fb-093670000000",
->>>>>>> 8d420312
         "x-ms-version": "2019-12-12"
       },
       "ResponseBody": []
@@ -103,11 +95,7 @@
           "Microsoft-HTTPAPI/2.0"
         ],
         "x-ms-client-request-id": "cb7a5728-0152-d07a-09b6-edd614a78ade",
-<<<<<<< HEAD
-        "x-ms-request-id": "9d522e14-c01e-0044-4b39-f31804000000",
-=======
         "x-ms-request-id": "9622a2cf-f01e-0012-49fb-093670000000",
->>>>>>> 8d420312
         "x-ms-version": "2019-12-12"
       },
       "ResponseBody": []
