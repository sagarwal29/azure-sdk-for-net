--- conflicted
+++ resolved
@@ -28,11 +28,7 @@
           "Microsoft-HTTPAPI/2.0"
         ],
         "x-ms-client-request-id": "c3203985-76c7-7bfd-6e81-9fe7d642a2f0",
-<<<<<<< HEAD
-        "x-ms-request-id": "8d526f50-d01e-0048-5739-f38f0c000000",
-=======
         "x-ms-request-id": "9622932c-f01e-0012-4ffb-093670000000",
->>>>>>> 8d420312
         "x-ms-version": "2019-12-12"
       },
       "ResponseBody": []
@@ -65,11 +61,7 @@
         ],
         "x-ms-client-request-id": "4c37c34a-fc71-5b7d-f2c3-f210633839cb",
         "x-ms-error-code": "LeaseNotPresentWithContainerOperation",
-<<<<<<< HEAD
-        "x-ms-request-id": "8d526f53-d01e-0048-5839-f38f0c000000",
-=======
         "x-ms-request-id": "96229359-f01e-0012-71fb-093670000000",
->>>>>>> 8d420312
         "x-ms-version": "2019-12-12"
       },
       "ResponseBody": [
@@ -103,11 +95,7 @@
           "Microsoft-HTTPAPI/2.0"
         ],
         "x-ms-client-request-id": "7f7a1f56-b06b-a795-37f0-bca4d84a2fe6",
-<<<<<<< HEAD
-        "x-ms-request-id": "8d526f56-d01e-0048-5a39-f38f0c000000",
-=======
         "x-ms-request-id": "96229367-f01e-0012-7bfb-093670000000",
->>>>>>> 8d420312
         "x-ms-version": "2019-12-12"
       },
       "ResponseBody": []
