--- conflicted
+++ resolved
@@ -28,11 +28,7 @@
         ],
         "x-ms-client-request-id": "6c84a0d0-4ad7-897e-952e-76cc892b7c2c",
         "x-ms-error-code": "ContainerNotFound",
-<<<<<<< HEAD
-        "x-ms-request-id": "959f535a-b01e-003c-2339-f3bbfc000000",
-=======
         "x-ms-request-id": "96229e48-f01e-0012-78fb-093670000000",
->>>>>>> 8d420312
         "x-ms-version": "2019-12-12"
       },
       "ResponseBody": [
