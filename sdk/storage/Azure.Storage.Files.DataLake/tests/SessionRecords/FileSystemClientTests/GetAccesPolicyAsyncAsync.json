--- conflicted
+++ resolved
@@ -28,11 +28,7 @@
           "Microsoft-HTTPAPI/2.0"
         ],
         "x-ms-client-request-id": "0361ea54-3705-94c9-518e-0a435ca4c6bb",
-<<<<<<< HEAD
-        "x-ms-request-id": "0e69de34-201e-003e-2139-f30544000000",
-=======
         "x-ms-request-id": "9622a5df-f01e-0012-4dfb-093670000000",
->>>>>>> 8d420312
         "x-ms-version": "2019-12-12"
       },
       "ResponseBody": []
@@ -66,11 +62,7 @@
         "Transfer-Encoding": "chunked",
         "x-ms-blob-public-access": "container",
         "x-ms-client-request-id": "9781ad94-a085-9801-5464-b4d406699784",
-<<<<<<< HEAD
-        "x-ms-request-id": "0e69de36-201e-003e-2239-f30544000000",
-=======
         "x-ms-request-id": "9622a5f5-f01e-0012-5efb-093670000000",
->>>>>>> 8d420312
         "x-ms-version": "2019-12-12"
       },
       "ResponseBody": "\uFEFF\u003C?xml version=\u00221.0\u0022 encoding=\u0022utf-8\u0022?\u003E\u003CSignedIdentifiers /\u003E"
@@ -100,11 +92,7 @@
           "Microsoft-HTTPAPI/2.0"
         ],
         "x-ms-client-request-id": "afae6032-2f23-8936-56f7-ee8a31f582fd",
-<<<<<<< HEAD
-        "x-ms-request-id": "0e69de3a-201e-003e-2539-f30544000000",
-=======
         "x-ms-request-id": "9622a600-f01e-0012-68fb-093670000000",
->>>>>>> 8d420312
         "x-ms-version": "2019-12-12"
       },
       "ResponseBody": []
