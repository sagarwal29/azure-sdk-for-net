--- conflicted
+++ resolved
@@ -27,11 +27,7 @@
         ],
         "x-ms-client-request-id": "92f650a6-5877-1cdd-d96e-bb7aa25bbb17",
         "x-ms-error-code": "FilesystemNotFound",
-<<<<<<< HEAD
-        "x-ms-request-id": "551d95d9-c01f-0019-4a39-f31280000000",
-=======
         "x-ms-request-id": "fa440416-201f-0097-63fb-091bad000000",
->>>>>>> 8d420312
         "x-ms-version": "2019-12-12"
       },
       "ResponseBody": {
