--- conflicted
+++ resolved
@@ -30,11 +30,7 @@
         ],
         "x-ms-client-request-id": "6af30fbe-7256-1a2f-aa77-c92f8f4a0a02",
         "x-ms-error-code": "ContainerNotFound",
-<<<<<<< HEAD
-        "x-ms-request-id": "c8d7c3cc-701e-000c-5739-f30533000000",
-=======
         "x-ms-request-id": "962289b6-f01e-0012-2bfb-093670000000",
->>>>>>> 8d420312
         "x-ms-version": "2019-12-12"
       },
       "ResponseBody": [
