--- conflicted
+++ resolved
@@ -27,11 +27,7 @@
           "Microsoft-HTTPAPI/2.0"
         ],
         "x-ms-client-request-id": "6b5e9b06-99eb-3568-3083-ad06ae226519",
-<<<<<<< HEAD
-        "x-ms-request-id": "96266c60-f01e-002d-6c39-f32148000000",
-=======
         "x-ms-request-id": "96229f9a-f01e-0012-16fb-093670000000",
->>>>>>> 8d420312
         "x-ms-version": "2019-12-12"
       },
       "ResponseBody": []
@@ -63,11 +59,7 @@
         ],
         "x-ms-client-request-id": "075cfca0-74e2-9417-c87b-83d392239337",
         "x-ms-error-code": "ContainerAlreadyExists",
-<<<<<<< HEAD
-        "x-ms-request-id": "96266c69-f01e-002d-6f39-f32148000000",
-=======
         "x-ms-request-id": "96229fa4-f01e-0012-1dfb-093670000000",
->>>>>>> 8d420312
         "x-ms-version": "2019-12-12"
       },
       "ResponseBody": [
@@ -101,11 +93,7 @@
           "Microsoft-HTTPAPI/2.0"
         ],
         "x-ms-client-request-id": "b1656c4d-5ec5-5736-22dd-2fb5f1d9fd9f",
-<<<<<<< HEAD
-        "x-ms-request-id": "96266c6e-f01e-002d-7439-f32148000000",
-=======
         "x-ms-request-id": "96229fab-f01e-0012-24fb-093670000000",
->>>>>>> 8d420312
         "x-ms-version": "2019-12-12"
       },
       "ResponseBody": []
