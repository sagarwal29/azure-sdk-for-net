﻿// Copyright (c) Microsoft Corporation. All rights reserved.
// Licensed under the MIT License.

using System;
using System.Collections.Generic;
using System.Threading;
using System.Threading.Tasks;
using Azure.Core;
using Azure.Core.Testing;
using Azure.Storage.Blobs;
using Azure.Storage.Files.DataLake.Models;
using Azure.Storage.Sas;
using Azure.Storage.Test;
using Moq;
using NUnit.Framework;
using TestConstants = Azure.Storage.Test.TestConstants;

namespace Azure.Storage.Files.DataLake.Tests
{
    public class DirectoryClientTests : PathTestBase
    {
        public DirectoryClientTests(bool async)
            : base(async, null /* RecordedTestMode.Record /* to re-record */)
        {
        }

        [Test]
        public async Task Ctor_Uri()
        {
            string fileSystemName = GetNewFileSystemName();
            string parentDirectoryName = GetNewDirectoryName();
            string directoryName = GetNewDirectoryName();

            await using DisposingFileSystem test = await GetNewFileSystem(fileSystemName: fileSystemName);
            DataLakeDirectoryClient parentDirectory = await test.FileSystem.CreateDirectoryAsync(parentDirectoryName);

            // Arrange
            await parentDirectory.CreateSubDirectoryAsync(directoryName);

            SasQueryParameters sasQueryParameters = GetNewAccountSasCredentials();
            Uri uri = new Uri($"{TestConfigHierarchicalNamespace.BlobServiceEndpoint}/{fileSystemName}/{parentDirectoryName}/{directoryName}?{sasQueryParameters}");
            DataLakeDirectoryClient directoryClient = InstrumentClient(new DataLakeDirectoryClient(uri, GetOptions()));

            // Act
            await directoryClient.GetPropertiesAsync();

            // Assert
            Assert.AreEqual(directoryName, directoryClient.Name);
            Assert.AreEqual(fileSystemName, directoryClient.FileSystemName);
            Assert.AreEqual($"{parentDirectoryName}/{directoryName}", directoryClient.Path);
            Assert.AreEqual(uri, directoryClient.Uri);
        }

        [Test]
        public async Task Ctor_SharedKey()
        {
            string fileSystemName = GetNewFileSystemName();
            string parentDirectoryName = GetNewDirectoryName();
            string directoryName = GetNewDirectoryName();

            await using DisposingFileSystem test = await GetNewFileSystem(fileSystemName: fileSystemName);
            DataLakeDirectoryClient parentDirectory = await test.FileSystem.CreateDirectoryAsync(parentDirectoryName);

            // Arrange
            await parentDirectory.CreateSubDirectoryAsync(directoryName);

            StorageSharedKeyCredential sharedKey = new StorageSharedKeyCredential(
                TestConfigHierarchicalNamespace.AccountName,
                TestConfigHierarchicalNamespace.AccountKey);
            Uri uri = new Uri($"{TestConfigHierarchicalNamespace.BlobServiceEndpoint}/{fileSystemName}/{parentDirectoryName}/{directoryName}");
            DataLakeDirectoryClient directoryClient = InstrumentClient(new DataLakeDirectoryClient(uri, sharedKey, GetOptions()));

            // Act
            await directoryClient.GetPropertiesAsync();

            // Assert
            Assert.AreEqual(directoryName, directoryClient.Name);
            Assert.AreEqual(fileSystemName, directoryClient.FileSystemName);
            Assert.AreEqual($"{parentDirectoryName}/{directoryName}", directoryClient.Path);
            Assert.AreEqual(uri, directoryClient.Uri);
        }

        [Test]
        public async Task Ctor_TokenCredential()
        {
            string fileSystemName = GetNewFileSystemName();
            string parentDirectoryName = GetNewDirectoryName();
            string directoryName = GetNewDirectoryName();

            await using DisposingFileSystem test = await GetNewFileSystem(fileSystemName: fileSystemName);
            DataLakeDirectoryClient parentDirectory = await test.FileSystem.CreateDirectoryAsync(parentDirectoryName);

            // Arrange
            await parentDirectory.CreateSubDirectoryAsync(directoryName);

            TokenCredential tokenCredential = GetOAuthCredential(TestConfigHierarchicalNamespace);
            Uri uri = new Uri($"{TestConfigHierarchicalNamespace.BlobServiceEndpoint}/{fileSystemName}/{parentDirectoryName}/{directoryName}").ToHttps();
            DataLakeDirectoryClient directoryClient = InstrumentClient(new DataLakeDirectoryClient(uri, tokenCredential, GetOptions()));

            // Act
            await directoryClient.GetPropertiesAsync();

            // Assert
            Assert.AreEqual(directoryName, directoryClient.Name);
            Assert.AreEqual(fileSystemName, directoryClient.FileSystemName);
            Assert.AreEqual($"{parentDirectoryName}/{directoryName}", directoryClient.Path);
            Assert.AreEqual(uri, directoryClient.Uri);
        }

        [Test]
        public void Ctor_TokenCredential_Http()
        {
            // Arrange
            TokenCredential tokenCredential = GetOAuthCredential(TestConfigHierarchicalNamespace);
            Uri uri = new Uri(TestConfigHierarchicalNamespace.BlobServiceEndpoint).ToHttp();

            // Act
            TestHelper.AssertExpectedException(
                () => new DataLakeDirectoryClient(uri, tokenCredential),
                new ArgumentException("Cannot use TokenCredential without HTTPS."));

            TestHelper.AssertExpectedException(
                () => new DataLakeDirectoryClient(uri, tokenCredential, new DataLakeClientOptions()),
                new ArgumentException("Cannot use TokenCredential without HTTPS."));
        }

        [Test]
        public async Task CreateAsync()
        {
            await using DisposingFileSystem test = await GetNewFileSystem();

            // Arrange
            var name = GetNewDirectoryName();
            DataLakeDirectoryClient directory = InstrumentClient(test.FileSystem.GetDirectoryClient(name));

            // Act
            Response<PathInfo> response = await directory.CreateAsync();

            // Assert
            Assert.IsNotNull(response.GetRawResponse().Headers.RequestId);
            var accountName = new DataLakeUriBuilder(directory.Uri).AccountName;
            TestHelper.AssertCacheableProperty(accountName, () => directory.AccountName);
            var fileSystemName = new DataLakeUriBuilder(directory.Uri).FileSystemName;
            TestHelper.AssertCacheableProperty(fileSystemName, () => directory.FileSystemName);
            TestHelper.AssertCacheableProperty(name, () => directory.Name);
        }

        [Test]
        public async Task CreateAsync_Error()
        {
            // Arrange
            DataLakeServiceClient service = GetServiceClient_SharedKey();
            DataLakeFileSystemClient fileSystem = InstrumentClient(service.GetFileSystemClient(GetNewFileSystemName()));
            DataLakeDirectoryClient directory = InstrumentClient(fileSystem.GetDirectoryClient(GetNewDirectoryName()));

            // Act
            await TestHelper.AssertExpectedExceptionAsync<RequestFailedException>(
                fileSystem.CreateDirectoryAsync(GetNewDirectoryName()),
                e => Assert.AreEqual("FilesystemNotFound", e.ErrorCode));
        }

        [Test]
        public async Task CreateAsync_HttpHeaders()
        {
            await using DisposingFileSystem test = await GetNewFileSystem();

            // Arrange
            DataLakeDirectoryClient directory = InstrumentClient(test.FileSystem.GetDirectoryClient(GetNewDirectoryName()));
            PathHttpHeaders headers = new PathHttpHeaders
            {
                ContentType = ContentType,
                ContentEncoding = ContentEncoding,
                ContentLanguage = ContentLanguage,
                ContentDisposition = ContentDisposition,
                CacheControl = CacheControl
            };

            // Act
            await directory.CreateAsync(httpHeaders: headers);

            // Assert
            Response<PathProperties> response = await directory.GetPropertiesAsync();
            Assert.AreEqual(ContentType, response.Value.ContentType);
            Assert.AreEqual(ContentEncoding, response.Value.ContentEncoding);
            Assert.AreEqual(ContentLanguage, response.Value.ContentLanguage);
            Assert.AreEqual(ContentDisposition, response.Value.ContentDisposition);
            Assert.AreEqual(CacheControl, response.Value.CacheControl);
        }

        [Test]
        public async Task CreateAsync_Metadata()
        {
            await using DisposingFileSystem test = await GetNewFileSystem();

            // Arrange
            IDictionary<string, string> metadata = BuildMetadata();
            DataLakeDirectoryClient directory = InstrumentClient(test.FileSystem.GetDirectoryClient(GetNewDirectoryName()));

            // Act
            await directory.CreateAsync(metadata: metadata);

            // Assert
            Response<PathProperties> getPropertiesResponse = await directory.GetPropertiesAsync();
            AssertMetadataEquality(metadata, getPropertiesResponse.Value.Metadata, isDirectory: true);
        }

        [Test]
        public async Task CreateAsync_PermissionAndUmask()
        {
            await using DisposingFileSystem test = await GetNewFileSystem();

            // Arrange
            DataLakeDirectoryClient directory = InstrumentClient(test.FileSystem.GetDirectoryClient(GetNewDirectoryName()));
            string permissions = "0777";
            string umask = "0057";

            // Act
            await directory.CreateAsync(
                permissions: permissions,
                umask: umask);

            // Assert
            Response<PathAccessControl> response = await directory.GetAccessControlAsync();
            AssertPathPermissionsEquality(PathPermissions.ParseSymbolicPermissions("rwx-w----"), response.Value.Permissions);
        }

        [Test]
        public async Task CreateAsync_Conditions()
        {
            var garbageLeaseId = GetGarbageLeaseId();
            foreach (AccessConditionParameters parameters in Conditions_Data)
            {
                await using DisposingFileSystem test = await GetNewFileSystem();

                // Arrange
                // This directory is intentionally created twice
                DataLakeDirectoryClient directory = await test.FileSystem.CreateDirectoryAsync(GetNewDirectoryName());

                parameters.Match = await SetupPathMatchCondition(directory, parameters.Match);
                parameters.LeaseId = await SetupPathLeaseCondition(directory, parameters.LeaseId, garbageLeaseId);

                DataLakeRequestConditions conditions = BuildDataLakeRequestConditions(
                    parameters: parameters,
                    lease: true);

                // Act
                Response<PathInfo> response = await directory.CreateAsync(
                    conditions: conditions);

                // Assert
                Assert.IsNotNull(response.GetRawResponse().Headers.RequestId);
            }
        }

        [Test]
        public async Task CreateAsync_ConditionsFail()
        {
            var garbageLeaseId = GetGarbageLeaseId();
            foreach (AccessConditionParameters parameters in GetConditionsFail_Data(garbageLeaseId))
            {
                await using DisposingFileSystem test = await GetNewFileSystem();

                // Arrange
                // This directory is intentionally created twice
                DataLakeDirectoryClient directory = await test.FileSystem.CreateDirectoryAsync(GetNewDirectoryName());
                parameters.NoneMatch = await SetupPathMatchCondition(directory, parameters.NoneMatch);
                DataLakeRequestConditions conditions = BuildDataLakeRequestConditions(
                    parameters: parameters,
                    lease: true);

                // Act
                await TestHelper.AssertExpectedExceptionAsync<RequestFailedException>(
                    directory.CreateAsync(conditions: conditions),
                    e => { });
            }
        }

        [Test]
        public async Task CreateIfNotExistsAsync_NotExists()
        {
            // Arrange
            await using DisposingFileSystem test = await GetNewFileSystem();
            DataLakeDirectoryClient directory = InstrumentClient(test.FileSystem.GetDirectoryClient(GetNewDirectoryName()));

            // Act
            Response<PathInfo> response = await directory.CreateIfNotExistsAsync();

            // Assert
            Assert.IsNotNull(response.Value.ETag);
        }

        [Test]
        public async Task CreateIfNotExistsAsync_Exists()
        {
            // Arrange
            await using DisposingFileSystem test = await GetNewFileSystem();
            DataLakeDirectoryClient directory = InstrumentClient(test.FileSystem.GetDirectoryClient(GetNewDirectoryName()));
            await directory.CreateAsync();

            // Act
            Response<PathInfo> response = await directory.CreateIfNotExistsAsync();

            // Assert
            Assert.IsNull(response);
        }

        [Test]
        public async Task CreateIfNotExistsAsync_Error()
        {
            // Arrange
            await using DisposingFileSystem test = await GetNewFileSystem();
            DataLakeDirectoryClient directory = await test.FileSystem.CreateDirectoryAsync(GetNewDirectoryName());
            DataLakeDirectoryClient unauthorizedDirecotry = InstrumentClient(new DataLakeDirectoryClient(directory.Uri, GetOptions()));

            // Act
            await TestHelper.AssertExpectedExceptionAsync<RequestFailedException>(
                unauthorizedDirecotry.CreateIfNotExistsAsync(),
                e => Assert.AreEqual("AuthenticationFailed", e.ErrorCode));
        }

        [Test]
        public async Task ExistsAsync_Exists()
        {
            // Arrange
            await using DisposingFileSystem test = await GetNewFileSystem();
            DataLakeDirectoryClient directory = InstrumentClient(test.FileSystem.GetDirectoryClient(GetNewDirectoryName()));
            await directory.CreateAsync();

            // Act
            Response<bool> response = await directory.ExistsAsync();

            // Assert
            Assert.IsTrue(response.Value);
        }

        [Test]
        public async Task ExistsAsync_NotExists()
        {
            // Arrange
            await using DisposingFileSystem test = await GetNewFileSystem();
            DataLakeDirectoryClient directory = InstrumentClient(test.FileSystem.GetDirectoryClient(GetNewDirectoryName()));

            // Act
            Response<bool> response = await directory.ExistsAsync();

            // Assert
            Assert.IsFalse(response.Value);
        }

        [Test]
        public async Task ExistsAsync_Error()
        {
            // Arrange
            await using DisposingFileSystem test = await GetNewFileSystem(publicAccessType: PublicAccessType.None);
            DataLakeDirectoryClient directory = InstrumentClient(test.FileSystem.GetDirectoryClient(GetNewDirectoryName()));
            DataLakeDirectoryClient unauthorizedDirectory = InstrumentClient(new DataLakeDirectoryClient(directory.Uri, GetOptions()));

            // Act
            await TestHelper.AssertExpectedExceptionAsync<RequestFailedException>(
                unauthorizedDirectory.ExistsAsync(),
                e => Assert.AreEqual("NoAuthenticationInformation", e.ErrorCode));
        }

        [Test]
        public async Task DeleteIfExists_Exists()
        {
            // Arrange
            await using DisposingFileSystem test = await GetNewFileSystem();
            DataLakeDirectoryClient directory = InstrumentClient(test.FileSystem.GetDirectoryClient(GetNewDirectoryName()));
            await directory.CreateAsync();

            // Act
            Response<bool> response = await directory.DeleteIfExistsAsync();

            // Assert
            Assert.IsTrue(response.Value);
        }

        [Test]
        public async Task DeleteIfExists_NotExists()
        {
            // Arrange
            await using DisposingFileSystem test = await GetNewFileSystem();
            DataLakeDirectoryClient directory = InstrumentClient(test.FileSystem.GetDirectoryClient(GetNewDirectoryName()));

            // Act
            Response<bool> response = await directory.DeleteIfExistsAsync();

            // Assert
            Assert.IsFalse(response.Value);
        }

        [Test]
        public async Task DeleteIfNotExistsAsync_Error()
        {
            // Arrange
            await using DisposingFileSystem test = await GetNewFileSystem();
            DataLakeDirectoryClient directory = InstrumentClient(test.FileSystem.GetDirectoryClient(GetNewDirectoryName()));
            DataLakeFileClient unauthorizedDirectory = InstrumentClient(new DataLakeFileClient(directory.Uri, GetOptions()));

            // Act
            await TestHelper.AssertExpectedExceptionAsync<RequestFailedException>(
                unauthorizedDirectory.DeleteIfExistsAsync(),
                e => Assert.AreEqual("AuthenticationFailed", e.ErrorCode));
        }

        [Test]
        public async Task DeleteAsync()
        {
            await using DisposingFileSystem test = await GetNewFileSystem();

            // Arrange
            var name = GetNewDirectoryName();
            DataLakeDirectoryClient directory = InstrumentClient(test.FileSystem.GetDirectoryClient(name));
            await directory.CreateAsync();

            // Act
            Response response = await directory.DeleteAsync();
        }

        [Test]
        public async Task DeleteAsync_Conditions()
        {
            var garbageLeaseId = GetGarbageLeaseId();
            foreach (AccessConditionParameters parameters in Conditions_Data)
            {
                await using DisposingFileSystem test = await GetNewFileSystem();

                // Arrange
                DataLakeDirectoryClient directory = await test.FileSystem.CreateDirectoryAsync(GetNewDirectoryName());

                parameters.Match = await SetupPathMatchCondition(directory, parameters.Match);
                parameters.LeaseId = await SetupPathLeaseCondition(directory, parameters.LeaseId, garbageLeaseId);
                DataLakeRequestConditions conditions = BuildDataLakeRequestConditions(
                    parameters: parameters,
                    lease: true);

                // Act
                await directory.DeleteAsync(conditions: conditions);
            }
        }

        [Test]
        public async Task DeleteAsync_ConditionsFail()
        {
            var garbageLeaseId = GetGarbageLeaseId();
            foreach (AccessConditionParameters parameters in GetConditionsFail_Data(garbageLeaseId))
            {
                await using DisposingFileSystem test = await GetNewFileSystem();

                // Arrange
                DataLakeDirectoryClient directory = await test.FileSystem.CreateDirectoryAsync(GetNewDirectoryName());

                parameters.NoneMatch = await SetupPathMatchCondition(directory, parameters.NoneMatch);
                DataLakeRequestConditions conditions = BuildDataLakeRequestConditions(
                    parameters: parameters,
                    lease: true);

                // Act
                await TestHelper.AssertExpectedExceptionAsync<RequestFailedException>(
                    directory.DeleteAsync(conditions: conditions),
                    e => { });
            }
        }

        [Test]
        public async Task RenameAsync()
        {
            await using DisposingFileSystem test = await GetNewFileSystem();

            // Arrange
            DataLakeDirectoryClient sourceDirectory = await test.FileSystem.CreateDirectoryAsync(GetNewDirectoryName());
            string destDirectoryName = GetNewDirectoryName();

            // Act
            DataLakeDirectoryClient destDirectory = await sourceDirectory.RenameAsync(destinationPath: destDirectoryName);

            // Assert
            Response<PathProperties> response = await destDirectory.GetPropertiesAsync();
        }

        [Test]
        public async Task RenameAsync_FileSystem()
        {
            await using DisposingFileSystem sourceTest = await GetNewFileSystem();
            await using DisposingFileSystem destTest = await GetNewFileSystem();

            // Arrange
            DataLakeDirectoryClient sourceDirectory = await sourceTest.FileSystem.CreateDirectoryAsync(GetNewDirectoryName());
            string destDirectoryName = GetNewDirectoryName();

            // Act
            DataLakeDirectoryClient destDirectory = await sourceDirectory.RenameAsync(
                destinationPath: destDirectoryName,
                destinationFileSystem: destTest.FileSystem.Name);

            // Assert
            Response<PathProperties> response = await destDirectory.GetPropertiesAsync();
        }

        [Test]
        public async Task RenameAsync_Error()
        {
            await using DisposingFileSystem test = await GetNewFileSystem();

            // Arrange
            var sourceDirectoryName = GetNewDirectoryName();
            DataLakeDirectoryClient sourceDirectory = InstrumentClient(test.FileSystem.GetDirectoryClient(sourceDirectoryName));
            string destPath = GetNewDirectoryName();

            // Act
            await TestHelper.AssertExpectedExceptionAsync<RequestFailedException>(
                sourceDirectory.RenameAsync(destinationPath: destPath),
                e => Assert.AreEqual("SourcePathNotFound", e.ErrorCode));
        }

        [Test]
        public async Task RenameAsync_DestinationConditions()
        {
            var garbageLeaseId = GetGarbageLeaseId();
            foreach (AccessConditionParameters parameters in Conditions_Data)
            {
                await using DisposingFileSystem test = await GetNewFileSystem();

                // Arrange
                DataLakeDirectoryClient sourceDirectory = await test.FileSystem.CreateDirectoryAsync(GetNewDirectoryName());
                DataLakeDirectoryClient destDirectory = await test.FileSystem.CreateDirectoryAsync(GetNewDirectoryName());

                parameters.Match = await SetupPathMatchCondition(destDirectory, parameters.Match);
                parameters.LeaseId = await SetupPathLeaseCondition(destDirectory, parameters.LeaseId, garbageLeaseId);

                DataLakeRequestConditions conditions = BuildDataLakeRequestConditions(
                    parameters: parameters,
                    lease: true);

                // Act
                destDirectory = await sourceDirectory.RenameAsync(
                    destinationPath: destDirectory.Name,
                    destinationConditions: conditions);

                // Assert
                Response<PathProperties> response = await destDirectory.GetPropertiesAsync();
            }
        }

        [Test]
        public async Task RenameAsync_DestinationConditionsFail()
        {
            var garbageLeaseId = GetGarbageLeaseId();
            foreach (AccessConditionParameters parameters in GetConditionsFail_Data(garbageLeaseId))
            {
                await using DisposingFileSystem test = await GetNewFileSystem();

                // Arrange
                DataLakeDirectoryClient sourceDirectory = await test.FileSystem.CreateDirectoryAsync(GetNewDirectoryName());
                DataLakeDirectoryClient destDirectory = await test.FileSystem.CreateDirectoryAsync(GetNewDirectoryName());

                parameters.NoneMatch = await SetupPathMatchCondition(destDirectory, parameters.NoneMatch);
                DataLakeRequestConditions conditions = BuildDataLakeRequestConditions(
                    parameters: parameters,
                    lease: true);

                // Act
                await TestHelper.AssertExpectedExceptionAsync<RequestFailedException>(
                    sourceDirectory.RenameAsync(
                        destinationPath: destDirectory.Name,
                        destinationConditions: conditions),
                    e => { });
            }
        }

        [Test]
        public async Task RenameAsync_SourceConditions()
        {
            var garbageLeaseId = GetGarbageLeaseId();
            foreach (AccessConditionParameters parameters in Conditions_Data)
            {
                await using DisposingFileSystem test = await GetNewFileSystem();

                // Arrange
                DataLakeDirectoryClient sourceDirectory = await test.FileSystem.CreateDirectoryAsync(GetNewDirectoryName());
                DataLakeDirectoryClient destDirectory = await test.FileSystem.CreateDirectoryAsync(GetNewDirectoryName());

                parameters.Match = await SetupPathMatchCondition(sourceDirectory, parameters.Match);
                parameters.LeaseId = await SetupPathLeaseCondition(sourceDirectory, parameters.LeaseId, garbageLeaseId);

                DataLakeRequestConditions conditions = BuildDataLakeRequestConditions(
                    parameters: parameters,
                    lease: true);

                // Act
                destDirectory = await sourceDirectory.RenameAsync(
                    destinationPath: destDirectory.Name,
                    sourceConditions: conditions);

                // Assert
                Response<PathProperties> response = await destDirectory.GetPropertiesAsync();
            }
        }

        [Test]
        public async Task RenameAsync_SourceConditionsFail()
        {
            var garbageLeaseId = GetGarbageLeaseId();
            foreach (AccessConditionParameters parameters in GetConditionsFail_Data(garbageLeaseId))
            {
                await using DisposingFileSystem test = await GetNewFileSystem();

                // Arrange
                DataLakeDirectoryClient sourceDirectory = await test.FileSystem.CreateDirectoryAsync(GetNewDirectoryName());
                DataLakeDirectoryClient destDirectory = await test.FileSystem.CreateDirectoryAsync(GetNewDirectoryName());

                parameters.NoneMatch = await SetupPathMatchCondition(sourceDirectory, parameters.NoneMatch);
                DataLakeRequestConditions conditions = BuildDataLakeRequestConditions(
                    parameters: parameters,
                    lease: true);

                // Act
                await TestHelper.AssertExpectedExceptionAsync<RequestFailedException>(
                    sourceDirectory.RenameAsync(
                        destinationPath: destDirectory.Name,
                        sourceConditions: conditions),
                    e => { });
            }
        }

        [Test]
        public async Task GetAccessControlAsync()
        {
            await using DisposingFileSystem test = await GetNewFileSystem();
            DataLakeDirectoryClient directory = await test.FileSystem.CreateDirectoryAsync(GetNewDirectoryName());

            // Act
            PathAccessControl accessControl = await directory.GetAccessControlAsync();

            // Assert
            Assert.IsNotNull(accessControl.Owner);
            Assert.IsNotNull(accessControl.Group);
            Assert.IsNotNull(accessControl.Permissions);
            Assert.IsNotNull(accessControl.AccessControlList);
        }

        [Test]
        public async Task GetAccessControlAsync_RootDirectory()
        {
            await using DisposingFileSystem test = await GetNewFileSystem();
            DataLakeDirectoryClient directory = InstrumentClient(test.FileSystem.GetRootDirectoryClient());

            // Act
            PathAccessControl accessControl = await directory.GetAccessControlAsync();

            // Assert
            Assert.IsNotNull(accessControl.Owner);
            Assert.IsNotNull(accessControl.Group);
            Assert.IsNotNull(accessControl.Permissions);
            Assert.IsNotNull(accessControl.AccessControlList);
        }

        [Test]
        public async Task GetAccessControlAsync_Oauth()
        {
            DataLakeServiceClient oauthService = GetServiceClient_OAuth();
            string fileSystemName = GetNewFileSystemName();
            string directoryName = GetNewDirectoryName();

            await using DisposingFileSystem test = await GetNewFileSystem(service: oauthService, fileSystemName: fileSystemName);

            // Arrange
            DataLakeDirectoryClient directory = await test.FileSystem.CreateDirectoryAsync(directoryName);
            DataLakeDirectoryClient oauthDirectory = oauthService
                .GetFileSystemClient(fileSystemName)
                .GetDirectoryClient(directoryName);

            // Act
            PathAccessControl accessControl = await oauthDirectory.GetAccessControlAsync();

            // Assert
            Assert.IsNotNull(accessControl.Owner);
            Assert.IsNotNull(accessControl.Group);
            Assert.IsNotNull(accessControl.Permissions);
            Assert.IsNotNull(accessControl.AccessControlList);
        }


        [Test]
        public async Task GetAccessControlAsync_FileSystemSAS()
        {
            string fileSystemName = GetNewFileSystemName();
            string directoryName = GetNewDirectoryName();

            await using DisposingFileSystem test = await GetNewFileSystem(fileSystemName: fileSystemName);

            // Arrange
            DataLakeDirectoryClient directory = await test.FileSystem.CreateDirectoryAsync(directoryName);

            DataLakeDirectoryClient sasDirectory = InstrumentClient(
                GetServiceClient_DataLakeServiceSas_FileSystem(
                    fileSystemName: fileSystemName)
                .GetFileSystemClient(fileSystemName)
                .GetDirectoryClient(directoryName));

            // Act
            PathAccessControl accessControl = await sasDirectory.GetAccessControlAsync();

            // Assert
            Assert.IsNotNull(accessControl.Owner);
            Assert.IsNotNull(accessControl.Group);
            Assert.IsNotNull(accessControl.Permissions);
            Assert.IsNotNull(accessControl.AccessControlList);
        }

        [Test]
        public async Task GetAccessControlAsync_FileSystemIdentitySAS()
        {
            DataLakeServiceClient oauthService = GetServiceClient_OAuth();
            string fileSystemName = GetNewFileSystemName();
            string directoryName = GetNewDirectoryName();

            await using DisposingFileSystem test = await GetNewFileSystem(service: oauthService, fileSystemName: fileSystemName);

            // Arrange
            DataLakeDirectoryClient directory = await test.FileSystem.CreateDirectoryAsync(directoryName);

            Response<UserDelegationKey> userDelegationKey = await oauthService.GetUserDelegationKeyAsync(
                startsOn: null,
                expiresOn: Recording.UtcNow.AddHours(1));

            DataLakeDirectoryClient identitySasDirectory = InstrumentClient(
                GetServiceClient_DataLakeServiceIdentitySas_FileSystem(
                    fileSystemName: fileSystemName,
                    userDelegationKey: userDelegationKey)
                .GetFileSystemClient(fileSystemName)
                .GetDirectoryClient(directoryName));

            // Act
            PathAccessControl accessControl = await identitySasDirectory.GetAccessControlAsync();

            // Assert
            Assert.IsNotNull(accessControl.Owner);
            Assert.IsNotNull(accessControl.Group);
            Assert.IsNotNull(accessControl.Permissions);
            Assert.IsNotNull(accessControl.AccessControlList);
        }

        [Test]
        public async Task GetAccessControlAsync_PathSAS()
        {
            var fileSystemName = GetNewFileSystemName();
            var directoryName = GetNewDirectoryName();

            await using DisposingFileSystem test = await GetNewFileSystem(fileSystemName: fileSystemName);

            // Arrange
            DataLakeDirectoryClient directory = await test.FileSystem.CreateDirectoryAsync(directoryName);

            DataLakeDirectoryClient sasDirectory = InstrumentClient(
                GetServiceClient_DataLakeServiceSas_Path(
                    fileSystemName: fileSystemName,
                    path: directoryName)
                .GetFileSystemClient(fileSystemName)
                .GetDirectoryClient(directoryName));

            // Act
            PathAccessControl accessControl = await sasDirectory.GetAccessControlAsync();

            // Assert
            Assert.IsNotNull(accessControl.Owner);
            Assert.IsNotNull(accessControl.Group);
            Assert.IsNotNull(accessControl.Permissions);
            Assert.IsNotNull(accessControl.AccessControlList);
        }

        [Test]
        public async Task GetAccessControlAsync_PathIdentitySAS()
        {
            DataLakeServiceClient oauthService = GetServiceClient_OAuth();
            string fileSystemName = GetNewFileSystemName();
            string directoryName = GetNewDirectoryName();

            await using DisposingFileSystem test = await GetNewFileSystem(service: oauthService, fileSystemName: fileSystemName);

            // Arrange
            DataLakeDirectoryClient directory = await test.FileSystem.CreateDirectoryAsync(directoryName);

            Response<UserDelegationKey> userDelegationKey = await oauthService.GetUserDelegationKeyAsync(
                startsOn: null,
                expiresOn: Recording.UtcNow.AddHours(1));

            DataLakeDirectoryClient identitySasDirectory = InstrumentClient(
                GetServiceClient_DataLakeServiceIdentitySas_Path(
                    fileSystemName: fileSystemName,
                    path: directoryName,
                    userDelegationKey: userDelegationKey)
                .GetFileSystemClient(fileSystemName)
                .GetDirectoryClient(directoryName));

            // Act
            PathAccessControl accessControl = await identitySasDirectory.GetAccessControlAsync();

            // Assert
            Assert.IsNotNull(accessControl.Owner);
            Assert.IsNotNull(accessControl.Group);
            Assert.IsNotNull(accessControl.Permissions);
            Assert.IsNotNull(accessControl.AccessControlList);
        }

        [Test]
        public async Task GetAccessControlAsync_Error()
        {
            await using DisposingFileSystem test = await GetNewFileSystem();

            // Arrange
            DataLakeDirectoryClient directory = InstrumentClient(test.FileSystem.GetDirectoryClient(GetNewDirectoryName()));

            // Act
            await TestHelper.AssertExpectedExceptionAsync<RequestFailedException>(
                directory.GetAccessControlAsync(),
                e => Assert.AreEqual("404", e.ErrorCode));
        }

        [Test]
        public async Task GetAccessControlAsync_Conditions()
        {
            var garbageLeaseId = GetGarbageLeaseId();
            foreach (AccessConditionParameters parameters in Conditions_Data)
            {
                await using DisposingFileSystem test = await GetNewFileSystem();

                // Arrange
                DataLakeDirectoryClient directory = await test.FileSystem.CreateDirectoryAsync(GetNewDirectoryName());

                parameters.Match = await SetupPathMatchCondition(directory, parameters.Match);
                parameters.LeaseId = await SetupPathLeaseCondition(directory, parameters.LeaseId, garbageLeaseId);
                DataLakeRequestConditions conditions = BuildDataLakeRequestConditions(
                    parameters: parameters,
                    lease: true);

                // Act
                await directory.GetAccessControlAsync(conditions: conditions);
            }
        }

        [Ignore("service bug")]
        [Test]
        public async Task GetAccessControlAsync_ConditionsFail()
        {
            var garbageLeaseId = GetGarbageLeaseId();
            foreach (AccessConditionParameters parameters in GetConditionsFail_Data(garbageLeaseId))
            {
                await using DisposingFileSystem test = await GetNewFileSystem();

                // Arrange
                DataLakeDirectoryClient directory = await test.FileSystem.CreateDirectoryAsync(GetNewDirectoryName());

                parameters.NoneMatch = await SetupPathMatchCondition(directory, parameters.NoneMatch);
                DataLakeRequestConditions conditions = BuildDataLakeRequestConditions(parameters);

                // Act
                await TestHelper.AssertExpectedExceptionAsync<RequestFailedException>(
                    directory.GetAccessControlAsync(conditions: conditions),
                    e => { });
            }
        }

        [Test]
        public async Task SetAccessControlAsync()
        {
            await using DisposingFileSystem test = await GetNewFileSystem();
            DataLakeDirectoryClient directory = await test.FileSystem.CreateDirectoryAsync(GetNewDirectoryName());

            // Act
            Response<PathInfo> response = await directory.SetAccessControlListAsync(AccessControlList);

            // Assert
            AssertValidStoragePathInfo(response);
        }

        [Test]
        public async Task SetAccessControlAsync_RootDirectory()
        {
            await using DisposingFileSystem test = await GetNewFileSystem();
            //DataLakeDirectoryClient directory = InstrumentClient(test.FileSystem.GetRootDirectoryClient());
            DataLakeDirectoryClient directory = InstrumentClient(test.FileSystem.GetDirectoryClient(""));

            // Act
            Response<PathInfo> response = await directory.SetPermissionsAsync(permissions: PathPermissions);

            // Assert
            AssertValidStoragePathInfo(response);
        }

        [Test]
        public async Task SetAccessControlAsync_Conditions()
        {
            var garbageLeaseId = GetGarbageLeaseId();
            foreach (AccessConditionParameters parameters in Conditions_Data)
            {
                await using DisposingFileSystem test = await GetNewFileSystem();

                // Arrange
                DataLakeDirectoryClient directory = await test.FileSystem.CreateDirectoryAsync(GetNewDirectoryName());

                parameters.Match = await SetupPathMatchCondition(directory, parameters.Match);
                parameters.LeaseId = await SetupPathLeaseCondition(directory, parameters.LeaseId, garbageLeaseId);
                DataLakeRequestConditions conditions = BuildDataLakeRequestConditions(
                    parameters: parameters,
                    lease: true);

                // Act
                Response<PathInfo> response = await directory.SetAccessControlListAsync(
                    accessControlList: AccessControlList,
                    conditions: conditions);

                // Assert
                Assert.IsNotNull(response.GetRawResponse().Headers.RequestId);
            }
        }

        [Test]
        public async Task SetAccessControlAsync_ConditionsFail()
        {
            var garbageLeaseId = GetGarbageLeaseId();
            foreach (AccessConditionParameters parameters in GetConditionsFail_Data(garbageLeaseId))
            {
                await using DisposingFileSystem test = await GetNewFileSystem();

                // Arrange
                DataLakeDirectoryClient directory = await test.FileSystem.CreateDirectoryAsync(GetNewDirectoryName());

                parameters.NoneMatch = await SetupPathMatchCondition(directory, parameters.NoneMatch);
                DataLakeRequestConditions conditions = BuildDataLakeRequestConditions(parameters);

                // Act
                await TestHelper.AssertExpectedExceptionAsync<RequestFailedException>(
                    directory.SetAccessControlListAsync(
                        accessControlList: AccessControlList,
                        conditions: conditions),
                    e => { });
            }
        }

        [Test]
        [ServiceVersion(Min = BlobClientOptions.ServiceVersion.V2019_12_12)]
        public async Task SetAccessControlRecursiveAsync()
        {
            await using DisposingFileSystem test = await GetNewFileSystem();
            DataLakeDirectoryClient directory = await test.FileSystem.CreateDirectoryAsync(GetNewDirectoryName());
            DataLakeDirectoryClient subdirectory1 = await directory.CreateSubDirectoryAsync(GetNewDirectoryName());
            DataLakeFileClient file1 = await subdirectory1.CreateFileAsync(GetNewFileName());
            DataLakeFileClient file2 = await subdirectory1.CreateFileAsync(GetNewFileName());
            DataLakeDirectoryClient subdirectory2 = await directory.CreateSubDirectoryAsync(GetNewDirectoryName());
            DataLakeFileClient file3 = await subdirectory2.CreateFileAsync(GetNewFileName());
            DataLakeFileClient file4 = await directory.CreateFileAsync(GetNewFileName());

            // Act
<<<<<<< HEAD
            AccessControlRecursiveChangesSummary result = await directory.SetAccessControlRecursiveAsync(AccessControlList, null);

            // Assert
            Assert.AreEqual(3, result.ChangedDirectoriesCount);
            Assert.AreEqual(4, result.ChangedFilesCount);
            Assert.AreEqual(0, result.FailedChangesCount);
=======
            AccessControlChangeResult result = await directory.SetAccessControlRecursiveAsync(AccessControlList, null);

            // Assert
            Assert.AreEqual(3, result.Counters.ChangedDirectoriesCount);
            Assert.AreEqual(4, result.Counters.ChangedFilesCount);
            Assert.AreEqual(0, result.Counters.FailedChangesCount);
>>>>>>> 9ee5abe2
            Assert.IsNull(result.ContinuationToken);
        }

        [Test]
        [ServiceVersion(Min = BlobClientOptions.ServiceVersion.V2019_12_12)]
        public async Task SetAccessControlRecursiveAsync_InBatches()
        {
            await using DisposingFileSystem test = await GetNewFileSystem();
            DataLakeDirectoryClient directory = await test.FileSystem.CreateDirectoryAsync(GetNewDirectoryName());
            DataLakeDirectoryClient subdirectory1 = await directory.CreateSubDirectoryAsync(GetNewDirectoryName());
            DataLakeFileClient file1 = await subdirectory1.CreateFileAsync(GetNewFileName());
            DataLakeFileClient file2 = await subdirectory1.CreateFileAsync(GetNewFileName());
            DataLakeDirectoryClient subdirectory2 = await directory.CreateSubDirectoryAsync(GetNewDirectoryName());
            DataLakeFileClient file3 = await subdirectory2.CreateFileAsync(GetNewFileName());
            DataLakeFileClient file4 = await directory.CreateFileAsync(GetNewFileName());

<<<<<<< HEAD
            AccessControlRecursiveChangeOptions options = new AccessControlRecursiveChangeOptions()
=======
            AccessControlChangeOptions options = new AccessControlChangeOptions()
>>>>>>> 9ee5abe2
            {
                BatchSize = 2
            };

            // Act
<<<<<<< HEAD
            AccessControlRecursiveChangesSummary result = await directory.SetAccessControlRecursiveAsync(
=======
            AccessControlChangeResult result = await directory.SetAccessControlRecursiveAsync(
>>>>>>> 9ee5abe2
                AccessControlList,
                null,
                options);

            // Assert
<<<<<<< HEAD
            Assert.AreEqual(3, result.ChangedDirectoriesCount);
            Assert.AreEqual(4, result.ChangedFilesCount);
            Assert.AreEqual(0, result.FailedChangesCount);
=======
            Assert.AreEqual(3, result.Counters.ChangedDirectoriesCount);
            Assert.AreEqual(4, result.Counters.ChangedFilesCount);
            Assert.AreEqual(0, result.Counters.FailedChangesCount);
>>>>>>> 9ee5abe2
            Assert.That(result.ContinuationToken, Is.Not.Null.Or.Empty);
        }

        [Test]
        [LiveOnly]
        [ServiceVersion(Min = BlobClientOptions.ServiceVersion.V2019_12_12)]
        public async Task SetAccessControlRecursiveAsync_InBatches_StopAndResume()
        {
            await using DisposingFileSystem test = await GetNewFileSystem();
            DataLakeDirectoryClient directory = await test.FileSystem.CreateDirectoryAsync(GetNewDirectoryName());
            DataLakeDirectoryClient subdirectory1 = await directory.CreateSubDirectoryAsync(GetNewDirectoryName());
            DataLakeFileClient file1 = await subdirectory1.CreateFileAsync(GetNewFileName());
            DataLakeFileClient file2 = await subdirectory1.CreateFileAsync(GetNewFileName());
            DataLakeDirectoryClient subdirectory2 = await directory.CreateSubDirectoryAsync(GetNewDirectoryName());
            DataLakeFileClient file3 = await subdirectory2.CreateFileAsync(GetNewFileName());
            DataLakeFileClient file4 = await directory.CreateFileAsync(GetNewFileName());

<<<<<<< HEAD
            AccessControlRecursiveChangeOptions options = new AccessControlRecursiveChangeOptions()
=======
            AccessControlChangeOptions options = new AccessControlChangeOptions()
>>>>>>> 9ee5abe2
            {
                BatchSize = 2
            };

            CancellationTokenSource cancellationTokenSource = new CancellationTokenSource();
<<<<<<< HEAD
            AccessControlRecursiveChanges intermediateResult = null;
=======
            AccessControlChanges intermediateResult = default;
>>>>>>> 9ee5abe2

            // Act
            try
            {
                await directory.SetAccessControlRecursiveAsync(
                    AccessControlList,
<<<<<<< HEAD
                    new ActionableAccessControlRecursiveChangeProgress(x =>
=======
                    new Progress<Response<AccessControlChanges>>(x =>
>>>>>>> 9ee5abe2
                    {
                        intermediateResult = x;
                        cancellationTokenSource.Cancel();
                    }),
                    options,
                    cancellationToken: cancellationTokenSource.Token);
            }
            catch (TaskCanceledException)
            {
                // skip
            }

<<<<<<< HEAD
            AccessControlRecursiveChangesSummary result = await directory.SetAccessControlRecursiveAsync(
=======
            AccessControlChangeResult result = await directory.SetAccessControlRecursiveAsync(
>>>>>>> 9ee5abe2
                AccessControlList,
                null,
                options,
                intermediateResult.ContinuationToken);

            // Assert
<<<<<<< HEAD
            Assert.AreEqual(3, result.ChangedDirectoriesCount + intermediateResult.ChangedDirectoriesCount);
            Assert.AreEqual(4, result.ChangedFilesCount + intermediateResult.ChangedFilesCount);
            Assert.AreEqual(0, result.FailedChangesCount + intermediateResult.ChangedFilesCount);
=======
            Assert.AreEqual(3, result.Counters.ChangedDirectoriesCount + intermediateResult.BatchCounters.ChangedDirectoriesCount);
            Assert.AreEqual(4, result.Counters.ChangedFilesCount + intermediateResult.BatchCounters.ChangedFilesCount);
            Assert.AreEqual(0, result.Counters.FailedChangesCount + intermediateResult.BatchCounters.ChangedFilesCount);
>>>>>>> 9ee5abe2
            Assert.That(result.ContinuationToken, Is.Not.Null.Or.Empty);
        }

        [Test]
        [ServiceVersion(Min = BlobClientOptions.ServiceVersion.V2019_12_12)]
        public async Task SetAccessControlRecursiveAsync_InBatches_WithProgressMonitoring()
        {
            await using DisposingFileSystem test = await GetNewFileSystem();
            DataLakeDirectoryClient directory = await test.FileSystem.CreateDirectoryAsync(GetNewDirectoryName());
            DataLakeDirectoryClient subdirectory1 = await directory.CreateSubDirectoryAsync(GetNewDirectoryName());
            DataLakeFileClient file1 = await subdirectory1.CreateFileAsync(GetNewFileName());
            DataLakeFileClient file2 = await subdirectory1.CreateFileAsync(GetNewFileName());
            DataLakeDirectoryClient subdirectory2 = await directory.CreateSubDirectoryAsync(GetNewDirectoryName());
            DataLakeFileClient file3 = await subdirectory2.CreateFileAsync(GetNewFileName());
            DataLakeFileClient file4 = await directory.CreateFileAsync(GetNewFileName());

<<<<<<< HEAD
            Mock<IProgress<Response<AccessControlRecursiveChanges>>> progresMonitorMock = new Mock<IProgress<Response<AccessControlRecursiveChanges>>>();

            AccessControlRecursiveChangeOptions options = new AccessControlRecursiveChangeOptions()
=======
            InMemoryAccessControlRecursiveChangeProgress progress = new InMemoryAccessControlRecursiveChangeProgress();

            AccessControlChangeOptions options = new AccessControlChangeOptions()
>>>>>>> 9ee5abe2
            {
                BatchSize = 2
            };

            // Act
<<<<<<< HEAD
            AccessControlRecursiveChangesSummary result = await directory.SetAccessControlRecursiveAsync(
                AccessControlList,
                progresMonitorMock.Object,
                options);

            // Assert
            Assert.AreEqual(3, result.ChangedDirectoriesCount);
            Assert.AreEqual(4, result.ChangedFilesCount);
            Assert.AreEqual(0, result.FailedChangesCount);
            Assert.That(result.ContinuationToken, Is.Not.Null.Or.Empty);

            progresMonitorMock.Verify(
                x => x.Report(It.Is<Response<AccessControlRecursiveChanges>>(arg => arg.Value.ChangedDirectoriesCount + arg.Value.ChangedFilesCount <= options.BatchSize)),
                Times.Exactly(4));
=======
            AccessControlChangeResult result = await directory.SetAccessControlRecursiveAsync(
                AccessControlList,
                progress,
                options);

            // Assert
            Assert.AreEqual(3, result.Counters.ChangedDirectoriesCount);
            Assert.AreEqual(4, result.Counters.ChangedFilesCount);
            Assert.AreEqual(0, result.Counters.FailedChangesCount);
            Assert.That(result.ContinuationToken, Is.Not.Null.Or.Empty);
            Assert.AreEqual(4, progress.BatchCounters.Count);
            Assert.AreEqual(2, progress.BatchCounters[0].ChangedDirectoriesCount + progress.BatchCounters[0].ChangedFilesCount);
            Assert.AreEqual(2, progress.BatchCounters[1].ChangedDirectoriesCount + progress.BatchCounters[1].ChangedFilesCount);
            Assert.AreEqual(2, progress.BatchCounters[2].ChangedDirectoriesCount + progress.BatchCounters[2].ChangedFilesCount);
            Assert.AreEqual(1, progress.BatchCounters[3].ChangedDirectoriesCount + progress.BatchCounters[3].ChangedFilesCount);
            Assert.AreEqual(4, progress.CummulativeCounters.Count);
            Assert.AreEqual(2, progress.CummulativeCounters[0].ChangedDirectoriesCount + progress.CummulativeCounters[0].ChangedFilesCount);
            Assert.AreEqual(4, progress.CummulativeCounters[1].ChangedDirectoriesCount + progress.CummulativeCounters[1].ChangedFilesCount);
            Assert.AreEqual(6, progress.CummulativeCounters[2].ChangedDirectoriesCount + progress.CummulativeCounters[2].ChangedFilesCount);
            Assert.AreEqual(7, progress.CummulativeCounters[3].ChangedDirectoriesCount + progress.CummulativeCounters[3].ChangedFilesCount);
>>>>>>> 9ee5abe2
        }

        [Test]
        [ServiceVersion(Min = BlobClientOptions.ServiceVersion.V2019_12_12)]
        public async Task SetAccessControlRecursiveAsync_WithProgressMonitoring_WithFailure()
        {
            string fileSystemName = GetNewFileSystemName();
            string topDirectoryName = GetNewDirectoryName();

            await using DisposingFileSystem test = await GetNewFileSystem(fileSystemName: fileSystemName);
            await test.FileSystem.GetRootDirectoryClient().SetAccessControlListAsync(ExecuteOnlyAccessControlList);

            TokenCredential tokenCredential = GetOAuthCredential(TestConfigHierarchicalNamespace);
            Uri uri = new Uri($"{TestConfigHierarchicalNamespace.BlobServiceEndpoint}/{fileSystemName}/{topDirectoryName}").ToHttps();

            // Create tree as AAD App
            DataLakeDirectoryClient directory = InstrumentClient(new DataLakeDirectoryClient(uri, tokenCredential, GetOptions()));
            await directory.CreateAsync();
            DataLakeDirectoryClient subdirectory1 = await directory.CreateSubDirectoryAsync(GetNewDirectoryName());
            DataLakeFileClient file1 = await subdirectory1.CreateFileAsync(GetNewFileName());
            DataLakeFileClient file2 = await subdirectory1.CreateFileAsync(GetNewFileName());
            DataLakeDirectoryClient subdirectory2 = await directory.CreateSubDirectoryAsync(GetNewDirectoryName());
            DataLakeFileClient file3 = await subdirectory2.CreateFileAsync(GetNewFileName());

            // Add file as superuser
            DataLakeFileClient file4 = await test.FileSystem.GetDirectoryClient(directory.Name)
                .GetSubDirectoryClient(subdirectory2.Name)
                .CreateFileAsync(GetNewFileName());

            InMemoryAccessControlRecursiveChangeProgress progress = new InMemoryAccessControlRecursiveChangeProgress();

            // Act
<<<<<<< HEAD
            AccessControlRecursiveChangesSummary result = await directory.SetAccessControlRecursiveAsync(
=======
            AccessControlChangeResult result = await directory.SetAccessControlRecursiveAsync(
>>>>>>> 9ee5abe2
                accessControlList: AccessControlList,
                progressHandler: progress);

            // Assert
<<<<<<< HEAD
            Assert.AreEqual(1, result.FailedChangesCount);
            Assert.AreEqual(1, progress.FailedEntries.Count);
            AccessControlRecursiveChangeFailure failedEntry = progress.FailedEntries[0];
            StringAssert.Contains(file4.Name, failedEntry.Name);
            Assert.IsFalse(failedEntry.IsDirectory);
            Assert.That(failedEntry.ErrorMessage, Is.Not.Null.Or.Empty);
=======
            Assert.AreEqual(1, result.Counters.FailedChangesCount);
            Assert.AreEqual(1, progress.Failures.Count);
            Assert.That(progress.BatchCounters.FindIndex(x => x.FailedChangesCount > 0) >= 0);
            Assert.That(progress.CummulativeCounters.FindIndex(x => x.FailedChangesCount > 0) >= 0);
            AccessControlChangeFailure failure = progress.Failures[0];
            StringAssert.Contains(file4.Name, failure.Name);
            Assert.IsFalse(failure.IsDirectory);
            Assert.That(failure.ErrorMessage, Is.Not.Null.Or.Empty);
>>>>>>> 9ee5abe2
        }

        [Test]
        [ServiceVersion(Min = BlobClientOptions.ServiceVersion.V2019_12_12)]
        public async Task UpdateAccessControlRecursiveAsync()
        {
            await using DisposingFileSystem test = await GetNewFileSystem();
            DataLakeDirectoryClient directory = await test.FileSystem.CreateDirectoryAsync(GetNewDirectoryName());
            DataLakeDirectoryClient subdirectory1 = await directory.CreateSubDirectoryAsync(GetNewDirectoryName());
            DataLakeFileClient file1 = await subdirectory1.CreateFileAsync(GetNewFileName());
            DataLakeFileClient file2 = await subdirectory1.CreateFileAsync(GetNewFileName());
            DataLakeDirectoryClient subdirectory2 = await directory.CreateSubDirectoryAsync(GetNewDirectoryName());
            DataLakeFileClient file3 = await subdirectory2.CreateFileAsync(GetNewFileName());
            DataLakeFileClient file4 = await directory.CreateFileAsync(GetNewFileName());

            // Act
<<<<<<< HEAD
            AccessControlRecursiveChangesSummary result = await directory.UpdateAccessControlRecursiveAsync(AccessControlList, null);

            // Assert
            Assert.AreEqual(3, result.ChangedDirectoriesCount);
            Assert.AreEqual(4, result.ChangedFilesCount);
            Assert.AreEqual(0, result.FailedChangesCount);
=======
            AccessControlChangeResult result = await directory.UpdateAccessControlRecursiveAsync(AccessControlList, null);

            // Assert
            Assert.AreEqual(3, result.Counters.ChangedDirectoriesCount);
            Assert.AreEqual(4, result.Counters.ChangedFilesCount);
            Assert.AreEqual(0, result.Counters.FailedChangesCount);
>>>>>>> 9ee5abe2
            Assert.IsNull(result.ContinuationToken);
        }

        [Test]
        [ServiceVersion(Min = BlobClientOptions.ServiceVersion.V2019_12_12)]
        public async Task UpdateAccessControlRecursiveAsync_InBatches()
        {
            await using DisposingFileSystem test = await GetNewFileSystem();
            DataLakeDirectoryClient directory = await test.FileSystem.CreateDirectoryAsync(GetNewDirectoryName());
            DataLakeDirectoryClient subdirectory1 = await directory.CreateSubDirectoryAsync(GetNewDirectoryName());
            DataLakeFileClient file1 = await subdirectory1.CreateFileAsync(GetNewFileName());
            DataLakeFileClient file2 = await subdirectory1.CreateFileAsync(GetNewFileName());
            DataLakeDirectoryClient subdirectory2 = await directory.CreateSubDirectoryAsync(GetNewDirectoryName());
            DataLakeFileClient file3 = await subdirectory2.CreateFileAsync(GetNewFileName());
            DataLakeFileClient file4 = await directory.CreateFileAsync(GetNewFileName());

<<<<<<< HEAD
            AccessControlRecursiveChangeOptions options = new AccessControlRecursiveChangeOptions()
=======
            AccessControlChangeOptions options = new AccessControlChangeOptions()
>>>>>>> 9ee5abe2
            {
                BatchSize = 2
            };

            // Act
<<<<<<< HEAD
            AccessControlRecursiveChangesSummary result = await directory.UpdateAccessControlRecursiveAsync(
=======
            AccessControlChangeResult result = await directory.UpdateAccessControlRecursiveAsync(
>>>>>>> 9ee5abe2
                accessControlList: AccessControlList,
                null,
                options);

            // Assert
<<<<<<< HEAD
            Assert.AreEqual(3, result.ChangedDirectoriesCount);
            Assert.AreEqual(4, result.ChangedFilesCount);
            Assert.AreEqual(0, result.FailedChangesCount);
=======
            Assert.AreEqual(3, result.Counters.ChangedDirectoriesCount);
            Assert.AreEqual(4, result.Counters.ChangedFilesCount);
            Assert.AreEqual(0, result.Counters.FailedChangesCount);
>>>>>>> 9ee5abe2
            Assert.That(result.ContinuationToken, Is.Not.Null.Or.Empty);
        }

        [Test]
        [LiveOnly]
        [ServiceVersion(Min = BlobClientOptions.ServiceVersion.V2019_12_12)]
        public async Task UpdateAccessControlRecursiveAsync_InBatches_StopAndResume()
        {
            await using DisposingFileSystem test = await GetNewFileSystem();
            DataLakeDirectoryClient directory = await test.FileSystem.CreateDirectoryAsync(GetNewDirectoryName());
            DataLakeDirectoryClient subdirectory1 = await directory.CreateSubDirectoryAsync(GetNewDirectoryName());
            DataLakeFileClient file1 = await subdirectory1.CreateFileAsync(GetNewFileName());
            DataLakeFileClient file2 = await subdirectory1.CreateFileAsync(GetNewFileName());
            DataLakeDirectoryClient subdirectory2 = await directory.CreateSubDirectoryAsync(GetNewDirectoryName());
            DataLakeFileClient file3 = await subdirectory2.CreateFileAsync(GetNewFileName());
            DataLakeFileClient file4 = await directory.CreateFileAsync(GetNewFileName());

<<<<<<< HEAD
            AccessControlRecursiveChangeOptions options = new AccessControlRecursiveChangeOptions()
=======
            AccessControlChangeOptions options = new AccessControlChangeOptions()
>>>>>>> 9ee5abe2
            {
                BatchSize = 2
            };

            CancellationTokenSource cancellationTokenSource = new CancellationTokenSource();
<<<<<<< HEAD
            AccessControlRecursiveChanges intermediateResult = null;
=======
            AccessControlChanges intermediateResult = default;
>>>>>>> 9ee5abe2

            // Act
            try
            {
                await directory.UpdateAccessControlRecursiveAsync(
                    AccessControlList,
<<<<<<< HEAD
                    new ActionableAccessControlRecursiveChangeProgress(x =>
=======
                    new Progress<Response<AccessControlChanges>>(x =>
>>>>>>> 9ee5abe2
                    {
                        intermediateResult = x;
                        cancellationTokenSource.Cancel();
                    }),
                    options,
                    cancellationToken: cancellationTokenSource.Token);
            }
            catch (TaskCanceledException)
            {
                // skip
            }

<<<<<<< HEAD
            AccessControlRecursiveChangesSummary result = await directory.UpdateAccessControlRecursiveAsync(
=======
            AccessControlChangeResult result = await directory.UpdateAccessControlRecursiveAsync(
>>>>>>> 9ee5abe2
                AccessControlList,
                null,
                options,
                intermediateResult.ContinuationToken);

            // Assert
<<<<<<< HEAD
            Assert.AreEqual(3, result.ChangedDirectoriesCount + intermediateResult.ChangedDirectoriesCount);
            Assert.AreEqual(4, result.ChangedFilesCount + intermediateResult.ChangedFilesCount);
            Assert.AreEqual(0, result.FailedChangesCount + intermediateResult.ChangedFilesCount);
=======
            Assert.AreEqual(3, result.Counters.ChangedDirectoriesCount + intermediateResult.BatchCounters.ChangedDirectoriesCount);
            Assert.AreEqual(4, result.Counters.ChangedFilesCount + intermediateResult.BatchCounters.ChangedFilesCount);
            Assert.AreEqual(0, result.Counters.FailedChangesCount + intermediateResult.BatchCounters.ChangedFilesCount);
>>>>>>> 9ee5abe2
            Assert.That(result.ContinuationToken, Is.Not.Null.Or.Empty);
        }

        [Test]
        [ServiceVersion(Min = BlobClientOptions.ServiceVersion.V2019_12_12)]
        public async Task UpdateAccessControlRecursiveAsync_InBatches_WithProgressMonitoring()
        {
            await using DisposingFileSystem test = await GetNewFileSystem();
            DataLakeDirectoryClient directory = await test.FileSystem.CreateDirectoryAsync(GetNewDirectoryName());
            DataLakeDirectoryClient subdirectory1 = await directory.CreateSubDirectoryAsync(GetNewDirectoryName());
            DataLakeFileClient file1 = await subdirectory1.CreateFileAsync(GetNewFileName());
            DataLakeFileClient file2 = await subdirectory1.CreateFileAsync(GetNewFileName());
            DataLakeDirectoryClient subdirectory2 = await directory.CreateSubDirectoryAsync(GetNewDirectoryName());
            DataLakeFileClient file3 = await subdirectory2.CreateFileAsync(GetNewFileName());
            DataLakeFileClient file4 = await directory.CreateFileAsync(GetNewFileName());

<<<<<<< HEAD
            Mock<IProgress<Response<AccessControlRecursiveChanges>>> progresMonitorMock = new Mock<IProgress<Response<AccessControlRecursiveChanges>>>();

            AccessControlRecursiveChangeOptions options = new AccessControlRecursiveChangeOptions()
=======
            InMemoryAccessControlRecursiveChangeProgress progress = new InMemoryAccessControlRecursiveChangeProgress();

            AccessControlChangeOptions options = new AccessControlChangeOptions()
>>>>>>> 9ee5abe2
            {
                BatchSize = 2
            };

            // Act
<<<<<<< HEAD
            AccessControlRecursiveChangesSummary result = await directory.UpdateAccessControlRecursiveAsync(
                AccessControlList,
                progresMonitorMock.Object,
                options);

            // Assert
            Assert.AreEqual(3, result.ChangedDirectoriesCount);
            Assert.AreEqual(4, result.ChangedFilesCount);
            Assert.AreEqual(0, result.FailedChangesCount);
            Assert.That(result.ContinuationToken, Is.Not.Null.Or.Empty);

            progresMonitorMock.Verify(
                x => x.Report(It.Is<Response<AccessControlRecursiveChanges>>(arg => arg.Value.ChangedDirectoriesCount + arg.Value.ChangedFilesCount <= options.BatchSize)),
                Times.Exactly(4));
=======
            AccessControlChangeResult result = await directory.UpdateAccessControlRecursiveAsync(
                AccessControlList,
                progress,
                options);

            // Assert
            Assert.AreEqual(3, result.Counters.ChangedDirectoriesCount);
            Assert.AreEqual(4, result.Counters.ChangedFilesCount);
            Assert.AreEqual(0, result.Counters.FailedChangesCount);
            Assert.That(result.ContinuationToken, Is.Not.Null.Or.Empty);
            Assert.AreEqual(4, progress.BatchCounters.Count);
            Assert.AreEqual(2, progress.BatchCounters[0].ChangedDirectoriesCount + progress.BatchCounters[0].ChangedFilesCount);
            Assert.AreEqual(2, progress.BatchCounters[1].ChangedDirectoriesCount + progress.BatchCounters[1].ChangedFilesCount);
            Assert.AreEqual(2, progress.BatchCounters[2].ChangedDirectoriesCount + progress.BatchCounters[2].ChangedFilesCount);
            Assert.AreEqual(1, progress.BatchCounters[3].ChangedDirectoriesCount + progress.BatchCounters[3].ChangedFilesCount);
            Assert.AreEqual(4, progress.CummulativeCounters.Count);
            Assert.AreEqual(2, progress.CummulativeCounters[0].ChangedDirectoriesCount + progress.CummulativeCounters[0].ChangedFilesCount);
            Assert.AreEqual(4, progress.CummulativeCounters[1].ChangedDirectoriesCount + progress.CummulativeCounters[1].ChangedFilesCount);
            Assert.AreEqual(6, progress.CummulativeCounters[2].ChangedDirectoriesCount + progress.CummulativeCounters[2].ChangedFilesCount);
            Assert.AreEqual(7, progress.CummulativeCounters[3].ChangedDirectoriesCount + progress.CummulativeCounters[3].ChangedFilesCount);
>>>>>>> 9ee5abe2
        }

        [Test]
        [ServiceVersion(Min = BlobClientOptions.ServiceVersion.V2019_12_12)]
        public async Task UpdateAccessControlRecursiveAsync_WithProgressMonitoring_WithFailure()
        {
            string fileSystemName = GetNewFileSystemName();
            string topDirectoryName = GetNewDirectoryName();

            await using DisposingFileSystem test = await GetNewFileSystem(fileSystemName: fileSystemName);
            await test.FileSystem.GetRootDirectoryClient().SetAccessControlListAsync(ExecuteOnlyAccessControlList);

            TokenCredential tokenCredential = GetOAuthCredential(TestConfigHierarchicalNamespace);
            Uri uri = new Uri($"{TestConfigHierarchicalNamespace.BlobServiceEndpoint}/{fileSystemName}/{topDirectoryName}").ToHttps();

            // Create tree as AAD App
            DataLakeDirectoryClient directory = InstrumentClient(new DataLakeDirectoryClient(uri, tokenCredential, GetOptions()));
            await directory.CreateAsync();
            DataLakeDirectoryClient subdirectory1 = await directory.CreateSubDirectoryAsync(GetNewDirectoryName());
            DataLakeFileClient file1 = await subdirectory1.CreateFileAsync(GetNewFileName());
            DataLakeFileClient file2 = await subdirectory1.CreateFileAsync(GetNewFileName());
            DataLakeDirectoryClient subdirectory2 = await directory.CreateSubDirectoryAsync(GetNewDirectoryName());
            DataLakeFileClient file3 = await subdirectory2.CreateFileAsync(GetNewFileName());

            // Add file as superuser
            DataLakeFileClient file4 = await test.FileSystem.GetDirectoryClient(directory.Name)
                .GetSubDirectoryClient(subdirectory2.Name)
                .CreateFileAsync(GetNewFileName());

            InMemoryAccessControlRecursiveChangeProgress progress = new InMemoryAccessControlRecursiveChangeProgress();

            // Act
<<<<<<< HEAD
            AccessControlRecursiveChangesSummary result = await directory.UpdateAccessControlRecursiveAsync(
=======
            AccessControlChangeResult result = await directory.UpdateAccessControlRecursiveAsync(
>>>>>>> 9ee5abe2
                accessControlList: AccessControlList,
                progressHandler: progress);

            // Assert
<<<<<<< HEAD
            Assert.AreEqual(1, result.FailedChangesCount);
            Assert.AreEqual(1, progress.FailedEntries.Count);
            AccessControlRecursiveChangeFailure failedEntry = progress.FailedEntries[0];
            StringAssert.Contains(file4.Name, failedEntry.Name);
            Assert.IsFalse(failedEntry.IsDirectory);
            Assert.That(failedEntry.ErrorMessage, Is.Not.Null.Or.Empty);
=======
            Assert.AreEqual(1, result.Counters.FailedChangesCount);
            Assert.AreEqual(1, progress.Failures.Count);
            Assert.That(progress.BatchCounters.FindIndex(x => x.FailedChangesCount > 0) >= 0);
            Assert.That(progress.CummulativeCounters.FindIndex(x => x.FailedChangesCount > 0) >= 0);
            AccessControlChangeFailure failure = progress.Failures[0];
            StringAssert.Contains(file4.Name, failure.Name);
            Assert.IsFalse(failure.IsDirectory);
            Assert.That(failure.ErrorMessage, Is.Not.Null.Or.Empty);
>>>>>>> 9ee5abe2
        }

        [Test]
        [ServiceVersion(Min = BlobClientOptions.ServiceVersion.V2019_12_12)]
        public async Task RemoveAccessControlRecursiveAsync()
        {
            await using DisposingFileSystem test = await GetNewFileSystem();
            DataLakeDirectoryClient directory = await test.FileSystem.CreateDirectoryAsync(GetNewDirectoryName());
            DataLakeDirectoryClient subdirectory1 = await directory.CreateSubDirectoryAsync(GetNewDirectoryName());
            DataLakeFileClient file1 = await subdirectory1.CreateFileAsync(GetNewFileName());
            DataLakeFileClient file2 = await subdirectory1.CreateFileAsync(GetNewFileName());
            DataLakeDirectoryClient subdirectory2 = await directory.CreateSubDirectoryAsync(GetNewDirectoryName());
            DataLakeFileClient file3 = await subdirectory2.CreateFileAsync(GetNewFileName());
            DataLakeFileClient file4 = await directory.CreateFileAsync(GetNewFileName());

            // Act
<<<<<<< HEAD
            AccessControlRecursiveChangesSummary result = await directory.RemoveAccessControlRecursiveAsync(RemoveAccessControlList, null);

            // Assert
            Assert.AreEqual(3, result.ChangedDirectoriesCount);
            Assert.AreEqual(4, result.ChangedFilesCount);
            Assert.AreEqual(0, result.FailedChangesCount);
=======
            AccessControlChangeResult result = await directory.RemoveAccessControlRecursiveAsync(RemoveAccessControlList, null);

            // Assert
            Assert.AreEqual(3, result.Counters.ChangedDirectoriesCount);
            Assert.AreEqual(4, result.Counters.ChangedFilesCount);
            Assert.AreEqual(0, result.Counters.FailedChangesCount);
>>>>>>> 9ee5abe2
            Assert.IsNull(result.ContinuationToken);
        }

        [Test]
        [ServiceVersion(Min = BlobClientOptions.ServiceVersion.V2019_12_12)]
        public async Task RemoveAccessControlRecursiveAsync_InBatches()
        {
            await using DisposingFileSystem test = await GetNewFileSystem();
            DataLakeDirectoryClient directory = await test.FileSystem.CreateDirectoryAsync(GetNewDirectoryName());
            DataLakeDirectoryClient subdirectory1 = await directory.CreateSubDirectoryAsync(GetNewDirectoryName());
            DataLakeFileClient file1 = await subdirectory1.CreateFileAsync(GetNewFileName());
            DataLakeFileClient file2 = await subdirectory1.CreateFileAsync(GetNewFileName());
            DataLakeDirectoryClient subdirectory2 = await directory.CreateSubDirectoryAsync(GetNewDirectoryName());
            DataLakeFileClient file3 = await subdirectory2.CreateFileAsync(GetNewFileName());
            DataLakeFileClient file4 = await directory.CreateFileAsync(GetNewFileName());

<<<<<<< HEAD
            AccessControlRecursiveChangeOptions options = new AccessControlRecursiveChangeOptions()
=======
            AccessControlChangeOptions options = new AccessControlChangeOptions()
>>>>>>> 9ee5abe2
            {
                BatchSize = 2
            };

            // Act
<<<<<<< HEAD
            AccessControlRecursiveChangesSummary result = await directory.RemoveAccessControlRecursiveAsync(
=======
            AccessControlChangeResult result = await directory.RemoveAccessControlRecursiveAsync(
>>>>>>> 9ee5abe2
                RemoveAccessControlList,
                null,
                options);

            // Assert
<<<<<<< HEAD
            Assert.AreEqual(3, result.ChangedDirectoriesCount);
            Assert.AreEqual(4, result.ChangedFilesCount);
            Assert.AreEqual(0, result.FailedChangesCount);
=======
            Assert.AreEqual(3, result.Counters.ChangedDirectoriesCount);
            Assert.AreEqual(4, result.Counters.ChangedFilesCount);
            Assert.AreEqual(0, result.Counters.FailedChangesCount);
>>>>>>> 9ee5abe2
            Assert.That(result.ContinuationToken, Is.Not.Null.Or.Empty);
        }

        [Test]
        [LiveOnly]
        [ServiceVersion(Min = BlobClientOptions.ServiceVersion.V2019_12_12)]
        public async Task RemoveAccessControlRecursiveAsync_InBatches_StopAndResume()
        {
            await using DisposingFileSystem test = await GetNewFileSystem();
            DataLakeDirectoryClient directory = await test.FileSystem.CreateDirectoryAsync(GetNewDirectoryName());
            DataLakeDirectoryClient subdirectory1 = await directory.CreateSubDirectoryAsync(GetNewDirectoryName());
            DataLakeFileClient file1 = await subdirectory1.CreateFileAsync(GetNewFileName());
            DataLakeFileClient file2 = await subdirectory1.CreateFileAsync(GetNewFileName());
            DataLakeDirectoryClient subdirectory2 = await directory.CreateSubDirectoryAsync(GetNewDirectoryName());
            DataLakeFileClient file3 = await subdirectory2.CreateFileAsync(GetNewFileName());
            DataLakeFileClient file4 = await directory.CreateFileAsync(GetNewFileName());

<<<<<<< HEAD
            AccessControlRecursiveChangeOptions options = new AccessControlRecursiveChangeOptions()
=======
            AccessControlChangeOptions options = new AccessControlChangeOptions()
>>>>>>> 9ee5abe2
            {
                BatchSize = 2
            };

            CancellationTokenSource cancellationTokenSource = new CancellationTokenSource();
<<<<<<< HEAD
            AccessControlRecursiveChanges intermediateResult = null;
=======
            AccessControlChanges intermediateResult = default;
>>>>>>> 9ee5abe2

            // Act
            try
            {
                await directory.RemoveAccessControlRecursiveAsync(
                    RemoveAccessControlList,
<<<<<<< HEAD
                    new ActionableAccessControlRecursiveChangeProgress(x =>
=======
                    new Progress<Response<AccessControlChanges>>(x =>
>>>>>>> 9ee5abe2
                    {
                        intermediateResult = x;
                        cancellationTokenSource.Cancel();
                    }),
                    options,
                    cancellationToken: cancellationTokenSource.Token);
            }
            catch (TaskCanceledException)
            {
                // skip
            }

<<<<<<< HEAD
            AccessControlRecursiveChangesSummary result = await directory.RemoveAccessControlRecursiveAsync(
=======
            AccessControlChangeResult result = await directory.RemoveAccessControlRecursiveAsync(
>>>>>>> 9ee5abe2
                RemoveAccessControlList,
                null,
                options,
                intermediateResult.ContinuationToken);

            // Assert
<<<<<<< HEAD
            Assert.AreEqual(3, result.ChangedDirectoriesCount + intermediateResult.ChangedDirectoriesCount);
            Assert.AreEqual(4, result.ChangedFilesCount + intermediateResult.ChangedFilesCount);
            Assert.AreEqual(0, result.FailedChangesCount + intermediateResult.ChangedFilesCount);
=======
            Assert.AreEqual(3, result.Counters.ChangedDirectoriesCount + intermediateResult.BatchCounters.ChangedDirectoriesCount);
            Assert.AreEqual(4, result.Counters.ChangedFilesCount + intermediateResult.BatchCounters.ChangedFilesCount);
            Assert.AreEqual(0, result.Counters.FailedChangesCount + intermediateResult.BatchCounters.ChangedFilesCount);
>>>>>>> 9ee5abe2
            Assert.That(result.ContinuationToken, Is.Not.Null.Or.Empty);
        }

        [Test]
        [ServiceVersion(Min = BlobClientOptions.ServiceVersion.V2019_12_12)]
        public async Task RemoveAccessControlRecursiveAsync_InBatches_WithProgressMonitoring()
        {
            await using DisposingFileSystem test = await GetNewFileSystem();
            DataLakeDirectoryClient directory = await test.FileSystem.CreateDirectoryAsync(GetNewDirectoryName());
            DataLakeDirectoryClient subdirectory1 = await directory.CreateSubDirectoryAsync(GetNewDirectoryName());
            DataLakeFileClient file1 = await subdirectory1.CreateFileAsync(GetNewFileName());
            DataLakeFileClient file2 = await subdirectory1.CreateFileAsync(GetNewFileName());
            DataLakeDirectoryClient subdirectory2 = await directory.CreateSubDirectoryAsync(GetNewDirectoryName());
            DataLakeFileClient file3 = await subdirectory2.CreateFileAsync(GetNewFileName());
            DataLakeFileClient file4 = await directory.CreateFileAsync(GetNewFileName());

<<<<<<< HEAD
            Mock<IProgress<Response<AccessControlRecursiveChanges>>> progresMonitorMock = new Mock<IProgress<Response<AccessControlRecursiveChanges>>>();

            AccessControlRecursiveChangeOptions options = new AccessControlRecursiveChangeOptions()
=======
            InMemoryAccessControlRecursiveChangeProgress progress = new InMemoryAccessControlRecursiveChangeProgress();

            AccessControlChangeOptions options = new AccessControlChangeOptions()
>>>>>>> 9ee5abe2
            {
                BatchSize = 2
            };

            // Act
<<<<<<< HEAD
            AccessControlRecursiveChangesSummary result = await directory.RemoveAccessControlRecursiveAsync(
                RemoveAccessControlList,
                progresMonitorMock.Object,
                options);

            // Assert
            Assert.AreEqual(3, result.ChangedDirectoriesCount);
            Assert.AreEqual(4, result.ChangedFilesCount);
            Assert.AreEqual(0, result.FailedChangesCount);
            Assert.That(result.ContinuationToken, Is.Not.Null.Or.Empty);

            progresMonitorMock.Verify(
                x => x.Report(It.Is<Response<AccessControlRecursiveChanges>>(arg => arg.Value.ChangedDirectoriesCount + arg.Value.ChangedFilesCount <= options.BatchSize)),
                Times.Exactly(4));
=======
            AccessControlChangeResult result = await directory.RemoveAccessControlRecursiveAsync(
                RemoveAccessControlList,
                progress,
                options);

            // Assert
            Assert.AreEqual(3, result.Counters.ChangedDirectoriesCount);
            Assert.AreEqual(4, result.Counters.ChangedFilesCount);
            Assert.AreEqual(0, result.Counters.FailedChangesCount);
            Assert.That(result.ContinuationToken, Is.Not.Null.Or.Empty);
            Assert.AreEqual(4, progress.BatchCounters.Count);
            Assert.AreEqual(2, progress.BatchCounters[0].ChangedDirectoriesCount + progress.BatchCounters[0].ChangedFilesCount);
            Assert.AreEqual(2, progress.BatchCounters[1].ChangedDirectoriesCount + progress.BatchCounters[1].ChangedFilesCount);
            Assert.AreEqual(2, progress.BatchCounters[2].ChangedDirectoriesCount + progress.BatchCounters[2].ChangedFilesCount);
            Assert.AreEqual(1, progress.BatchCounters[3].ChangedDirectoriesCount + progress.BatchCounters[3].ChangedFilesCount);
            Assert.AreEqual(4, progress.CummulativeCounters.Count);
            Assert.AreEqual(2, progress.CummulativeCounters[0].ChangedDirectoriesCount + progress.CummulativeCounters[0].ChangedFilesCount);
            Assert.AreEqual(4, progress.CummulativeCounters[1].ChangedDirectoriesCount + progress.CummulativeCounters[1].ChangedFilesCount);
            Assert.AreEqual(6, progress.CummulativeCounters[2].ChangedDirectoriesCount + progress.CummulativeCounters[2].ChangedFilesCount);
            Assert.AreEqual(7, progress.CummulativeCounters[3].ChangedDirectoriesCount + progress.CummulativeCounters[3].ChangedFilesCount);
>>>>>>> 9ee5abe2
        }

        [Test]
        [ServiceVersion(Min = BlobClientOptions.ServiceVersion.V2019_12_12)]
        public async Task RemoveAccessControlRecursiveAsync_WithProgressMonitoring_WithFailure()
        {
            string fileSystemName = GetNewFileSystemName();
            string topDirectoryName = GetNewDirectoryName();

            await using DisposingFileSystem test = await GetNewFileSystem(fileSystemName: fileSystemName);
            await test.FileSystem.GetRootDirectoryClient().SetAccessControlListAsync(ExecuteOnlyAccessControlList);

            TokenCredential tokenCredential = GetOAuthCredential(TestConfigHierarchicalNamespace);
            Uri uri = new Uri($"{TestConfigHierarchicalNamespace.BlobServiceEndpoint}/{fileSystemName}/{topDirectoryName}").ToHttps();

            // Create tree as AAD App
            DataLakeDirectoryClient directory = InstrumentClient(new DataLakeDirectoryClient(uri, tokenCredential, GetOptions()));
            await directory.CreateAsync();
            DataLakeDirectoryClient subdirectory1 = await directory.CreateSubDirectoryAsync(GetNewDirectoryName());
            DataLakeFileClient file1 = await subdirectory1.CreateFileAsync(GetNewFileName());
            DataLakeFileClient file2 = await subdirectory1.CreateFileAsync(GetNewFileName());
            DataLakeDirectoryClient subdirectory2 = await directory.CreateSubDirectoryAsync(GetNewDirectoryName());
            DataLakeFileClient file3 = await subdirectory2.CreateFileAsync(GetNewFileName());

            // Add file as superuser
            DataLakeFileClient file4 = await test.FileSystem.GetDirectoryClient(directory.Name)
                .GetSubDirectoryClient(subdirectory2.Name)
                .CreateFileAsync(GetNewFileName());

            InMemoryAccessControlRecursiveChangeProgress progress = new InMemoryAccessControlRecursiveChangeProgress();

            // Act
<<<<<<< HEAD
            AccessControlRecursiveChangesSummary result = await directory.RemoveAccessControlRecursiveAsync(
=======
            AccessControlChangeResult result = await directory.RemoveAccessControlRecursiveAsync(
>>>>>>> 9ee5abe2
                accessControlList: RemoveAccessControlList,
                progressHandler: progress);

            // Assert
<<<<<<< HEAD
            Assert.AreEqual(1, result.FailedChangesCount);
            Assert.AreEqual(1, progress.FailedEntries.Count);
            AccessControlRecursiveChangeFailure failedEntry = progress.FailedEntries[0];
            StringAssert.Contains(file4.Name, failedEntry.Name);
            Assert.IsFalse(failedEntry.IsDirectory);
            Assert.That(failedEntry.ErrorMessage, Is.Not.Null.Or.Empty);
=======
            Assert.AreEqual(1, result.Counters.FailedChangesCount);
            Assert.AreEqual(1, progress.Failures.Count);
            Assert.That(progress.BatchCounters.FindIndex(x => x.FailedChangesCount > 0) >= 0);
            Assert.That(progress.CummulativeCounters.FindIndex(x => x.FailedChangesCount > 0) >= 0);
            AccessControlChangeFailure failure = progress.Failures[0];
            StringAssert.Contains(file4.Name, failure.Name);
            Assert.IsFalse(failure.IsDirectory);
            Assert.That(failure.ErrorMessage, Is.Not.Null.Or.Empty);
>>>>>>> 9ee5abe2
        }

        [Test]
        public async Task SetPermissionsAsync()
        {
            await using DisposingFileSystem test = await GetNewFileSystem();
            DataLakeDirectoryClient directory = await test.FileSystem.CreateDirectoryAsync(GetNewDirectoryName());

            // Act
            Response<PathInfo> response = await directory.SetPermissionsAsync(permissions: PathPermissions);

            // Assert
            AssertValidStoragePathInfo(response);
        }

        [Test]
        public async Task SetPermissionsAsync_RootDirectory()
        {
            await using DisposingFileSystem test = await GetNewFileSystem();
            //DataLakeDirectoryClient directory = InstrumentClient(test.FileSystem.GetRootDirectoryClient());
            DataLakeDirectoryClient directory = InstrumentClient(test.FileSystem.GetDirectoryClient(""));

            // Act
            Response<PathInfo> response = await directory.SetPermissionsAsync(permissions: PathPermissions);

            // Assert
            AssertValidStoragePathInfo(response);
        }

        [Test]
        public async Task SetPermissionsAsync_Conditions()
        {
            var garbageLeaseId = GetGarbageLeaseId();
            foreach (AccessConditionParameters parameters in Conditions_Data)
            {
                await using DisposingFileSystem test = await GetNewFileSystem();

                // Arrange
                DataLakeDirectoryClient directory = await test.FileSystem.CreateDirectoryAsync(GetNewDirectoryName());

                parameters.Match = await SetupPathMatchCondition(directory, parameters.Match);
                parameters.LeaseId = await SetupPathLeaseCondition(directory, parameters.LeaseId, garbageLeaseId);
                DataLakeRequestConditions conditions = BuildDataLakeRequestConditions(
                    parameters: parameters,
                    lease: true);

                // Act
                Response<PathInfo> response = await directory.SetPermissionsAsync(
                    permissions: PathPermissions,
                    conditions: conditions);

                // Assert
                Assert.IsNotNull(response.GetRawResponse().Headers.RequestId);
            }
        }

        [Test]
        public async Task SetPermissionsAsync_ConditionsFail()
        {
            var garbageLeaseId = GetGarbageLeaseId();
            foreach (AccessConditionParameters parameters in GetConditionsFail_Data(garbageLeaseId))
            {
                await using DisposingFileSystem test = await GetNewFileSystem();

                // Arrange
                DataLakeDirectoryClient directory = await test.FileSystem.CreateDirectoryAsync(GetNewDirectoryName());

                parameters.NoneMatch = await SetupPathMatchCondition(directory, parameters.NoneMatch);
                DataLakeRequestConditions conditions = BuildDataLakeRequestConditions(parameters);

                // Act
                await TestHelper.AssertExpectedExceptionAsync<RequestFailedException>(
                    directory.SetPermissionsAsync(
                    permissions: PathPermissions,
                        conditions: conditions),
                    e => { });
            }
        }

        [Test]
        public async Task GetPropertiesAsync()
        {
            await using DisposingFileSystem test = await GetNewFileSystem();
            DataLakeDirectoryClient directory = await test.FileSystem.CreateDirectoryAsync(GetNewDirectoryName());

            // Act
            Response<PathProperties> response = await directory.GetPropertiesAsync();

            // Assert
            Assert.IsNotNull(response.GetRawResponse().Headers.RequestId);
        }

        [Test]
        public async Task GetPropertiesAsync_Oauth()
        {
            DataLakeServiceClient oauthService = GetServiceClient_OAuth();
            string fileSystemName = GetNewFileSystemName();
            string directoryName = GetNewDirectoryName();

            await using DisposingFileSystem test = await GetNewFileSystem(service: oauthService, fileSystemName: fileSystemName);

            // Arrange
            DataLakeDirectoryClient directory = await test.FileSystem.CreateDirectoryAsync(directoryName);
            DataLakeDirectoryClient oauthDirectory = oauthService
                .GetFileSystemClient(fileSystemName)
                .GetDirectoryClient(directoryName);

            // Act
            Response<PathProperties> response = await directory.GetPropertiesAsync();

            // Assert
            Assert.IsNotNull(response.GetRawResponse().Headers.RequestId);
        }

        [Test]
        public async Task GetPropertiesAsync_FileSystemSAS()
        {
            string fileSystemName = GetNewFileSystemName();
            string directoryName = GetNewDirectoryName();

            await using DisposingFileSystem test = await GetNewFileSystem(fileSystemName: fileSystemName);

            // Arrange
            DataLakeDirectoryClient directory = await test.FileSystem.CreateDirectoryAsync(directoryName);

            DataLakeDirectoryClient sasDirectory = InstrumentClient(
                GetServiceClient_DataLakeServiceSas_FileSystem(
                    fileSystemName: fileSystemName)
                .GetFileSystemClient(fileSystemName)
                .GetDirectoryClient(directoryName));

            // Act
            Response<PathProperties> response = await sasDirectory.GetPropertiesAsync();

            // Assert
            Assert.IsNotNull(response.GetRawResponse().Headers.RequestId);
            var accountName = new DataLakeUriBuilder(test.FileSystem.Uri).AccountName;
            TestHelper.AssertCacheableProperty(accountName, () => directory.AccountName);
            TestHelper.AssertCacheableProperty(fileSystemName, () => directory.FileSystemName);
            TestHelper.AssertCacheableProperty(directoryName, () => directory.Name);
        }

        [Test]
        public async Task GetPropertiesAsync_FileSystemIdentitySAS()
        {
            DataLakeServiceClient oauthService = GetServiceClient_OAuth();
            string fileSystemName = GetNewFileSystemName();
            string directoryName = GetNewDirectoryName();

            await using DisposingFileSystem test = await GetNewFileSystem(service: oauthService, fileSystemName: fileSystemName);

            // Arrange
            DataLakeDirectoryClient directory = await test.FileSystem.CreateDirectoryAsync(directoryName);

            Response<UserDelegationKey> userDelegationKey = await oauthService.GetUserDelegationKeyAsync(
                startsOn: null,
                expiresOn: Recording.UtcNow.AddHours(1));

            DataLakeDirectoryClient identitySasDirectory = InstrumentClient(
                GetServiceClient_DataLakeServiceIdentitySas_FileSystem(
                    fileSystemName: fileSystemName,
                    userDelegationKey: userDelegationKey)
                .GetFileSystemClient(fileSystemName)
                .GetDirectoryClient(directoryName));

            // Act
            Response<PathProperties> response = await identitySasDirectory.GetPropertiesAsync();

            // Assert
            Assert.IsNotNull(response.GetRawResponse().Headers.RequestId);
        }

        [Test]
        public async Task GetPropertiesAsync_PathSAS()
        {
            var fileSystemName = GetNewFileSystemName();
            var directoryName = GetNewDirectoryName();

            await using DisposingFileSystem test = await GetNewFileSystem(fileSystemName: fileSystemName);

            // Arrange
            DataLakeDirectoryClient directory = await test.FileSystem.CreateDirectoryAsync(directoryName);

            DataLakeDirectoryClient sasDirectory = InstrumentClient(
                GetServiceClient_DataLakeServiceSas_Path(
                    fileSystemName: fileSystemName,
                    path: directoryName)
                .GetFileSystemClient(fileSystemName)
                .GetDirectoryClient(directoryName));

            // Act
            Response<PathProperties> response = await sasDirectory.GetPropertiesAsync();

            // Assert
            Assert.IsNotNull(response.GetRawResponse().Headers.RequestId);
        }

        [Test]
        public async Task GetPropertiesAsync_PathSasWithIdentifiers()
        {
            string fileSystemName = GetNewFileSystemName();
            string directoryName = GetNewDirectoryName();
            string signedIdentifierId = GetNewString();

            await using DisposingFileSystem test = await GetNewFileSystem(fileSystemName: fileSystemName);
            DataLakeDirectoryClient directoryClient = InstrumentClient(test.FileSystem.GetDirectoryClient(directoryName));
            await directoryClient.CreateAsync();

            DataLakeSignedIdentifier signedIdentifier = new DataLakeSignedIdentifier
            {
                Id = signedIdentifierId,
                AccessPolicy = new DataLakeAccessPolicy
                {
                    StartsOn = Recording.UtcNow.AddHours(-1),
                    ExpiresOn = Recording.UtcNow.AddHours(1),
                    Permissions = "rw"
                }
            };

            await test.FileSystem.SetAccessPolicyAsync(permissions: new DataLakeSignedIdentifier[] { signedIdentifier });

            DataLakeSasBuilder sasBuilder = new DataLakeSasBuilder
            {
                FileSystemName = fileSystemName,
                Identifier = signedIdentifierId
            };
            DataLakeSasQueryParameters sasQueryParameters = sasBuilder.ToSasQueryParameters(GetStorageSharedKeyCredentials());

            DataLakeUriBuilder uriBuilder = new DataLakeUriBuilder(directoryClient.Uri)
            {
                Sas = sasQueryParameters
            };

            DataLakeDirectoryClient sasDirectoryClient = new DataLakeDirectoryClient(
                uriBuilder.ToUri(),
                GetOptions());

            // Act
            Response<PathProperties> response = await sasDirectoryClient.GetPropertiesAsync();

            // Assert
            Assert.IsNotNull(response.GetRawResponse().Headers.RequestId);
        }

        [Test]
        public async Task GetPropertiesAsync_PathIdentitySAS()
        {
            DataLakeServiceClient oauthService = GetServiceClient_OAuth();
            string fileSystemName = GetNewFileSystemName();
            string directoryName = GetNewDirectoryName();

            await using DisposingFileSystem test = await GetNewFileSystem(service: oauthService, fileSystemName: fileSystemName);

            // Arrange
            DataLakeDirectoryClient directory = await test.FileSystem.CreateDirectoryAsync(directoryName);

            Response<UserDelegationKey> userDelegationKey = await oauthService.GetUserDelegationKeyAsync(
                startsOn: null,
                expiresOn: Recording.UtcNow.AddHours(1));

            DataLakeDirectoryClient identitySasDirectory = InstrumentClient(
                GetServiceClient_DataLakeServiceIdentitySas_Path(
                    fileSystemName: fileSystemName,
                    path: directoryName,
                    userDelegationKey: userDelegationKey)
                .GetFileSystemClient(fileSystemName)
                .GetDirectoryClient(directoryName));

            // Act
            Response<PathProperties> response = await identitySasDirectory.GetPropertiesAsync();

            // Assert
            Assert.IsNotNull(response.GetRawResponse().Headers.RequestId);
        }

        [Test]
        public async Task GetPropertiesAsync_Conditions()
        {
            var garbageLeaseId = GetGarbageLeaseId();
            foreach (AccessConditionParameters parameters in Conditions_Data)
            {
                await using DisposingFileSystem test = await GetNewFileSystem();
                DataLakeDirectoryClient directory = await test.FileSystem.CreateDirectoryAsync(GetNewDirectoryName());

                // Arrange
                parameters.Match = await SetupPathMatchCondition(directory, parameters.Match);
                parameters.LeaseId = await SetupPathLeaseCondition(directory, parameters.LeaseId, garbageLeaseId);
                DataLakeRequestConditions conditions = BuildDataLakeRequestConditions(
                    parameters: parameters,
                    lease: true);

                // Act
                Response<PathProperties> response = await directory.GetPropertiesAsync(conditions: conditions);

                // Assert
                Assert.IsNotNull(response.GetRawResponse().Headers.RequestId);
            }
        }

        [Test]
        public async Task GetPropertiesAsync_ConditionsFail()
        {
            var garbageLeaseId = GetGarbageLeaseId();
            foreach (AccessConditionParameters parameters in GetConditionsFail_Data(garbageLeaseId))
            {
                await using DisposingFileSystem test = await GetNewFileSystem();
                DataLakeDirectoryClient directory = await test.FileSystem.CreateDirectoryAsync(GetNewDirectoryName());

                // Arrange
                parameters.NoneMatch = await SetupPathMatchCondition(directory, parameters.NoneMatch);
                DataLakeRequestConditions conditions = BuildDataLakeRequestConditions(parameters);

                // Act
                await TestHelper.CatchAsync<Exception>(
                    async () =>
                    {
                        var _ = (await directory.GetPropertiesAsync(
                            conditions: conditions)).Value;
                    });
            }
        }

        [Test]
        public async Task GetPropertiesAsync_Error()
        {
            await using DisposingFileSystem test = await GetNewFileSystem();

            // Arrange
            DataLakeDirectoryClient directory = InstrumentClient(test.FileSystem.GetDirectoryClient(GetNewDirectoryName()));

            // Act
            await TestHelper.AssertExpectedExceptionAsync<RequestFailedException>(
                directory.GetPropertiesAsync(),
                e => Assert.AreEqual("BlobNotFound", e.ErrorCode));
        }

        [Test]
        public async Task SetHttpHeadersAsync()
        {
            var constants = new TestConstants(this);

            await using DisposingFileSystem test = await GetNewFileSystem();
            DataLakeDirectoryClient directory = await test.FileSystem.CreateDirectoryAsync(GetNewDirectoryName());

            // Act
            await directory.SetHttpHeadersAsync(new PathHttpHeaders
            {
                CacheControl = constants.CacheControl,
                ContentDisposition = constants.ContentDisposition,
                ContentEncoding = constants.ContentEncoding,
                ContentLanguage = constants.ContentLanguage,
                ContentHash = constants.ContentMD5,
                ContentType = constants.ContentType
            });

            // Assert
            Response<PathProperties> response = await directory.GetPropertiesAsync();
            Assert.AreEqual(constants.ContentType, response.Value.ContentType);
            TestHelper.AssertSequenceEqual(constants.ContentMD5, response.Value.ContentHash);
            Assert.AreEqual(constants.ContentEncoding, response.Value.ContentEncoding);
            Assert.AreEqual(constants.ContentLanguage, response.Value.ContentLanguage);
            Assert.AreEqual(constants.ContentDisposition, response.Value.ContentDisposition);
            Assert.AreEqual(constants.CacheControl, response.Value.CacheControl);
    }

        [Test]
        public async Task SetHttpHeadersAsync_Error()
        {
            var constants = new TestConstants(this);

            await using DisposingFileSystem test = await GetNewFileSystem();

            // Arrange
            DataLakeDirectoryClient directory = InstrumentClient(test.FileSystem.GetDirectoryClient(GetNewDirectoryName()));

            // Act
            await TestHelper.AssertExpectedExceptionAsync<RequestFailedException>(
                directory.SetHttpHeadersAsync(new PathHttpHeaders
                {
                    CacheControl = constants.CacheControl,
                    ContentDisposition = constants.ContentDisposition,
                    ContentEncoding = constants.ContentEncoding,
                    ContentLanguage = constants.ContentLanguage,
                    ContentHash = constants.ContentMD5,
                    ContentType = constants.ContentType
                }),
                e => Assert.AreEqual("BlobNotFound", e.ErrorCode));
        }

        [Test]
        public async Task SetHttpHeadersAsync_Conditions()
        {
            var constants = new TestConstants(this);
            var garbageLeaseId = GetGarbageLeaseId();
            foreach (AccessConditionParameters parameters in Conditions_Data)
            {
                await using DisposingFileSystem test = await GetNewFileSystem();

                // Arrange
                DataLakeDirectoryClient directory = await test.FileSystem.CreateDirectoryAsync(GetNewDirectoryName());

                parameters.Match = await SetupPathMatchCondition(directory, parameters.Match);
                parameters.LeaseId = await SetupPathLeaseCondition(directory, parameters.LeaseId, garbageLeaseId);
                DataLakeRequestConditions conditions = BuildDataLakeRequestConditions(
                    parameters: parameters,
                    lease: true);

                // Act
                Response<PathInfo> response = await directory.SetHttpHeadersAsync(
                    httpHeaders: new PathHttpHeaders
                    {
                        CacheControl = constants.CacheControl,
                        ContentDisposition = constants.ContentDisposition,
                        ContentEncoding = constants.ContentEncoding,
                        ContentLanguage = constants.ContentLanguage,
                        ContentHash = constants.ContentMD5,
                        ContentType = constants.ContentType
                    },
                    conditions: conditions);

                // Assert
                Assert.IsNotNull(response.GetRawResponse().Headers.RequestId);
            }
        }

        [Test]
        public async Task SetHttpHeadersAsync_ConditionsFail()
        {
            var constants = new TestConstants(this);
            var garbageLeaseId = GetGarbageLeaseId();
            foreach (AccessConditionParameters parameters in GetConditionsFail_Data(garbageLeaseId))
            {
                await using DisposingFileSystem test = await GetNewFileSystem();

                // Arrange
                DataLakeDirectoryClient directory = await test.FileSystem.CreateDirectoryAsync(GetNewDirectoryName());

                parameters.NoneMatch = await SetupPathMatchCondition(directory, parameters.NoneMatch);
                DataLakeRequestConditions conditions = BuildDataLakeRequestConditions(parameters);

                // Act
                await TestHelper.AssertExpectedExceptionAsync<RequestFailedException>(
                    directory.SetHttpHeadersAsync(
                        httpHeaders: new PathHttpHeaders
                        {
                            CacheControl = constants.CacheControl,
                            ContentDisposition = constants.ContentDisposition,
                            ContentEncoding = constants.ContentEncoding,
                            ContentLanguage = constants.ContentLanguage,
                            ContentHash = constants.ContentMD5,
                            ContentType = constants.ContentType
                        },
                        conditions: conditions),
                    e => { });
            }
        }

        [Test]
        public async Task SetMetadataAsync()
        {
            await using DisposingFileSystem test = await GetNewFileSystem();
            DataLakeDirectoryClient directory = await test.FileSystem.CreateDirectoryAsync(GetNewDirectoryName());

            // Arrange
            IDictionary<string, string> metadata = BuildMetadata();

            // Act
            await directory.SetMetadataAsync(metadata);

            // Assert
            Response<PathProperties> response = await directory.GetPropertiesAsync();
            AssertMetadataEquality(metadata, response.Value.Metadata, isDirectory: true);
        }

        [Test]
        public async Task SetMetadataAsync_Error()
        {
            await using DisposingFileSystem test = await GetNewFileSystem();

            // Arrange
            DataLakeDirectoryClient directory = InstrumentClient(test.FileSystem.GetDirectoryClient(GetNewDirectoryName()));
            IDictionary<string, string> metadata = BuildMetadata();

            // Act
            await TestHelper.AssertExpectedExceptionAsync<RequestFailedException>(
                directory.SetMetadataAsync(metadata),
                e => Assert.AreEqual("BlobNotFound", e.ErrorCode));
        }

        [Test]
        public async Task SetMetadataAsync_Conditions()
        {
            var garbageLeaseId = GetGarbageLeaseId();
            foreach (AccessConditionParameters parameters in Conditions_Data)
            {
                await using DisposingFileSystem test = await GetNewFileSystem();

                // Arrange
                DataLakeDirectoryClient directory = await test.FileSystem.CreateDirectoryAsync(GetNewDirectoryName());
                IDictionary<string, string> metadata = BuildMetadata();

                parameters.Match = await SetupPathMatchCondition(directory, parameters.Match);
                parameters.LeaseId = await SetupPathLeaseCondition(directory, parameters.LeaseId, garbageLeaseId);
                DataLakeRequestConditions conditions = BuildDataLakeRequestConditions(
                    parameters: parameters,
                    lease: true);

                // Act
                Response<PathInfo> response = await directory.SetMetadataAsync(
                    metadata: metadata,
                    conditions: conditions);

                // Assert
                Assert.IsNotNull(response.GetRawResponse().Headers.RequestId);
            }
        }

        [Test]
        public async Task SetMetadataAsync_ConditionsFail()
        {
            var garbageLeaseId = GetGarbageLeaseId();
            foreach (AccessConditionParameters parameters in GetConditionsFail_Data(garbageLeaseId))
            {
                await using DisposingFileSystem test = await GetNewFileSystem();

                // Arrange
                DataLakeDirectoryClient directory = await test.FileSystem.CreateDirectoryAsync(GetNewDirectoryName());
                IDictionary<string, string> metadata = BuildMetadata();

                parameters.NoneMatch = await SetupPathMatchCondition(directory, parameters.NoneMatch);
                DataLakeRequestConditions conditions = BuildDataLakeRequestConditions(parameters);

                // Act
                await TestHelper.AssertExpectedExceptionAsync<RequestFailedException>(
                    directory.SetMetadataAsync(
                        metadata: metadata,
                        conditions: conditions),
                    e => { });
            }
        }

        [Test]
        public async Task CreateFileAsync()
        {
            await using DisposingFileSystem test = await GetNewFileSystem();
            DataLakeDirectoryClient directory = await test.FileSystem.CreateDirectoryAsync(GetNewDirectoryName());

            // Arrange
            string fileName = GetNewFileName();

            // Act
            Response<DataLakeFileClient> response = await directory.CreateFileAsync(fileName);

            // Assert
            Assert.AreEqual(fileName, response.Value.Name);
        }

        [Test]
        public async Task CreateFileAsync_HttpHeaders()
        {
            await using DisposingFileSystem test = await GetNewFileSystem();
            DataLakeDirectoryClient directory = await test.FileSystem.CreateDirectoryAsync(GetNewDirectoryName());

            // Arrange
            PathHttpHeaders headers = new PathHttpHeaders
            {
                ContentType = ContentType,
                ContentEncoding = ContentEncoding,
                ContentLanguage = ContentLanguage,
                ContentDisposition = ContentDisposition,
                CacheControl = CacheControl
            };

            // Act
            DataLakeFileClient file = await directory.CreateFileAsync(GetNewFileName(), httpHeaders: headers);

            // Assert
            Response<PathProperties> response = await file.GetPropertiesAsync();
            Assert.AreEqual(ContentType, response.Value.ContentType);
            Assert.AreEqual(ContentEncoding, response.Value.ContentEncoding);
            Assert.AreEqual(ContentLanguage, response.Value.ContentLanguage);
            Assert.AreEqual(ContentDisposition, response.Value.ContentDisposition);
            Assert.AreEqual(CacheControl, response.Value.CacheControl);
        }

        [Test]
        public async Task CreateFileAsync_Metadata()
        {
            await using DisposingFileSystem test = await GetNewFileSystem();
            DataLakeDirectoryClient directory = await test.FileSystem.CreateDirectoryAsync(GetNewDirectoryName());

            // Arrange
            IDictionary<string, string> metadata = BuildMetadata();

            // Act
            DataLakeFileClient file = await directory.CreateFileAsync(GetNewFileName(), metadata: metadata);

            // Assert
            Response<PathProperties> getPropertiesResponse = await file.GetPropertiesAsync();
            AssertMetadataEquality(metadata, getPropertiesResponse.Value.Metadata, isDirectory: false);
        }

        [Test]
        public async Task CreateFileAsync_PermissionAndUmask()
        {
            await using DisposingFileSystem test = await GetNewFileSystem();
            DataLakeDirectoryClient directory = await test.FileSystem.CreateDirectoryAsync(GetNewDirectoryName());

            // Arrange
            string permissions = "0777";
            string umask = "0057";

            // Act
            DataLakeFileClient file = await directory.CreateFileAsync(
                GetNewFileName(),
                permissions: permissions,
                umask: umask);

            // Assert
            Response<PathAccessControl> response = await file.GetAccessControlAsync();
            AssertPathPermissionsEquality(PathPermissions.ParseSymbolicPermissions("rwx-w----"), response.Value.Permissions);
        }

        [Test]
        public async Task CreateFileAsync_Error()
        {
            // Arrange
            DataLakeServiceClient service = GetServiceClient_SharedKey();
            DataLakeFileSystemClient fileSystem = InstrumentClient(service.GetFileSystemClient(GetNewFileSystemName()));
            DataLakeDirectoryClient directory = InstrumentClient(fileSystem.GetDirectoryClient(GetNewDirectoryName()));

            // Act
            await TestHelper.AssertExpectedExceptionAsync<RequestFailedException>(
                directory.CreateFileAsync(GetNewFileName()),
                e => Assert.AreEqual("FilesystemNotFound", e.ErrorCode));
        }

        [Test]
        public async Task DeleteFileAsync()
        {
            await using DisposingFileSystem test = await GetNewFileSystem();
            DataLakeDirectoryClient directory = await test.FileSystem.CreateDirectoryAsync(GetNewDirectoryName());

            // Arrange
            string fileName = GetNewFileName();
            DataLakeFileClient fileClient = directory.GetFileClient(fileName);
            await fileClient.CreateAsync();

            // Assert
            await directory.DeleteFileAsync(fileName);
        }

        [Test]
        public async Task DeleteFileAsync_Error()
        {
            // Arrange
            DataLakeServiceClient service = GetServiceClient_SharedKey();
            DataLakeFileSystemClient fileSystem = InstrumentClient(service.GetFileSystemClient(GetNewFileSystemName()));
            DataLakeDirectoryClient directory = InstrumentClient(fileSystem.GetDirectoryClient(GetNewDirectoryName()));

            // Act
            await TestHelper.AssertExpectedExceptionAsync<RequestFailedException>(
                directory.DeleteFileAsync(GetNewFileName()),
                e => Assert.AreEqual("FilesystemNotFound", e.ErrorCode));
        }

        [Test]
        public async Task CreateSubDirectoryAsync()
        {
            await using DisposingFileSystem test = await GetNewFileSystem();
            DataLakeDirectoryClient directory = await test.FileSystem.CreateDirectoryAsync(GetNewDirectoryName());

            // Arrange
            string directoryName = GetNewDirectoryName();

            // Act
            Response<DataLakeDirectoryClient> response = await directory.CreateSubDirectoryAsync(directoryName);

            // Assert
            Assert.AreEqual(directoryName, response.Value.Name);
        }

        [Test]
        public async Task CreateSubDirectoryAsync_Error()
        {
            // Arrange
            DataLakeServiceClient service = GetServiceClient_SharedKey();
            DataLakeFileSystemClient fileSystem = InstrumentClient(service.GetFileSystemClient(GetNewFileSystemName()));
            DataLakeDirectoryClient directory = InstrumentClient(fileSystem.GetDirectoryClient(GetNewDirectoryName()));

            // Act
            await TestHelper.AssertExpectedExceptionAsync<RequestFailedException>(
                directory.CreateSubDirectoryAsync(GetNewDirectoryName()),
                e => Assert.AreEqual("FilesystemNotFound", e.ErrorCode));
        }

        [Test]
        public async Task CreateSubDirectoryAsync_HttpHeaders()
        {
            await using DisposingFileSystem test = await GetNewFileSystem();
            DataLakeDirectoryClient directory = await test.FileSystem.CreateDirectoryAsync(GetNewDirectoryName());

            // Arrange
            PathHttpHeaders headers = new PathHttpHeaders
            {
                ContentType = ContentType,
                ContentEncoding = ContentEncoding,
                ContentLanguage = ContentLanguage,
                ContentDisposition = ContentDisposition,
                CacheControl = CacheControl
            };

            // Act
            DataLakeDirectoryClient subDirectory = await directory.CreateSubDirectoryAsync(
                GetNewDirectoryName(),
                httpHeaders: headers);

            // Assert
            Response<PathProperties> response = await subDirectory.GetPropertiesAsync();
            Assert.AreEqual(ContentType, response.Value.ContentType);
            Assert.AreEqual(ContentEncoding, response.Value.ContentEncoding);
            Assert.AreEqual(ContentLanguage, response.Value.ContentLanguage);
            Assert.AreEqual(ContentDisposition, response.Value.ContentDisposition);
            Assert.AreEqual(CacheControl, response.Value.CacheControl);
        }

        [Test]
        public async Task CreateSubDirectoryAsync_Metadata()
        {
            await using DisposingFileSystem test = await GetNewFileSystem();
            DataLakeDirectoryClient directory = await test.FileSystem.CreateDirectoryAsync(GetNewDirectoryName());

            // Arrange
            IDictionary<string, string> metadata = BuildMetadata();

            // Act
            DataLakeDirectoryClient subDirectory = await directory.CreateSubDirectoryAsync(
                GetNewDirectoryName(),
                metadata: metadata);

            // Assert
            Response<PathProperties> getPropertiesResponse = await subDirectory.GetPropertiesAsync();
            AssertMetadataEquality(metadata, getPropertiesResponse.Value.Metadata, isDirectory: true);
        }

        [Test]
        public async Task CreateSubDirectoryAsync_PermissionAndUmask()
        {
            await using DisposingFileSystem test = await GetNewFileSystem();
            DataLakeDirectoryClient directory = await test.FileSystem.CreateDirectoryAsync(GetNewDirectoryName());

            // Arrange
            string permissions = "0777";
            string umask = "0057";

            // Act
            DataLakeDirectoryClient subDirectory = await directory.CreateSubDirectoryAsync(
                GetNewDirectoryName(),
                permissions: permissions,
                umask: umask);

            // Assert
            Response<PathAccessControl> response = await subDirectory.GetAccessControlAsync();
            AssertPathPermissionsEquality(PathPermissions.ParseSymbolicPermissions("rwx-w----"), response.Value.Permissions);
        }

        [Test]
        public async Task CreateSubDirectoryAsync_Conditions()
        {
            var garbageLeaseId = GetGarbageLeaseId();
            foreach (AccessConditionParameters parameters in Conditions_Data)
            {
                await using DisposingFileSystem test = await GetNewFileSystem();
                DataLakeDirectoryClient directory = await test.FileSystem.CreateDirectoryAsync(GetNewDirectoryName());

                // Arrange
                // This directory is intentionally created twice
                DataLakeDirectoryClient subDirectory = await directory.CreateSubDirectoryAsync(GetNewDirectoryName());

                parameters.Match = await SetupPathMatchCondition(subDirectory, parameters.Match);
                parameters.LeaseId = await SetupPathLeaseCondition(subDirectory, parameters.LeaseId, garbageLeaseId);

                DataLakeRequestConditions conditions = BuildDataLakeRequestConditions(
                    parameters: parameters,
                    lease: true);

                // Act
                Response<PathInfo> response = await subDirectory.CreateAsync(
                    conditions: conditions);

                // Assert
                Assert.IsNotNull(response.GetRawResponse().Headers.RequestId);
            }
        }

        [Test]
        public async Task CreateSubDirectoryAsync_ConditionsFail()
        {
            var garbageLeaseId = GetGarbageLeaseId();
            foreach (AccessConditionParameters parameters in GetConditionsFail_Data(garbageLeaseId))
            {
                await using DisposingFileSystem test = await GetNewFileSystem();
                DataLakeDirectoryClient directory = await test.FileSystem.CreateDirectoryAsync(GetNewDirectoryName());

                // Arrange
                // This directory is intentionally created twice
                DataLakeDirectoryClient subDirectory = await directory.CreateSubDirectoryAsync(GetNewDirectoryName());
                parameters.NoneMatch = await SetupPathMatchCondition(subDirectory, parameters.NoneMatch);
                DataLakeRequestConditions conditions = BuildDataLakeRequestConditions(
                    parameters: parameters,
                    lease: true);

                // Act
                await TestHelper.AssertExpectedExceptionAsync<RequestFailedException>(
                    subDirectory.CreateAsync(conditions: conditions),
                    e => { });
            }
        }

        [Test]
        public async Task DeleteSubDirectoryAsync()
        {
            await using DisposingFileSystem test = await GetNewFileSystem();
            DataLakeDirectoryClient directory = await test.FileSystem.CreateDirectoryAsync(GetNewDirectoryName());

            // Arrange
            string directoryName = GetNewDirectoryName();
            DataLakeDirectoryClient directoryClient = directory.GetSubDirectoryClient(directoryName);
            await directoryClient.CreateAsync();

            // Assert
            await directory.DeleteFileAsync(directoryName);
        }

        [Test]
        public async Task DeleteSubDirectoryAsync_Conditions()
        {
            var garbageLeaseId = GetGarbageLeaseId();
            foreach (AccessConditionParameters parameters in Conditions_Data)
            {
                await using DisposingFileSystem test = await GetNewFileSystem();
                DataLakeDirectoryClient directory = await test.FileSystem.CreateDirectoryAsync(GetNewDirectoryName());

                // Arrange
                DataLakeDirectoryClient subDirectory = await directory.CreateSubDirectoryAsync(GetNewDirectoryName());

                parameters.Match = await SetupPathMatchCondition(subDirectory, parameters.Match);
                parameters.LeaseId = await SetupPathLeaseCondition(subDirectory, parameters.LeaseId, garbageLeaseId);
                DataLakeRequestConditions conditions = BuildDataLakeRequestConditions(
                    parameters: parameters,
                    lease: true);

                // Act
                await subDirectory.DeleteAsync(conditions: conditions);
            }
        }

        [Test]
        public async Task DeleteSubDirectoryAsync_ConditionsFail()
        {
            var garbageLeaseId = GetGarbageLeaseId();
            foreach (AccessConditionParameters parameters in GetConditionsFail_Data(garbageLeaseId))
            {
                await using DisposingFileSystem test = await GetNewFileSystem();
                DataLakeDirectoryClient directory = await test.FileSystem.CreateDirectoryAsync(GetNewDirectoryName());

                // Arrange
                DataLakeDirectoryClient subDirectory = await directory.CreateSubDirectoryAsync(GetNewDirectoryName());

                parameters.NoneMatch = await SetupPathMatchCondition(subDirectory, parameters.NoneMatch);
                DataLakeRequestConditions conditions = BuildDataLakeRequestConditions(
                    parameters: parameters,
                    lease: true);

                // Act
                await TestHelper.AssertExpectedExceptionAsync<RequestFailedException>(
                    subDirectory.DeleteAsync(conditions: conditions),
                    e => { });
            }
        }

        [Test]
        public async Task AcquireLeaseAsync()
        {
            await using DisposingFileSystem test = await GetNewFileSystem();

            // Arrange
            DataLakeDirectoryClient directory = await test.FileSystem.CreateDirectoryAsync(GetNewDirectoryName());

            var leaseId = Recording.Random.NewGuid().ToString();
            var duration = TimeSpan.FromSeconds(15);

            // Act
            Response<DataLakeLease> response = await InstrumentClient(directory.GetDataLakeLeaseClient(leaseId)).AcquireAsync(duration);

            // Assert
            Assert.IsNotNull(response.GetRawResponse().Headers.RequestId);
        }

        [Test]
        public async Task AcquireLeaseAsync_Conditions()
        {
            foreach (AccessConditionParameters parameters in NoLease_Conditions_Data)
            {
                await using DisposingFileSystem test = await GetNewFileSystem();

                // Arrange
                DataLakeDirectoryClient directory = await test.FileSystem.CreateDirectoryAsync(GetNewDirectoryName());

                var leaseId = Recording.Random.NewGuid().ToString();
                var duration = TimeSpan.FromSeconds(15);

                parameters.Match = await SetupPathMatchCondition(directory, parameters.Match);
                RequestConditions conditions = BuildRequestConditions(
                    parameters: parameters);

                // Act
                Response<DataLakeLease> response = await InstrumentClient(directory.GetDataLakeLeaseClient(leaseId)).AcquireAsync(
                    duration: duration,
                    conditions: conditions);

                // Assert
                Assert.IsNotNull(response.GetRawResponse().Headers.RequestId);
            }
        }

        [Test]
        public async Task AcquireLeaseAsync_ConditionsFail()
        {
            foreach (AccessConditionParameters parameters in NoLease_ConditionsFail_Data)
            {
                await using DisposingFileSystem test = await GetNewFileSystem();

                // Arrange
                DataLakeDirectoryClient directory = await test.FileSystem.CreateDirectoryAsync(GetNewDirectoryName());

                var leaseId = Recording.Random.NewGuid().ToString();
                var duration = TimeSpan.FromSeconds(15);

                parameters.NoneMatch = await SetupPathMatchCondition(directory, parameters.NoneMatch);
                RequestConditions conditions = BuildRequestConditions(parameters);

                // Act
                await TestHelper.AssertExpectedExceptionAsync<RequestFailedException>(
                    InstrumentClient(directory.GetDataLakeLeaseClient(leaseId)).AcquireAsync(
                        duration: duration,
                        conditions: conditions),
                    e => { });
            }
        }

        [Test]
        public async Task AcquireLeaseAsync_Error()
        {
            await using DisposingFileSystem test = await GetNewFileSystem();

            // Arrange
            DataLakeDirectoryClient directory = InstrumentClient(test.FileSystem.GetDirectoryClient(GetNewDirectoryName()));
            var leaseId = Recording.Random.NewGuid().ToString();
            var duration = TimeSpan.FromSeconds(15);

            // Act
            await TestHelper.AssertExpectedExceptionAsync<RequestFailedException>(
                InstrumentClient(directory.GetDataLakeLeaseClient(leaseId)).AcquireAsync(duration),
                e => Assert.AreEqual("BlobNotFound", e.ErrorCode));
        }

        [Test]
        public async Task RenewLeaseAsync()
        {
            await using DisposingFileSystem test = await GetNewFileSystem();

            // Arrange
            DataLakeDirectoryClient directory = await test.FileSystem.CreateDirectoryAsync(GetNewDirectoryName());

            var leaseId = Recording.Random.NewGuid().ToString();
            var duration = TimeSpan.FromSeconds(15);

            DataLakeLeaseClient lease = InstrumentClient(directory.GetDataLakeLeaseClient(leaseId));
            await lease.AcquireAsync(duration);

            // Act
            Response<DataLakeLease> response = await lease.RenewAsync();

            // Assert
            Assert.IsNotNull(response.GetRawResponse().Headers.RequestId);
        }

        [Test]
        public async Task RenewLeaseAsync_Conditions()
        {
            foreach (AccessConditionParameters parameters in NoLease_Conditions_Data)
            {
                await using DisposingFileSystem test = await GetNewFileSystem();

                // Arrange
                DataLakeDirectoryClient directory = await test.FileSystem.CreateDirectoryAsync(GetNewDirectoryName());

                var leaseId = Recording.Random.NewGuid().ToString();
                var duration = TimeSpan.FromSeconds(15);

                parameters.Match = await SetupPathMatchCondition(directory, parameters.Match);
                RequestConditions conditions = BuildRequestConditions(
                    parameters: parameters);

                DataLakeLeaseClient lease = InstrumentClient(directory.GetDataLakeLeaseClient(leaseId));
                await lease.AcquireAsync(duration: duration);

                // Act
                Response<DataLakeLease> response = await lease.RenewAsync(conditions: conditions);

                // Assert
                Assert.IsNotNull(response.GetRawResponse().Headers.RequestId);
            }
        }

        [Test]
        public async Task RenewLeaseAsync_ConditionsFail()
        {
            foreach (AccessConditionParameters parameters in NoLease_ConditionsFail_Data)
            {
                await using DisposingFileSystem test = await GetNewFileSystem();

                // Arrange
                DataLakeDirectoryClient directory = await test.FileSystem.CreateDirectoryAsync(GetNewDirectoryName());

                var leaseId = Recording.Random.NewGuid().ToString();
                var duration = TimeSpan.FromSeconds(15);

                parameters.NoneMatch = await SetupPathMatchCondition(directory, parameters.NoneMatch);
                RequestConditions conditions = BuildRequestConditions(parameters);

                DataLakeLeaseClient lease = InstrumentClient(directory.GetDataLakeLeaseClient(leaseId));
                await lease.AcquireAsync(duration: duration);

                // Act
                await TestHelper.AssertExpectedExceptionAsync<RequestFailedException>(
                    lease.RenewAsync(conditions: conditions),
                    e => { });
            }
        }

        [Test]
        public async Task RenewLeaseAsync_Error()
        {
            await using DisposingFileSystem test = await GetNewFileSystem();

            // Arrange
            DataLakeDirectoryClient directory = InstrumentClient(test.FileSystem.GetDirectoryClient(GetNewDirectoryName()));
            var leaseId = Recording.Random.NewGuid().ToString();

            // Act
            await TestHelper.AssertExpectedExceptionAsync<RequestFailedException>(
                InstrumentClient(directory.GetDataLakeLeaseClient(leaseId)).ReleaseAsync(),
                e => Assert.AreEqual("BlobNotFound", e.ErrorCode));
        }

        [Test]
        public async Task ReleaseLeaseAsync()
        {
            await using DisposingFileSystem test = await GetNewFileSystem();

            // Arrange
            DataLakeDirectoryClient directory = await test.FileSystem.CreateDirectoryAsync(GetNewDirectoryName());

            var leaseId = Recording.Random.NewGuid().ToString();
            var duration = TimeSpan.FromSeconds(15);

            DataLakeLeaseClient lease = InstrumentClient(directory.GetDataLakeLeaseClient(leaseId));
            await lease.AcquireAsync(duration);

            // Act
            Response<ReleasedObjectInfo> response = await lease.ReleaseAsync();

            // Assert
            Assert.IsNotNull(response.GetRawResponse().Headers.RequestId);
        }

        [Test]
        public async Task ReleaseLeaseAsync_Conditions()
        {
            foreach (AccessConditionParameters parameters in NoLease_Conditions_Data)
            {
                await using DisposingFileSystem test = await GetNewFileSystem();

                // Arrange
                DataLakeDirectoryClient directory = await test.FileSystem.CreateDirectoryAsync(GetNewDirectoryName());

                var leaseId = Recording.Random.NewGuid().ToString();
                var duration = TimeSpan.FromSeconds(15);

                parameters.Match = await SetupPathMatchCondition(directory, parameters.Match);
                RequestConditions conditions = BuildRequestConditions(
                    parameters: parameters);

                DataLakeLeaseClient lease = InstrumentClient(directory.GetDataLakeLeaseClient(leaseId));
                await lease.AcquireAsync(duration: duration);

                // Act
                Response<ReleasedObjectInfo> response = await lease.ReleaseAsync(conditions: conditions);

                // Assert
                Assert.IsNotNull(response.GetRawResponse().Headers.RequestId);
            }
        }

        [Test]
        public async Task ReleaseLeaseAsync_ConditionsFail()
        {
            foreach (AccessConditionParameters parameters in NoLease_ConditionsFail_Data)
            {
                await using DisposingFileSystem test = await GetNewFileSystem();

                // Arrange
                DataLakeDirectoryClient directory = await test.FileSystem.CreateDirectoryAsync(GetNewDirectoryName());

                var leaseId = Recording.Random.NewGuid().ToString();
                var duration = TimeSpan.FromSeconds(15);

                parameters.NoneMatch = await SetupPathMatchCondition(directory, parameters.NoneMatch);
                RequestConditions conditions = BuildRequestConditions(parameters);

                DataLakeLeaseClient lease = InstrumentClient(directory.GetDataLakeLeaseClient(leaseId));
                await lease.AcquireAsync(duration: duration);

                // Act
                await TestHelper.AssertExpectedExceptionAsync<RequestFailedException>(
                    lease.ReleaseAsync(conditions: conditions),
                    e => { });
            }
        }

        [Test]
        public async Task ReleaseLeaseAsync_Error()
        {
            await using DisposingFileSystem test = await GetNewFileSystem();

            // Arrange
            DataLakeDirectoryClient directory = InstrumentClient(test.FileSystem.GetDirectoryClient(GetNewDirectoryName()));
            var leaseId = Recording.Random.NewGuid().ToString();

            // Act
            await TestHelper.AssertExpectedExceptionAsync<RequestFailedException>(
                InstrumentClient(directory.GetDataLakeLeaseClient(leaseId)).RenewAsync(),
                e => Assert.AreEqual("BlobNotFound", e.ErrorCode));
        }

        [Test]
        public async Task ChangeLeaseAsync()
        {
            await using DisposingFileSystem test = await GetNewFileSystem();

            // Arrange
            DataLakeDirectoryClient directory = await test.FileSystem.CreateDirectoryAsync(GetNewDirectoryName());

            var leaseId = Recording.Random.NewGuid().ToString();
            var newLeaseId = Recording.Random.NewGuid().ToString();
            var duration = TimeSpan.FromSeconds(15);

            DataLakeLeaseClient lease = InstrumentClient(directory.GetDataLakeLeaseClient(leaseId));
            await lease.AcquireAsync(duration);

            // Act
            Response<DataLakeLease> response = await lease.ChangeAsync(newLeaseId);

            // Assert
            Assert.IsNotNull(response.GetRawResponse().Headers.RequestId);
        }

        [Test]
        public async Task ChangeLeaseAsync_Conditions()
        {
            foreach (AccessConditionParameters parameters in NoLease_Conditions_Data)
            {
                await using DisposingFileSystem test = await GetNewFileSystem();

                // Arrange
                DataLakeDirectoryClient directory = await test.FileSystem.CreateDirectoryAsync(GetNewDirectoryName());

                var leaseId = Recording.Random.NewGuid().ToString();
                var newLeaseId = Recording.Random.NewGuid().ToString();
                var duration = TimeSpan.FromSeconds(15);

                parameters.Match = await SetupPathMatchCondition(directory, parameters.Match);
                RequestConditions conditions = BuildRequestConditions(
                    parameters: parameters);

                DataLakeLeaseClient lease = InstrumentClient(directory.GetDataLakeLeaseClient(leaseId));
                await lease.AcquireAsync(duration: duration);

                // Act
                Response<DataLakeLease> response = await lease.ChangeAsync(
                    proposedId: newLeaseId,
                    conditions: conditions);

                // Assert
                Assert.IsNotNull(response.GetRawResponse().Headers.RequestId);
            }
        }

        [Test]
        public async Task ChangeLeaseAsync_ConditionsFail()
        {
            foreach (AccessConditionParameters parameters in NoLease_ConditionsFail_Data)
            {
                await using DisposingFileSystem test = await GetNewFileSystem();

                // Arrange
                DataLakeDirectoryClient directory = await test.FileSystem.CreateDirectoryAsync(GetNewDirectoryName());

                var leaseId = Recording.Random.NewGuid().ToString();
                var newLeaseId = Recording.Random.NewGuid().ToString();
                var duration = TimeSpan.FromSeconds(15);

                parameters.NoneMatch = await SetupPathMatchCondition(directory, parameters.NoneMatch);
                RequestConditions conditions = BuildRequestConditions(parameters);

                DataLakeLeaseClient lease = InstrumentClient(directory.GetDataLakeLeaseClient(leaseId));
                await lease.AcquireAsync(duration: duration);

                // Act
                await TestHelper.AssertExpectedExceptionAsync<RequestFailedException>(
                    lease.ChangeAsync(
                        proposedId: newLeaseId,
                        conditions: conditions),
                    e => { });
            }
        }

        [Test]
        public async Task ChangeLeaseAsync_Error()
        {
            await using DisposingFileSystem test = await GetNewFileSystem();

            // Arrange
            DataLakeDirectoryClient directory = InstrumentClient(test.FileSystem.GetDirectoryClient(GetNewDirectoryName()));
            var leaseId = Recording.Random.NewGuid().ToString();
            var newLeaseId = Recording.Random.NewGuid().ToString();

            // Act
            await TestHelper.AssertExpectedExceptionAsync<RequestFailedException>(
                InstrumentClient(directory.GetDataLakeLeaseClient(leaseId)).ChangeAsync(proposedId: newLeaseId),
                e => Assert.AreEqual("BlobNotFound", e.ErrorCode));
        }

        [Test]
        public async Task BreakLeaseAsync()
        {
            await using DisposingFileSystem test = await GetNewFileSystem();

            // Arrange
            DataLakeDirectoryClient directory = await test.FileSystem.CreateDirectoryAsync(GetNewDirectoryName());

            var leaseId = Recording.Random.NewGuid().ToString();
            var duration = TimeSpan.FromSeconds(15);

            DataLakeLeaseClient lease = InstrumentClient(directory.GetDataLakeLeaseClient(leaseId));
            await lease.AcquireAsync(duration);

            // Act
            Response<DataLakeLease> response = await lease.BreakAsync();

            // Assert
            Assert.IsNotNull(response.GetRawResponse().Headers.RequestId);
        }

        [Test]
        public async Task BreakLeaseAsync_Conditions()
        {
            foreach (AccessConditionParameters parameters in NoLease_Conditions_Data)
            {
                await using DisposingFileSystem test = await GetNewFileSystem();

                // Arrange
                DataLakeDirectoryClient directory = await test.FileSystem.CreateDirectoryAsync(GetNewDirectoryName());

                var leaseId = Recording.Random.NewGuid().ToString();
                var duration = TimeSpan.FromSeconds(15);

                parameters.Match = await SetupPathMatchCondition(directory, parameters.Match);
                RequestConditions conditions = BuildRequestConditions(
                    parameters: parameters);

                DataLakeLeaseClient lease = InstrumentClient(directory.GetDataLakeLeaseClient(leaseId));
                await lease.AcquireAsync(duration: duration);

                // Act
                Response<DataLakeLease> response = await lease.BreakAsync(conditions: conditions);

                // Assert
                Assert.IsNotNull(response.GetRawResponse().Headers.RequestId);
            }
        }

        [Test]
        public async Task BreakLeaseAsync_ConditionsFail()
        {
            foreach (AccessConditionParameters parameters in NoLease_ConditionsFail_Data)
            {
                await using DisposingFileSystem test = await GetNewFileSystem();

                // Arrange
                DataLakeDirectoryClient directory = await test.FileSystem.CreateDirectoryAsync(GetNewDirectoryName());

                var leaseId = Recording.Random.NewGuid().ToString();
                var duration = TimeSpan.FromSeconds(15);

                parameters.NoneMatch = await SetupPathMatchCondition(directory, parameters.NoneMatch);
                RequestConditions conditions = BuildRequestConditions(parameters);

                DataLakeLeaseClient lease = InstrumentClient(directory.GetDataLakeLeaseClient(leaseId));
                await lease.AcquireAsync(duration: duration);

                // Act
                await TestHelper.AssertExpectedExceptionAsync<RequestFailedException>(
                    lease.BreakAsync(conditions: conditions),
                    e => { });
            }
        }

        [Test]
        public async Task BreakLeaseAsync_Error()
        {
            await using DisposingFileSystem test = await GetNewFileSystem();

            // Arrange
            DataLakeDirectoryClient directory = InstrumentClient(test.FileSystem.GetDirectoryClient(GetNewDirectoryName()));

            // Act
            await TestHelper.AssertExpectedExceptionAsync<RequestFailedException>(
                InstrumentClient(directory.GetDataLakeLeaseClient()).BreakAsync(),
                e => Assert.AreEqual("BlobNotFound", e.ErrorCode));
        }
    }
}<|MERGE_RESOLUTION|>--- conflicted
+++ resolved
@@ -953,21 +953,12 @@
             DataLakeFileClient file4 = await directory.CreateFileAsync(GetNewFileName());
 
             // Act
-<<<<<<< HEAD
-            AccessControlRecursiveChangesSummary result = await directory.SetAccessControlRecursiveAsync(AccessControlList, null);
-
-            // Assert
-            Assert.AreEqual(3, result.ChangedDirectoriesCount);
-            Assert.AreEqual(4, result.ChangedFilesCount);
-            Assert.AreEqual(0, result.FailedChangesCount);
-=======
             AccessControlChangeResult result = await directory.SetAccessControlRecursiveAsync(AccessControlList, null);
 
             // Assert
             Assert.AreEqual(3, result.Counters.ChangedDirectoriesCount);
             Assert.AreEqual(4, result.Counters.ChangedFilesCount);
             Assert.AreEqual(0, result.Counters.FailedChangesCount);
->>>>>>> 9ee5abe2
             Assert.IsNull(result.ContinuationToken);
         }
 
@@ -984,35 +975,21 @@
             DataLakeFileClient file3 = await subdirectory2.CreateFileAsync(GetNewFileName());
             DataLakeFileClient file4 = await directory.CreateFileAsync(GetNewFileName());
 
-<<<<<<< HEAD
-            AccessControlRecursiveChangeOptions options = new AccessControlRecursiveChangeOptions()
-=======
             AccessControlChangeOptions options = new AccessControlChangeOptions()
->>>>>>> 9ee5abe2
             {
                 BatchSize = 2
             };
 
             // Act
-<<<<<<< HEAD
-            AccessControlRecursiveChangesSummary result = await directory.SetAccessControlRecursiveAsync(
-=======
             AccessControlChangeResult result = await directory.SetAccessControlRecursiveAsync(
->>>>>>> 9ee5abe2
                 AccessControlList,
                 null,
                 options);
 
             // Assert
-<<<<<<< HEAD
-            Assert.AreEqual(3, result.ChangedDirectoriesCount);
-            Assert.AreEqual(4, result.ChangedFilesCount);
-            Assert.AreEqual(0, result.FailedChangesCount);
-=======
             Assert.AreEqual(3, result.Counters.ChangedDirectoriesCount);
             Assert.AreEqual(4, result.Counters.ChangedFilesCount);
             Assert.AreEqual(0, result.Counters.FailedChangesCount);
->>>>>>> 9ee5abe2
             Assert.That(result.ContinuationToken, Is.Not.Null.Or.Empty);
         }
 
@@ -1030,32 +1007,20 @@
             DataLakeFileClient file3 = await subdirectory2.CreateFileAsync(GetNewFileName());
             DataLakeFileClient file4 = await directory.CreateFileAsync(GetNewFileName());
 
-<<<<<<< HEAD
-            AccessControlRecursiveChangeOptions options = new AccessControlRecursiveChangeOptions()
-=======
             AccessControlChangeOptions options = new AccessControlChangeOptions()
->>>>>>> 9ee5abe2
             {
                 BatchSize = 2
             };
 
             CancellationTokenSource cancellationTokenSource = new CancellationTokenSource();
-<<<<<<< HEAD
-            AccessControlRecursiveChanges intermediateResult = null;
-=======
             AccessControlChanges intermediateResult = default;
->>>>>>> 9ee5abe2
 
             // Act
             try
             {
                 await directory.SetAccessControlRecursiveAsync(
                     AccessControlList,
-<<<<<<< HEAD
-                    new ActionableAccessControlRecursiveChangeProgress(x =>
-=======
                     new Progress<Response<AccessControlChanges>>(x =>
->>>>>>> 9ee5abe2
                     {
                         intermediateResult = x;
                         cancellationTokenSource.Cancel();
@@ -1068,26 +1033,16 @@
                 // skip
             }
 
-<<<<<<< HEAD
-            AccessControlRecursiveChangesSummary result = await directory.SetAccessControlRecursiveAsync(
-=======
             AccessControlChangeResult result = await directory.SetAccessControlRecursiveAsync(
->>>>>>> 9ee5abe2
                 AccessControlList,
                 null,
                 options,
                 intermediateResult.ContinuationToken);
 
             // Assert
-<<<<<<< HEAD
-            Assert.AreEqual(3, result.ChangedDirectoriesCount + intermediateResult.ChangedDirectoriesCount);
-            Assert.AreEqual(4, result.ChangedFilesCount + intermediateResult.ChangedFilesCount);
-            Assert.AreEqual(0, result.FailedChangesCount + intermediateResult.ChangedFilesCount);
-=======
             Assert.AreEqual(3, result.Counters.ChangedDirectoriesCount + intermediateResult.BatchCounters.ChangedDirectoriesCount);
             Assert.AreEqual(4, result.Counters.ChangedFilesCount + intermediateResult.BatchCounters.ChangedFilesCount);
             Assert.AreEqual(0, result.Counters.FailedChangesCount + intermediateResult.BatchCounters.ChangedFilesCount);
->>>>>>> 9ee5abe2
             Assert.That(result.ContinuationToken, Is.Not.Null.Or.Empty);
         }
 
@@ -1104,36 +1059,14 @@
             DataLakeFileClient file3 = await subdirectory2.CreateFileAsync(GetNewFileName());
             DataLakeFileClient file4 = await directory.CreateFileAsync(GetNewFileName());
 
-<<<<<<< HEAD
-            Mock<IProgress<Response<AccessControlRecursiveChanges>>> progresMonitorMock = new Mock<IProgress<Response<AccessControlRecursiveChanges>>>();
-
-            AccessControlRecursiveChangeOptions options = new AccessControlRecursiveChangeOptions()
-=======
             InMemoryAccessControlRecursiveChangeProgress progress = new InMemoryAccessControlRecursiveChangeProgress();
 
             AccessControlChangeOptions options = new AccessControlChangeOptions()
->>>>>>> 9ee5abe2
             {
                 BatchSize = 2
             };
 
             // Act
-<<<<<<< HEAD
-            AccessControlRecursiveChangesSummary result = await directory.SetAccessControlRecursiveAsync(
-                AccessControlList,
-                progresMonitorMock.Object,
-                options);
-
-            // Assert
-            Assert.AreEqual(3, result.ChangedDirectoriesCount);
-            Assert.AreEqual(4, result.ChangedFilesCount);
-            Assert.AreEqual(0, result.FailedChangesCount);
-            Assert.That(result.ContinuationToken, Is.Not.Null.Or.Empty);
-
-            progresMonitorMock.Verify(
-                x => x.Report(It.Is<Response<AccessControlRecursiveChanges>>(arg => arg.Value.ChangedDirectoriesCount + arg.Value.ChangedFilesCount <= options.BatchSize)),
-                Times.Exactly(4));
-=======
             AccessControlChangeResult result = await directory.SetAccessControlRecursiveAsync(
                 AccessControlList,
                 progress,
@@ -1154,7 +1087,6 @@
             Assert.AreEqual(4, progress.CummulativeCounters[1].ChangedDirectoriesCount + progress.CummulativeCounters[1].ChangedFilesCount);
             Assert.AreEqual(6, progress.CummulativeCounters[2].ChangedDirectoriesCount + progress.CummulativeCounters[2].ChangedFilesCount);
             Assert.AreEqual(7, progress.CummulativeCounters[3].ChangedDirectoriesCount + progress.CummulativeCounters[3].ChangedFilesCount);
->>>>>>> 9ee5abe2
         }
 
         [Test]
@@ -1187,23 +1119,11 @@
             InMemoryAccessControlRecursiveChangeProgress progress = new InMemoryAccessControlRecursiveChangeProgress();
 
             // Act
-<<<<<<< HEAD
-            AccessControlRecursiveChangesSummary result = await directory.SetAccessControlRecursiveAsync(
-=======
             AccessControlChangeResult result = await directory.SetAccessControlRecursiveAsync(
->>>>>>> 9ee5abe2
                 accessControlList: AccessControlList,
                 progressHandler: progress);
 
             // Assert
-<<<<<<< HEAD
-            Assert.AreEqual(1, result.FailedChangesCount);
-            Assert.AreEqual(1, progress.FailedEntries.Count);
-            AccessControlRecursiveChangeFailure failedEntry = progress.FailedEntries[0];
-            StringAssert.Contains(file4.Name, failedEntry.Name);
-            Assert.IsFalse(failedEntry.IsDirectory);
-            Assert.That(failedEntry.ErrorMessage, Is.Not.Null.Or.Empty);
-=======
             Assert.AreEqual(1, result.Counters.FailedChangesCount);
             Assert.AreEqual(1, progress.Failures.Count);
             Assert.That(progress.BatchCounters.FindIndex(x => x.FailedChangesCount > 0) >= 0);
@@ -1212,7 +1132,6 @@
             StringAssert.Contains(file4.Name, failure.Name);
             Assert.IsFalse(failure.IsDirectory);
             Assert.That(failure.ErrorMessage, Is.Not.Null.Or.Empty);
->>>>>>> 9ee5abe2
         }
 
         [Test]
@@ -1229,21 +1148,12 @@
             DataLakeFileClient file4 = await directory.CreateFileAsync(GetNewFileName());
 
             // Act
-<<<<<<< HEAD
-            AccessControlRecursiveChangesSummary result = await directory.UpdateAccessControlRecursiveAsync(AccessControlList, null);
-
-            // Assert
-            Assert.AreEqual(3, result.ChangedDirectoriesCount);
-            Assert.AreEqual(4, result.ChangedFilesCount);
-            Assert.AreEqual(0, result.FailedChangesCount);
-=======
             AccessControlChangeResult result = await directory.UpdateAccessControlRecursiveAsync(AccessControlList, null);
 
             // Assert
             Assert.AreEqual(3, result.Counters.ChangedDirectoriesCount);
             Assert.AreEqual(4, result.Counters.ChangedFilesCount);
             Assert.AreEqual(0, result.Counters.FailedChangesCount);
->>>>>>> 9ee5abe2
             Assert.IsNull(result.ContinuationToken);
         }
 
@@ -1260,35 +1170,21 @@
             DataLakeFileClient file3 = await subdirectory2.CreateFileAsync(GetNewFileName());
             DataLakeFileClient file4 = await directory.CreateFileAsync(GetNewFileName());
 
-<<<<<<< HEAD
-            AccessControlRecursiveChangeOptions options = new AccessControlRecursiveChangeOptions()
-=======
             AccessControlChangeOptions options = new AccessControlChangeOptions()
->>>>>>> 9ee5abe2
             {
                 BatchSize = 2
             };
 
             // Act
-<<<<<<< HEAD
-            AccessControlRecursiveChangesSummary result = await directory.UpdateAccessControlRecursiveAsync(
-=======
             AccessControlChangeResult result = await directory.UpdateAccessControlRecursiveAsync(
->>>>>>> 9ee5abe2
                 accessControlList: AccessControlList,
                 null,
                 options);
 
             // Assert
-<<<<<<< HEAD
-            Assert.AreEqual(3, result.ChangedDirectoriesCount);
-            Assert.AreEqual(4, result.ChangedFilesCount);
-            Assert.AreEqual(0, result.FailedChangesCount);
-=======
             Assert.AreEqual(3, result.Counters.ChangedDirectoriesCount);
             Assert.AreEqual(4, result.Counters.ChangedFilesCount);
             Assert.AreEqual(0, result.Counters.FailedChangesCount);
->>>>>>> 9ee5abe2
             Assert.That(result.ContinuationToken, Is.Not.Null.Or.Empty);
         }
 
@@ -1306,32 +1202,20 @@
             DataLakeFileClient file3 = await subdirectory2.CreateFileAsync(GetNewFileName());
             DataLakeFileClient file4 = await directory.CreateFileAsync(GetNewFileName());
 
-<<<<<<< HEAD
-            AccessControlRecursiveChangeOptions options = new AccessControlRecursiveChangeOptions()
-=======
             AccessControlChangeOptions options = new AccessControlChangeOptions()
->>>>>>> 9ee5abe2
             {
                 BatchSize = 2
             };
 
             CancellationTokenSource cancellationTokenSource = new CancellationTokenSource();
-<<<<<<< HEAD
-            AccessControlRecursiveChanges intermediateResult = null;
-=======
             AccessControlChanges intermediateResult = default;
->>>>>>> 9ee5abe2
 
             // Act
             try
             {
                 await directory.UpdateAccessControlRecursiveAsync(
                     AccessControlList,
-<<<<<<< HEAD
-                    new ActionableAccessControlRecursiveChangeProgress(x =>
-=======
                     new Progress<Response<AccessControlChanges>>(x =>
->>>>>>> 9ee5abe2
                     {
                         intermediateResult = x;
                         cancellationTokenSource.Cancel();
@@ -1344,26 +1228,16 @@
                 // skip
             }
 
-<<<<<<< HEAD
-            AccessControlRecursiveChangesSummary result = await directory.UpdateAccessControlRecursiveAsync(
-=======
             AccessControlChangeResult result = await directory.UpdateAccessControlRecursiveAsync(
->>>>>>> 9ee5abe2
                 AccessControlList,
                 null,
                 options,
                 intermediateResult.ContinuationToken);
 
             // Assert
-<<<<<<< HEAD
-            Assert.AreEqual(3, result.ChangedDirectoriesCount + intermediateResult.ChangedDirectoriesCount);
-            Assert.AreEqual(4, result.ChangedFilesCount + intermediateResult.ChangedFilesCount);
-            Assert.AreEqual(0, result.FailedChangesCount + intermediateResult.ChangedFilesCount);
-=======
             Assert.AreEqual(3, result.Counters.ChangedDirectoriesCount + intermediateResult.BatchCounters.ChangedDirectoriesCount);
             Assert.AreEqual(4, result.Counters.ChangedFilesCount + intermediateResult.BatchCounters.ChangedFilesCount);
             Assert.AreEqual(0, result.Counters.FailedChangesCount + intermediateResult.BatchCounters.ChangedFilesCount);
->>>>>>> 9ee5abe2
             Assert.That(result.ContinuationToken, Is.Not.Null.Or.Empty);
         }
 
@@ -1380,36 +1254,14 @@
             DataLakeFileClient file3 = await subdirectory2.CreateFileAsync(GetNewFileName());
             DataLakeFileClient file4 = await directory.CreateFileAsync(GetNewFileName());
 
-<<<<<<< HEAD
-            Mock<IProgress<Response<AccessControlRecursiveChanges>>> progresMonitorMock = new Mock<IProgress<Response<AccessControlRecursiveChanges>>>();
-
-            AccessControlRecursiveChangeOptions options = new AccessControlRecursiveChangeOptions()
-=======
             InMemoryAccessControlRecursiveChangeProgress progress = new InMemoryAccessControlRecursiveChangeProgress();
 
             AccessControlChangeOptions options = new AccessControlChangeOptions()
->>>>>>> 9ee5abe2
             {
                 BatchSize = 2
             };
 
             // Act
-<<<<<<< HEAD
-            AccessControlRecursiveChangesSummary result = await directory.UpdateAccessControlRecursiveAsync(
-                AccessControlList,
-                progresMonitorMock.Object,
-                options);
-
-            // Assert
-            Assert.AreEqual(3, result.ChangedDirectoriesCount);
-            Assert.AreEqual(4, result.ChangedFilesCount);
-            Assert.AreEqual(0, result.FailedChangesCount);
-            Assert.That(result.ContinuationToken, Is.Not.Null.Or.Empty);
-
-            progresMonitorMock.Verify(
-                x => x.Report(It.Is<Response<AccessControlRecursiveChanges>>(arg => arg.Value.ChangedDirectoriesCount + arg.Value.ChangedFilesCount <= options.BatchSize)),
-                Times.Exactly(4));
-=======
             AccessControlChangeResult result = await directory.UpdateAccessControlRecursiveAsync(
                 AccessControlList,
                 progress,
@@ -1430,7 +1282,6 @@
             Assert.AreEqual(4, progress.CummulativeCounters[1].ChangedDirectoriesCount + progress.CummulativeCounters[1].ChangedFilesCount);
             Assert.AreEqual(6, progress.CummulativeCounters[2].ChangedDirectoriesCount + progress.CummulativeCounters[2].ChangedFilesCount);
             Assert.AreEqual(7, progress.CummulativeCounters[3].ChangedDirectoriesCount + progress.CummulativeCounters[3].ChangedFilesCount);
->>>>>>> 9ee5abe2
         }
 
         [Test]
@@ -1463,23 +1314,11 @@
             InMemoryAccessControlRecursiveChangeProgress progress = new InMemoryAccessControlRecursiveChangeProgress();
 
             // Act
-<<<<<<< HEAD
-            AccessControlRecursiveChangesSummary result = await directory.UpdateAccessControlRecursiveAsync(
-=======
             AccessControlChangeResult result = await directory.UpdateAccessControlRecursiveAsync(
->>>>>>> 9ee5abe2
                 accessControlList: AccessControlList,
                 progressHandler: progress);
 
             // Assert
-<<<<<<< HEAD
-            Assert.AreEqual(1, result.FailedChangesCount);
-            Assert.AreEqual(1, progress.FailedEntries.Count);
-            AccessControlRecursiveChangeFailure failedEntry = progress.FailedEntries[0];
-            StringAssert.Contains(file4.Name, failedEntry.Name);
-            Assert.IsFalse(failedEntry.IsDirectory);
-            Assert.That(failedEntry.ErrorMessage, Is.Not.Null.Or.Empty);
-=======
             Assert.AreEqual(1, result.Counters.FailedChangesCount);
             Assert.AreEqual(1, progress.Failures.Count);
             Assert.That(progress.BatchCounters.FindIndex(x => x.FailedChangesCount > 0) >= 0);
@@ -1488,7 +1327,6 @@
             StringAssert.Contains(file4.Name, failure.Name);
             Assert.IsFalse(failure.IsDirectory);
             Assert.That(failure.ErrorMessage, Is.Not.Null.Or.Empty);
->>>>>>> 9ee5abe2
         }
 
         [Test]
@@ -1505,21 +1343,12 @@
             DataLakeFileClient file4 = await directory.CreateFileAsync(GetNewFileName());
 
             // Act
-<<<<<<< HEAD
-            AccessControlRecursiveChangesSummary result = await directory.RemoveAccessControlRecursiveAsync(RemoveAccessControlList, null);
-
-            // Assert
-            Assert.AreEqual(3, result.ChangedDirectoriesCount);
-            Assert.AreEqual(4, result.ChangedFilesCount);
-            Assert.AreEqual(0, result.FailedChangesCount);
-=======
             AccessControlChangeResult result = await directory.RemoveAccessControlRecursiveAsync(RemoveAccessControlList, null);
 
             // Assert
             Assert.AreEqual(3, result.Counters.ChangedDirectoriesCount);
             Assert.AreEqual(4, result.Counters.ChangedFilesCount);
             Assert.AreEqual(0, result.Counters.FailedChangesCount);
->>>>>>> 9ee5abe2
             Assert.IsNull(result.ContinuationToken);
         }
 
@@ -1536,35 +1365,21 @@
             DataLakeFileClient file3 = await subdirectory2.CreateFileAsync(GetNewFileName());
             DataLakeFileClient file4 = await directory.CreateFileAsync(GetNewFileName());
 
-<<<<<<< HEAD
-            AccessControlRecursiveChangeOptions options = new AccessControlRecursiveChangeOptions()
-=======
             AccessControlChangeOptions options = new AccessControlChangeOptions()
->>>>>>> 9ee5abe2
             {
                 BatchSize = 2
             };
 
             // Act
-<<<<<<< HEAD
-            AccessControlRecursiveChangesSummary result = await directory.RemoveAccessControlRecursiveAsync(
-=======
             AccessControlChangeResult result = await directory.RemoveAccessControlRecursiveAsync(
->>>>>>> 9ee5abe2
                 RemoveAccessControlList,
                 null,
                 options);
 
             // Assert
-<<<<<<< HEAD
-            Assert.AreEqual(3, result.ChangedDirectoriesCount);
-            Assert.AreEqual(4, result.ChangedFilesCount);
-            Assert.AreEqual(0, result.FailedChangesCount);
-=======
             Assert.AreEqual(3, result.Counters.ChangedDirectoriesCount);
             Assert.AreEqual(4, result.Counters.ChangedFilesCount);
             Assert.AreEqual(0, result.Counters.FailedChangesCount);
->>>>>>> 9ee5abe2
             Assert.That(result.ContinuationToken, Is.Not.Null.Or.Empty);
         }
 
@@ -1582,32 +1397,20 @@
             DataLakeFileClient file3 = await subdirectory2.CreateFileAsync(GetNewFileName());
             DataLakeFileClient file4 = await directory.CreateFileAsync(GetNewFileName());
 
-<<<<<<< HEAD
-            AccessControlRecursiveChangeOptions options = new AccessControlRecursiveChangeOptions()
-=======
             AccessControlChangeOptions options = new AccessControlChangeOptions()
->>>>>>> 9ee5abe2
             {
                 BatchSize = 2
             };
 
             CancellationTokenSource cancellationTokenSource = new CancellationTokenSource();
-<<<<<<< HEAD
-            AccessControlRecursiveChanges intermediateResult = null;
-=======
             AccessControlChanges intermediateResult = default;
->>>>>>> 9ee5abe2
 
             // Act
             try
             {
                 await directory.RemoveAccessControlRecursiveAsync(
                     RemoveAccessControlList,
-<<<<<<< HEAD
-                    new ActionableAccessControlRecursiveChangeProgress(x =>
-=======
                     new Progress<Response<AccessControlChanges>>(x =>
->>>>>>> 9ee5abe2
                     {
                         intermediateResult = x;
                         cancellationTokenSource.Cancel();
@@ -1620,26 +1423,16 @@
                 // skip
             }
 
-<<<<<<< HEAD
-            AccessControlRecursiveChangesSummary result = await directory.RemoveAccessControlRecursiveAsync(
-=======
             AccessControlChangeResult result = await directory.RemoveAccessControlRecursiveAsync(
->>>>>>> 9ee5abe2
                 RemoveAccessControlList,
                 null,
                 options,
                 intermediateResult.ContinuationToken);
 
             // Assert
-<<<<<<< HEAD
-            Assert.AreEqual(3, result.ChangedDirectoriesCount + intermediateResult.ChangedDirectoriesCount);
-            Assert.AreEqual(4, result.ChangedFilesCount + intermediateResult.ChangedFilesCount);
-            Assert.AreEqual(0, result.FailedChangesCount + intermediateResult.ChangedFilesCount);
-=======
             Assert.AreEqual(3, result.Counters.ChangedDirectoriesCount + intermediateResult.BatchCounters.ChangedDirectoriesCount);
             Assert.AreEqual(4, result.Counters.ChangedFilesCount + intermediateResult.BatchCounters.ChangedFilesCount);
             Assert.AreEqual(0, result.Counters.FailedChangesCount + intermediateResult.BatchCounters.ChangedFilesCount);
->>>>>>> 9ee5abe2
             Assert.That(result.ContinuationToken, Is.Not.Null.Or.Empty);
         }
 
@@ -1656,36 +1449,14 @@
             DataLakeFileClient file3 = await subdirectory2.CreateFileAsync(GetNewFileName());
             DataLakeFileClient file4 = await directory.CreateFileAsync(GetNewFileName());
 
-<<<<<<< HEAD
-            Mock<IProgress<Response<AccessControlRecursiveChanges>>> progresMonitorMock = new Mock<IProgress<Response<AccessControlRecursiveChanges>>>();
-
-            AccessControlRecursiveChangeOptions options = new AccessControlRecursiveChangeOptions()
-=======
             InMemoryAccessControlRecursiveChangeProgress progress = new InMemoryAccessControlRecursiveChangeProgress();
 
             AccessControlChangeOptions options = new AccessControlChangeOptions()
->>>>>>> 9ee5abe2
             {
                 BatchSize = 2
             };
 
             // Act
-<<<<<<< HEAD
-            AccessControlRecursiveChangesSummary result = await directory.RemoveAccessControlRecursiveAsync(
-                RemoveAccessControlList,
-                progresMonitorMock.Object,
-                options);
-
-            // Assert
-            Assert.AreEqual(3, result.ChangedDirectoriesCount);
-            Assert.AreEqual(4, result.ChangedFilesCount);
-            Assert.AreEqual(0, result.FailedChangesCount);
-            Assert.That(result.ContinuationToken, Is.Not.Null.Or.Empty);
-
-            progresMonitorMock.Verify(
-                x => x.Report(It.Is<Response<AccessControlRecursiveChanges>>(arg => arg.Value.ChangedDirectoriesCount + arg.Value.ChangedFilesCount <= options.BatchSize)),
-                Times.Exactly(4));
-=======
             AccessControlChangeResult result = await directory.RemoveAccessControlRecursiveAsync(
                 RemoveAccessControlList,
                 progress,
@@ -1706,7 +1477,6 @@
             Assert.AreEqual(4, progress.CummulativeCounters[1].ChangedDirectoriesCount + progress.CummulativeCounters[1].ChangedFilesCount);
             Assert.AreEqual(6, progress.CummulativeCounters[2].ChangedDirectoriesCount + progress.CummulativeCounters[2].ChangedFilesCount);
             Assert.AreEqual(7, progress.CummulativeCounters[3].ChangedDirectoriesCount + progress.CummulativeCounters[3].ChangedFilesCount);
->>>>>>> 9ee5abe2
         }
 
         [Test]
@@ -1739,23 +1509,11 @@
             InMemoryAccessControlRecursiveChangeProgress progress = new InMemoryAccessControlRecursiveChangeProgress();
 
             // Act
-<<<<<<< HEAD
-            AccessControlRecursiveChangesSummary result = await directory.RemoveAccessControlRecursiveAsync(
-=======
             AccessControlChangeResult result = await directory.RemoveAccessControlRecursiveAsync(
->>>>>>> 9ee5abe2
                 accessControlList: RemoveAccessControlList,
                 progressHandler: progress);
 
             // Assert
-<<<<<<< HEAD
-            Assert.AreEqual(1, result.FailedChangesCount);
-            Assert.AreEqual(1, progress.FailedEntries.Count);
-            AccessControlRecursiveChangeFailure failedEntry = progress.FailedEntries[0];
-            StringAssert.Contains(file4.Name, failedEntry.Name);
-            Assert.IsFalse(failedEntry.IsDirectory);
-            Assert.That(failedEntry.ErrorMessage, Is.Not.Null.Or.Empty);
-=======
             Assert.AreEqual(1, result.Counters.FailedChangesCount);
             Assert.AreEqual(1, progress.Failures.Count);
             Assert.That(progress.BatchCounters.FindIndex(x => x.FailedChangesCount > 0) >= 0);
@@ -1764,7 +1522,6 @@
             StringAssert.Contains(file4.Name, failure.Name);
             Assert.IsFalse(failure.IsDirectory);
             Assert.That(failure.ErrorMessage, Is.Not.Null.Or.Empty);
->>>>>>> 9ee5abe2
         }
 
         [Test]
