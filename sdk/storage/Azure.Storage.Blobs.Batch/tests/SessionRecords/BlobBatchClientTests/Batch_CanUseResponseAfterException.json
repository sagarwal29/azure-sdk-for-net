{
  "Entries": [
    {
      "RequestUri": "https://seanmcccanary.blob.core.windows.net/test-container-7c0822a6-d0d0-d6d6-2897-f1c4fe1e43de?restype=container",
      "RequestMethod": "PUT",
      "RequestHeaders": {
        "Authorization": "Sanitized",
        "traceparent": "00-db27202dcca7fc4ba581b4b7311a1a07-6ec05cfb8c34894b-00",
        "User-Agent": [
          "azsdk-net-Storage.Blobs/12.5.0-dev.20200403.1",
          "(.NET Core 4.6.28325.01; Microsoft Windows 10.0.18362 )"
        ],
        "x-ms-blob-public-access": "container",
        "x-ms-client-request-id": "757250d2-1cb5-f959-3b14-db262f081623",
        "x-ms-date": "Fri, 03 Apr 2020 20:31:12 GMT",
        "x-ms-return-client-request-id": "true",
        "x-ms-version": "2019-12-12"
      },
      "RequestBody": null,
      "StatusCode": 201,
      "ResponseHeaders": {
        "Content-Length": "0",
        "Date": "Fri, 03 Apr 2020 20:31:11 GMT",
        "ETag": "\u00220x8D7D80DF2D457A0\u0022",
        "Last-Modified": "Fri, 03 Apr 2020 20:31:11 GMT",
        "Server": [
          "Windows-Azure-Blob/1.0",
          "Microsoft-HTTPAPI/2.0"
        ],
        "x-ms-client-request-id": "757250d2-1cb5-f959-3b14-db262f081623",
<<<<<<< HEAD
        "x-ms-request-id": "09af5910-001e-0029-7640-f3ac4f000000",
=======
        "x-ms-request-id": "80ae5d76-a01e-001f-1df6-09fea4000000",
>>>>>>> 8d420312
        "x-ms-version": "2019-12-12"
      },
      "ResponseBody": []
    },
    {
      "RequestUri": "https://seanmcccanary.blob.core.windows.net/test-container-7c0822a6-d0d0-d6d6-2897-f1c4fe1e43de/blob1",
      "RequestMethod": "PUT",
      "RequestHeaders": {
        "Authorization": "Sanitized",
        "Content-Length": "1024",
        "If-None-Match": "*",
        "traceparent": "00-6a0a8d4d8360ed4d90eb2ce6e908a3cd-21cbbb0e808e7945-00",
        "User-Agent": [
          "azsdk-net-Storage.Blobs/12.5.0-dev.20200403.1",
          "(.NET Core 4.6.28325.01; Microsoft Windows 10.0.18362 )"
        ],
        "x-ms-blob-type": "BlockBlob",
        "x-ms-client-request-id": "7e2b8d6b-0b55-2172-1409-3d9c1eaa42ea",
        "x-ms-date": "Fri, 03 Apr 2020 20:31:13 GMT",
        "x-ms-return-client-request-id": "true",
        "x-ms-version": "2019-12-12"
      },
      "RequestBody": "XZM\u002BrlL5vGcnAvvai4Ean5618q2szimysZZHomPT13feIfcnSkrp2ZQLTbIgf225\u002BTyIeRZpd45qjP27sRkDVCuE\u002B2qK8lVTzBkZoYF2kTEojaknS11hdalovb5NLSd7B/mHnIMDLwfmNaz9T9UM8/rLkyRw3AnNIoXAITWXBp/ynpqI7/WuJF2hQRWxZCbUW8nDgZkCCivvuXn\u002BQw3STi8MCrE7hAQFHW7HzprzHL5f7MVr04QF75NumDV7r\u002BFPz/LmpFl0mNfFvmQqOzuQ/J27nlZIZnuqBxsezOvPim2Nd/\u002BoDHhl6lPuphUg27RX3pyXvxGKB2h3O50\u002BVsvs9TT2ncM85\u002B8lVbMDWcBliixmxu5PN8pcAm\u002BXMdHaJ5SIArDgKj3wG/ascmpdh62nEbFx15DdnL5qmZtUpbYeSi4felcQhGDudqv3o8Vg/3rB7yAfaU8Eq2XydpCinHVAjSc7PgxWl4xRgmHk5fn5CpogkrWV/\u002BDfGs/yHQ7PTNo1txWdJMFua1eUzufuH8Vr\u002BWz1gQnAq45HWyM8Y3p9gTWGry3kW\u002BXZsideATH58fsJhiSh2srQdQyHVsmdMQfdFkyxZ2\u002BYh52HG8/iYaldTmonMt1V26ZrtjohXQUcO4AfgOvkR4mLcf\u002BHGr/77RNiKghedv4qiDqlRrA1diqXat9Ow\u002BC\u002BeAbhnMDdzsDnb8gmvjL9vcWC9fiwPgHYVvvV77DfrCoypLEBfdo9TLp5vtboDrf3mqwZzM3oDjkFCEbFB94QB8Od9BqB\u002B0DrRKg\u002BNoAq8EdD3lQDxeBcSpZ3/HWUeETbaLYTShqcdZ9sLoclqde52hf\u002BgSmKDULjQKmECf7LV8xjY87JF6Utpmi1l5dYN6G\u002BvSJdlfYbUVt0MApwGGugoNe6wkYJ8MNy0dvA1HaqigkIxUzcbsHWSBFyVOebvI79Ffa/nXVatc1f68MbWnzlyaUAaFIfwzIV5Ho0lpvb1hVMw79/6uyUrQ9\u002BfYP9u\u002B2VjYtBm1M73VHEqrn6Jh8ygxSuzpa9Zd65bLpCoEWvFymMnwgPmjvBEOZtu0AzmYbwTPpuT\u002BxX1yisiC6Z\u002BTwLFJKQbocWIunZ7b6wUKmehdI0UlRLQMg8NcfgYxEMKBepYaetoir/2ikRlWEup4d\u002BDgJcZKbowNPKUznANb/XzMWmBu4C8OOnNXgqOatmDY1AYVQPsMNxwaHT4k/xP6RqOsiciKCZfB0ftC8uvYYoZEarf9NqxxwBNUVMLw2TtvXUv//iyYXtp\u002BU38PuTQgMbqn4IRb/QAHKsmlJbTE0Pi/05Wf6GRZrAvtjuM9cgbvJCMYSOinE2A7\u002BMNS4yklqYJ2T\u002BWegElGXkSIfm4g==",
      "StatusCode": 201,
      "ResponseHeaders": {
        "Content-Length": "0",
        "Content-MD5": "9mo9Uk4uZd17SzV3YloXlQ==",
        "Date": "Fri, 03 Apr 2020 20:31:11 GMT",
        "ETag": "\u00220x8D7D80DF2E12F55\u0022",
        "Last-Modified": "Fri, 03 Apr 2020 20:31:11 GMT",
        "Server": [
          "Windows-Azure-Blob/1.0",
          "Microsoft-HTTPAPI/2.0"
        ],
        "x-ms-client-request-id": "7e2b8d6b-0b55-2172-1409-3d9c1eaa42ea",
        "x-ms-content-crc64": "cASCUiJCX48=",
        "x-ms-request-id": "80ae5d90-a01e-001f-33f6-09fea4000000",
        "x-ms-request-server-encrypted": "true",
        "x-ms-version": "2019-12-12"
      },
      "ResponseBody": []
    },
    {
      "RequestUri": "https://seanmcccanary.blob.core.windows.net/?comp=batch",
      "RequestMethod": "POST",
      "RequestHeaders": {
        "Authorization": "Sanitized",
        "Content-Length": "721",
        "Content-Type": "multipart/mixed; boundary=batch_34b3a1bd-084d-6966-bbb2-3f85650dafbe",
        "traceparent": "00-503bbc9f3f14dc499b0deb78ab568e0b-32530111ffa82e4e-00",
        "User-Agent": [
          "azsdk-net-Storage.Blobs/12.5.0-dev.20200403.1",
          "(.NET Core 4.6.28325.01; Microsoft Windows 10.0.18362 )"
        ],
        "x-ms-client-request-id": "d1a6cf26-5ea3-9278-ef10-ffa928065b1b",
        "x-ms-date": "Fri, 03 Apr 2020 20:31:13 GMT",
        "x-ms-return-client-request-id": "true",
        "x-ms-version": "2019-12-12"
      },
      "RequestBody": "LS1iYXRjaF8zNGIzYTFiZC0wODRkLTY5NjYtYmJiMi0zZjg1NjUwZGFmYmUNCkNvbnRlbnQtVHlwZTogYXBwbGljYXRpb24vaHR0cA0KQ29udGVudC1UcmFuc2Zlci1FbmNvZGluZzogYmluYXJ5DQpDb250ZW50LUlEOiAwDQoNCkRFTEVURSAvdGVzdC1jb250YWluZXItN2MwODIyYTYtZDBkMC1kNmQ2LTI4OTctZjFjNGZlMWU0M2RlL2Jsb2IxIEhUVFAvMS4xDQpBdXRob3JpemF0aW9uOiBTaGFyZWRLZXkgc2Vhbm1jY2NhbmFyeTpLNGczMGJPeDR4U2hyOGRlTnppRlB6dVZvanRFZEZmTjJsNVVYSkFGeUFZPQ0KeC1tcy1kYXRlOiBGcmksIDAzIEFwciAyMDIwIDIwOjMxOjEzIEdNVA0KQ29udGVudC1MZW5ndGg6IDANCg0KLS1iYXRjaF8zNGIzYTFiZC0wODRkLTY5NjYtYmJiMi0zZjg1NjUwZGFmYmUNCkNvbnRlbnQtVHlwZTogYXBwbGljYXRpb24vaHR0cA0KQ29udGVudC1UcmFuc2Zlci1FbmNvZGluZzogYmluYXJ5DQpDb250ZW50LUlEOiAxDQoNCkRFTEVURSAvaW52YWxpZGNvbnRhaW5lci9ibG9iMiBIVFRQLzEuMQ0KQXV0aG9yaXphdGlvbjogU2hhcmVkS2V5IHNlYW5tY2NjYW5hcnk6aktreHNnRkxEQysrWm9TV1ZoMTdzRHJsdEl0K2czdG1WTEpwcUFyVnR4TT0NCngtbXMtZGF0ZTogRnJpLCAwMyBBcHIgMjAyMCAyMDozMToxMyBHTVQNCkNvbnRlbnQtTGVuZ3RoOiAwDQoNCi0tYmF0Y2hfMzRiM2ExYmQtMDg0ZC02OTY2LWJiYjItM2Y4NTY1MGRhZmJlLS0NCg==",
      "StatusCode": 202,
      "ResponseHeaders": {
        "Content-Type": "multipart/mixed; boundary=batchresponse_666c0834-d722-49b0-9a2a-cf9518447211",
        "Date": "Fri, 03 Apr 2020 20:31:11 GMT",
        "Server": [
          "Windows-Azure-Blob/1.0",
          "Microsoft-HTTPAPI/2.0"
        ],
        "Transfer-Encoding": "chunked",
        "x-ms-client-request-id": "d1a6cf26-5ea3-9278-ef10-ffa928065b1b",
<<<<<<< HEAD
        "x-ms-request-id": "09af591b-001e-0029-7f40-f3ac4f000000",
=======
        "x-ms-request-id": "80ae5d9e-a01e-001f-3df6-09fea4000000",
>>>>>>> 8d420312
        "x-ms-version": "2019-12-12"
      },
      "ResponseBody": "LS1iYXRjaHJlc3BvbnNlXzY2NmMwODM0LWQ3MjItNDliMC05YTJhLWNmOTUxODQ0NzIxMQ0KQ29udGVudC1UeXBlOiBhcHBsaWNhdGlvbi9odHRwDQpDb250ZW50LUlEOiAwDQoNCkhUVFAvMS4xIDIwMiBBY2NlcHRlZA0KeC1tcy1kZWxldGUtdHlwZS1wZXJtYW5lbnQ6IHRydWUNCngtbXMtcmVxdWVzdC1pZDogODBhZTVkOWUtYTAxZS0wMDFmLTNkZjYtMDlmZWE0MWVhNTFjDQp4LW1zLXZlcnNpb246IDIwMTktMTItMTINClNlcnZlcjogV2luZG93cy1BenVyZS1CbG9iLzEuMA0KDQotLWJhdGNocmVzcG9uc2VfNjY2YzA4MzQtZDcyMi00OWIwLTlhMmEtY2Y5NTE4NDQ3MjExDQpDb250ZW50LVR5cGU6IGFwcGxpY2F0aW9uL2h0dHANCkNvbnRlbnQtSUQ6IDENCg0KSFRUUC8xLjEgNDA0IFRoZSBzcGVjaWZpZWQgY29udGFpbmVyIGRvZXMgbm90IGV4aXN0Lg0KeC1tcy1lcnJvci1jb2RlOiBDb250YWluZXJOb3RGb3VuZA0KeC1tcy1yZXF1ZXN0LWlkOiA4MGFlNWQ5ZS1hMDFlLTAwMWYtM2RmNi0wOWZlYTQxZWE1MjINCngtbXMtdmVyc2lvbjogMjAxOS0xMi0xMg0KQ29udGVudC1MZW5ndGg6IDIyNg0KQ29udGVudC1UeXBlOiBhcHBsaWNhdGlvbi94bWwNClNlcnZlcjogV2luZG93cy1BenVyZS1CbG9iLzEuMA0KDQrvu788P3htbCB2ZXJzaW9uPSIxLjAiIGVuY29kaW5nPSJ1dGYtOCI/Pgo8RXJyb3I\u002BPENvZGU\u002BQ29udGFpbmVyTm90Rm91bmQ8L0NvZGU\u002BPE1lc3NhZ2U\u002BVGhlIHNwZWNpZmllZCBjb250YWluZXIgZG9lcyBub3QgZXhpc3QuClJlcXVlc3RJZDo4MGFlNWQ5ZS1hMDFlLTAwMWYtM2RmNi0wOWZlYTQxZWE1MjIKVGltZToyMDIwLTA0LTAzVDIwOjMxOjExLjkwMDMxNzRaPC9NZXNzYWdlPjwvRXJyb3I\u002BDQotLWJhdGNocmVzcG9uc2VfNjY2YzA4MzQtZDcyMi00OWIwLTlhMmEtY2Y5NTE4NDQ3MjExLS0="
    },
    {
      "RequestUri": "https://seanmcccanary.blob.core.windows.net/test-container-7c0822a6-d0d0-d6d6-2897-f1c4fe1e43de?restype=container",
      "RequestMethod": "DELETE",
      "RequestHeaders": {
        "Authorization": "Sanitized",
        "traceparent": "00-4e03fd2cd85b094aac88211cf5529fe2-b889b9f0361be74c-00",
        "User-Agent": [
          "azsdk-net-Storage.Blobs/12.5.0-dev.20200403.1",
          "(.NET Core 4.6.28325.01; Microsoft Windows 10.0.18362 )"
        ],
        "x-ms-client-request-id": "965f7f13-dd67-181b-ff6f-da2088e6bf8f",
        "x-ms-date": "Fri, 03 Apr 2020 20:31:13 GMT",
        "x-ms-return-client-request-id": "true",
        "x-ms-version": "2019-12-12"
      },
      "RequestBody": null,
      "StatusCode": 202,
      "ResponseHeaders": {
        "Content-Length": "0",
        "Date": "Fri, 03 Apr 2020 20:31:11 GMT",
        "Server": [
          "Windows-Azure-Blob/1.0",
          "Microsoft-HTTPAPI/2.0"
        ],
        "x-ms-client-request-id": "965f7f13-dd67-181b-ff6f-da2088e6bf8f",
<<<<<<< HEAD
        "x-ms-request-id": "09af592b-001e-0029-0f40-f3ac4f000000",
=======
        "x-ms-request-id": "80ae5dc9-a01e-001f-64f6-09fea4000000",
>>>>>>> 8d420312
        "x-ms-version": "2019-12-12"
      },
      "ResponseBody": []
    }
  ],
  "Variables": {
    "RandomSeed": "649283643",
    "Storage_TestConfigDefault": "ProductionTenant\nseanmcccanary\nU2FuaXRpemVk\nhttps://seanmcccanary.blob.core.windows.net\nhttps://seanmcccanary.file.core.windows.net\nhttps://seanmcccanary.queue.core.windows.net\nhttps://seanmcccanary.table.core.windows.net\n\n\n\n\nhttps://seanmcccanary-secondary.blob.core.windows.net\nhttps://seanmcccanary-secondary.file.core.windows.net\nhttps://seanmcccanary-secondary.queue.core.windows.net\nhttps://seanmcccanary-secondary.table.core.windows.net\n\nSanitized\n\n\nCloud\nBlobEndpoint=https://seanmcccanary.blob.core.windows.net/;QueueEndpoint=https://seanmcccanary.queue.core.windows.net/;FileEndpoint=https://seanmcccanary.file.core.windows.net/;BlobSecondaryEndpoint=https://seanmcccanary-secondary.blob.core.windows.net/;QueueSecondaryEndpoint=https://seanmcccanary-secondary.queue.core.windows.net/;FileSecondaryEndpoint=https://seanmcccanary-secondary.file.core.windows.net/;AccountName=seanmcccanary;AccountKey=Sanitized\nseanscope1"
  }
}<|MERGE_RESOLUTION|>--- conflicted
+++ resolved
@@ -28,11 +28,7 @@
           "Microsoft-HTTPAPI/2.0"
         ],
         "x-ms-client-request-id": "757250d2-1cb5-f959-3b14-db262f081623",
-<<<<<<< HEAD
-        "x-ms-request-id": "09af5910-001e-0029-7640-f3ac4f000000",
-=======
         "x-ms-request-id": "80ae5d76-a01e-001f-1df6-09fea4000000",
->>>>>>> 8d420312
         "x-ms-version": "2019-12-12"
       },
       "ResponseBody": []
@@ -103,11 +99,7 @@
         ],
         "Transfer-Encoding": "chunked",
         "x-ms-client-request-id": "d1a6cf26-5ea3-9278-ef10-ffa928065b1b",
-<<<<<<< HEAD
-        "x-ms-request-id": "09af591b-001e-0029-7f40-f3ac4f000000",
-=======
         "x-ms-request-id": "80ae5d9e-a01e-001f-3df6-09fea4000000",
->>>>>>> 8d420312
         "x-ms-version": "2019-12-12"
       },
       "ResponseBody": "LS1iYXRjaHJlc3BvbnNlXzY2NmMwODM0LWQ3MjItNDliMC05YTJhLWNmOTUxODQ0NzIxMQ0KQ29udGVudC1UeXBlOiBhcHBsaWNhdGlvbi9odHRwDQpDb250ZW50LUlEOiAwDQoNCkhUVFAvMS4xIDIwMiBBY2NlcHRlZA0KeC1tcy1kZWxldGUtdHlwZS1wZXJtYW5lbnQ6IHRydWUNCngtbXMtcmVxdWVzdC1pZDogODBhZTVkOWUtYTAxZS0wMDFmLTNkZjYtMDlmZWE0MWVhNTFjDQp4LW1zLXZlcnNpb246IDIwMTktMTItMTINClNlcnZlcjogV2luZG93cy1BenVyZS1CbG9iLzEuMA0KDQotLWJhdGNocmVzcG9uc2VfNjY2YzA4MzQtZDcyMi00OWIwLTlhMmEtY2Y5NTE4NDQ3MjExDQpDb250ZW50LVR5cGU6IGFwcGxpY2F0aW9uL2h0dHANCkNvbnRlbnQtSUQ6IDENCg0KSFRUUC8xLjEgNDA0IFRoZSBzcGVjaWZpZWQgY29udGFpbmVyIGRvZXMgbm90IGV4aXN0Lg0KeC1tcy1lcnJvci1jb2RlOiBDb250YWluZXJOb3RGb3VuZA0KeC1tcy1yZXF1ZXN0LWlkOiA4MGFlNWQ5ZS1hMDFlLTAwMWYtM2RmNi0wOWZlYTQxZWE1MjINCngtbXMtdmVyc2lvbjogMjAxOS0xMi0xMg0KQ29udGVudC1MZW5ndGg6IDIyNg0KQ29udGVudC1UeXBlOiBhcHBsaWNhdGlvbi94bWwNClNlcnZlcjogV2luZG93cy1BenVyZS1CbG9iLzEuMA0KDQrvu788P3htbCB2ZXJzaW9uPSIxLjAiIGVuY29kaW5nPSJ1dGYtOCI/Pgo8RXJyb3I\u002BPENvZGU\u002BQ29udGFpbmVyTm90Rm91bmQ8L0NvZGU\u002BPE1lc3NhZ2U\u002BVGhlIHNwZWNpZmllZCBjb250YWluZXIgZG9lcyBub3QgZXhpc3QuClJlcXVlc3RJZDo4MGFlNWQ5ZS1hMDFlLTAwMWYtM2RmNi0wOWZlYTQxZWE1MjIKVGltZToyMDIwLTA0LTAzVDIwOjMxOjExLjkwMDMxNzRaPC9NZXNzYWdlPjwvRXJyb3I\u002BDQotLWJhdGNocmVzcG9uc2VfNjY2YzA4MzQtZDcyMi00OWIwLTlhMmEtY2Y5NTE4NDQ3MjExLS0="
@@ -137,11 +129,7 @@
           "Microsoft-HTTPAPI/2.0"
         ],
         "x-ms-client-request-id": "965f7f13-dd67-181b-ff6f-da2088e6bf8f",
-<<<<<<< HEAD
-        "x-ms-request-id": "09af592b-001e-0029-0f40-f3ac4f000000",
-=======
         "x-ms-request-id": "80ae5dc9-a01e-001f-64f6-09fea4000000",
->>>>>>> 8d420312
         "x-ms-version": "2019-12-12"
       },
       "ResponseBody": []
