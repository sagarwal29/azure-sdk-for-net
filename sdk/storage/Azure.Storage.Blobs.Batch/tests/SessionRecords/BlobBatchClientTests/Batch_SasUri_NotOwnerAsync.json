{
  "Entries": [
    {
<<<<<<< HEAD
      "RequestUri": "https://blobindex1.blob.core.windows.net/test-container-934f400c-c2ac-bcc4-926e-3df9fd614a86?restype=container",
      "RequestMethod": "PUT",
      "RequestHeaders": {
        "Authorization": "Sanitized",
        "traceparent": "00-d075532ee7cc134581cd6482ad1905b0-38b128873f82a242-00",
        "User-Agent": [
          "azsdk-net-Storage.Blobs/12.5.0-dev.20200425.1",
          "(.NET Core 4.6.28325.01; Microsoft Windows 10.0.18362 )"
        ],
        "x-ms-blob-public-access": "container",
        "x-ms-client-request-id": "c4d75e16-2522-a30b-9129-9b5d8823c4b0",
        "x-ms-date": "Sat, 25 Apr 2020 17:36:39 GMT",
=======
      "RequestUri": "https://seanmcccanary.blob.core.windows.net/test-container-934f400c-c2ac-bcc4-926e-3df9fd614a86?restype=container",
      "RequestMethod": "PUT",
      "RequestHeaders": {
        "Authorization": "Sanitized",
        "traceparent": "00-01517e154ba1704282108647a5caff16-09c308335e54ca46-00",
        "User-Agent": [
          "azsdk-net-Storage.Blobs/12.5.0-dev.20200624.1",
          "(.NET Core 4.6.28801.04; Microsoft Windows 10.0.18362 )"
        ],
        "x-ms-blob-public-access": "container",
        "x-ms-client-request-id": "c4d75e16-2522-a30b-9129-9b5d8823c4b0",
        "x-ms-date": "Wed, 24 Jun 2020 22:37:22 GMT",
>>>>>>> 994efc63
        "x-ms-return-client-request-id": "true",
        "x-ms-version": "2019-12-12"
      },
      "RequestBody": null,
      "StatusCode": 201,
      "ResponseHeaders": {
        "Content-Length": "0",
<<<<<<< HEAD
        "Date": "Sat, 25 Apr 2020 17:36:39 GMT",
        "ETag": "\u00220x8D7E93F3632F30B\u0022",
        "Last-Modified": "Sat, 25 Apr 2020 17:36:39 GMT",
=======
        "Date": "Wed, 24 Jun 2020 22:37:21 GMT",
        "ETag": "\u00220x8D8188F2972FB45\u0022",
        "Last-Modified": "Wed, 24 Jun 2020 22:37:22 GMT",
>>>>>>> 994efc63
        "Server": [
          "Windows-Azure-Blob/1.0",
          "Microsoft-HTTPAPI/2.0"
        ],
        "x-ms-client-request-id": "c4d75e16-2522-a30b-9129-9b5d8823c4b0",
<<<<<<< HEAD
        "x-ms-request-id": "74370ea4-101e-0078-1b28-1bee58000000",
=======
        "x-ms-request-id": "e058af56-201e-005c-5378-4a18f8000000",
>>>>>>> 994efc63
        "x-ms-version": "2019-12-12"
      },
      "ResponseBody": []
    },
    {
<<<<<<< HEAD
      "RequestUri": "https://blobindex1.blob.core.windows.net/test-container-934f400c-c2ac-bcc4-926e-3df9fd614a86/blob1",
=======
      "RequestUri": "https://seanmcccanary.blob.core.windows.net/test-container-934f400c-c2ac-bcc4-926e-3df9fd614a86/blob1",
>>>>>>> 994efc63
      "RequestMethod": "PUT",
      "RequestHeaders": {
        "Authorization": "Sanitized",
        "Content-Length": "1024",
        "If-None-Match": "*",
<<<<<<< HEAD
        "traceparent": "00-48474f774335894191a1c03066720534-63ac190e9f2aac4b-00",
        "User-Agent": [
          "azsdk-net-Storage.Blobs/12.5.0-dev.20200425.1",
          "(.NET Core 4.6.28325.01; Microsoft Windows 10.0.18362 )"
        ],
        "x-ms-blob-type": "BlockBlob",
        "x-ms-client-request-id": "17521ed1-7e5d-3692-5c55-0f5cc7ec5021",
        "x-ms-date": "Sat, 25 Apr 2020 17:36:39 GMT",
=======
        "traceparent": "00-24635edc9e4c724e90267e7a0c5e7aa5-952bc8f2b55ab34d-00",
        "User-Agent": [
          "azsdk-net-Storage.Blobs/12.5.0-dev.20200624.1",
          "(.NET Core 4.6.28801.04; Microsoft Windows 10.0.18362 )"
        ],
        "x-ms-blob-type": "BlockBlob",
        "x-ms-client-request-id": "17521ed1-7e5d-3692-5c55-0f5cc7ec5021",
        "x-ms-date": "Wed, 24 Jun 2020 22:37:22 GMT",
>>>>>>> 994efc63
        "x-ms-return-client-request-id": "true",
        "x-ms-version": "2019-12-12"
      },
      "RequestBody": "/e7GHBWUOXFhJ1nZHRjhQPBJ4p6JhWM0Jld0Av\u002BBnhcO9K7si2DegSRmY/vMMYZ5SFtsP0AlJ3iLkva\u002BIDdx34lByyhp9bSQa2B6IiJoZ/TR\u002BrmkFV7X6M02YPlqH2Ht9INyi2ZdD1On29TfqwRWIyoC7SV9zckqauJbM5S7Jkv/jS6e9dyNc\u002Btm/TqJ9z3I3z3OZzI7bye5RyGEAtu\u002B67WJ4B7Wty1OdHk6F9CPoHKlklNX7L4Ywx0H5K67CHAPpxGEABYe8igQgPO5AVhWKaau33CIZ//2cRwBztJ\u002BkmsIK2\u002B/C6Bchp8rRmzLX8LEsLoHDSkAhz8Sjo/6HSNVke2HsNXplx4GUljRXCGSKxFZPB4Yd4VBCKQwrHwRYWh71bV\u002BQ67t2xmbALvRLyoef2J9oOEFPRpoRacxueqi9fDvVYdrE\u002BdjbGEEfHbJcNl5ES0Zk8GHdZibFv4HuyIu\u002BQvL4dmjsmt7GjN/AMGjntXOt6e9iGEuaN/u0P3pW7E/1oJq/o//1l7BnnmOB3XW93coOQR6cHGpnHj6tOJukb6CQCo/OZ9GzuBI/Onon2BqF9iGwCKsxGUQwWIWBSJ8Ugy6DMZKl77X4mojMXSIwf0Yj5wJ6NGc1XvELnc9L8m\u002BzKncLZOZH4Aart63iZPxiABk/nWFcmo7HjdLhmlGmbKhZGTLq5Npfm8c7jnz5Evo06Z32DFTOFo\u002BoQ5bTpkW1BQrFiQuJdxs\u002BoAFaYMxSDrrYrLCz8CBTSwKjAqFDi/WBRokx84muq3KCt2xTs/WDVjUb\u002BvnUwRUqsj4I5nR5\u002BxQL2NoDIBsxagE\u002BMTiz/9cM3\u002BysJ5D77EV0B0FLpYU\u002BCPxYB5rbgDXaKpD4ltAcdrJm/AZHzZODUCxUjxjZ5YS7wCg8W7g8cV/2kjzAAxW1V9CO5Ol\u002B9ntolPeuhvDdAEUMPJboH9s6KormUTuWg0zWn3dICsCbPQms04aATapu2ZH388Z\u002BzXf1lLpemGU/0hGq1\u002Be5lPWEcT9NOwxUedzgd7ep3s9GV5I/UrYGfKTkrQG01bXC9QScc0LHMdIroRrdfmDtlfMCJEAVekI/ffSaqI4Kn6QnHUJyzatMv2X/0/GbKP4ENtcOcrE1rbrCnPWObElEIMF2tmEeeshH9aUaVaaQpBT2VrG3PGzzMW/HsDC1/lMce/LwJHKc5bwOhr0MG1fUcjigl9WXzSSUg4UxVoqX0jcSPdmzoH\u002BiWXD1aHWvptYX83431Sa9RK7OG2Dta48xtvRF\u002Bh1\u002BYJG5Pj6k4mSu5Nzu2aNMX/zQlLkqpUTe9O2hw/GBaaz42VKsftboGGJKH3ZEPpIrpRb3dWVkE7tM2glQwx5zLbtv9gAQg==",
      "StatusCode": 201,
      "ResponseHeaders": {
        "Content-Length": "0",
        "Content-MD5": "VAv6PN2d8I73RJesmDeoDw==",
<<<<<<< HEAD
        "Date": "Sat, 25 Apr 2020 17:36:39 GMT",
        "ETag": "\u00220x8D7E93F36466D1B\u0022",
        "Last-Modified": "Sat, 25 Apr 2020 17:36:39 GMT",
=======
        "Date": "Wed, 24 Jun 2020 22:37:22 GMT",
        "ETag": "\u00220x8D8188F297D9052\u0022",
        "Last-Modified": "Wed, 24 Jun 2020 22:37:22 GMT",
>>>>>>> 994efc63
        "Server": [
          "Windows-Azure-Blob/1.0",
          "Microsoft-HTTPAPI/2.0"
        ],
        "x-ms-client-request-id": "17521ed1-7e5d-3692-5c55-0f5cc7ec5021",
        "x-ms-content-crc64": "cO2IKcItLsc=",
<<<<<<< HEAD
        "x-ms-request-id": "74370eb3-101e-0078-2628-1bee58000000",
        "x-ms-request-server-encrypted": "true",
        "x-ms-version": "2019-12-12",
        "x-ms-version-id": "2020-04-25T17:36:39.9011099Z"
=======
        "x-ms-request-id": "e058af5c-201e-005c-5778-4a18f8000000",
        "x-ms-request-server-encrypted": "true",
        "x-ms-version": "2019-12-12",
        "x-ms-version-id": "2020-06-24T22:37:22.8409938Z"
>>>>>>> 994efc63
      },
      "ResponseBody": []
    },
    {
<<<<<<< HEAD
      "RequestUri": "https://blobindex1.blob.core.windows.net/test-container-934f400c-c2ac-bcc4-926e-3df9fd614a86/blob2",
=======
      "RequestUri": "https://seanmcccanary.blob.core.windows.net/test-container-934f400c-c2ac-bcc4-926e-3df9fd614a86/blob2",
>>>>>>> 994efc63
      "RequestMethod": "PUT",
      "RequestHeaders": {
        "Authorization": "Sanitized",
        "Content-Length": "1024",
        "If-None-Match": "*",
<<<<<<< HEAD
        "traceparent": "00-74010b8220542c40a298fbdb393999a6-0b9df81626762f45-00",
        "User-Agent": [
          "azsdk-net-Storage.Blobs/12.5.0-dev.20200425.1",
          "(.NET Core 4.6.28325.01; Microsoft Windows 10.0.18362 )"
        ],
        "x-ms-blob-type": "BlockBlob",
        "x-ms-client-request-id": "9372204e-403d-2852-7661-7ba5b57c4968",
        "x-ms-date": "Sat, 25 Apr 2020 17:36:40 GMT",
=======
        "traceparent": "00-90b350dd1560ca40a9de91afe88abd8e-fa4a44a6af768048-00",
        "User-Agent": [
          "azsdk-net-Storage.Blobs/12.5.0-dev.20200624.1",
          "(.NET Core 4.6.28801.04; Microsoft Windows 10.0.18362 )"
        ],
        "x-ms-blob-type": "BlockBlob",
        "x-ms-client-request-id": "9372204e-403d-2852-7661-7ba5b57c4968",
        "x-ms-date": "Wed, 24 Jun 2020 22:37:22 GMT",
>>>>>>> 994efc63
        "x-ms-return-client-request-id": "true",
        "x-ms-version": "2019-12-12"
      },
      "RequestBody": "R2sV1kUypDXM1fn9S9Qz/2GOG6GG6eUA8mFFm0slUUwatyZsZJThnnkcSoiEleuIIhD7ONCvm16GFOTk7Qnqp4Ot4pStxprNrH0nap5dfFx2vXg6Khh8axvH5lCv/bFwMaME17JW2lt1LotTiDHAKJiHbTCQr3xrMHd45eBKHa/Mtjj6WaSqH\u002BIdxPyNKOLqB763KI\u002BB34EnmaY73vR7KxDchtH4xs703U5Nc\u002BuA3QiUjd4hkvUfS9a308D9b0DtoZnrsaEQ8UHvw0pAM2yWprueplEWWZkbvDv6QfIO9m4OYNJRlSxmhJucMs\u002Bq3hdqIC0FXsnv1kcAz/RlFbBO4MzcMtKaRBCOOCG1eSfJcN4jkCDFCZikH4mKUcU4AG7rTVECzatF0NscdianOVwgNl8WQoWPidc0NxNID/NKVjizySzVx6Iy3r9FqJNy/eUtaRpmIb7oXMR6zpaY/MDo0R/t83AwSm\u002B842PGSuBEwTouG6XY5DR6ymxnW/gMmuL\u002BXNZ0hAl0/B\u002Brqj5aIhLjNQ1baeEaD\u002B3qcygDyO53r0mBx\u002B0J0D0wuR6GLTn2H6hahCXrsTAB40zpiRDgcTMwNPv02Vsk2WXPK6/ClOK081SAqETIi/4ZgOOgIEYsT0jrVfg\u002BAkZNNarAG4WAPk9qNJW8YMjuaKj82lh3hLgfo9tn1z/pdfAOMnOaCHB4mUGTNuuwcO5//O1PQSjt1bHxoHiqGGcQgL\u002Blri1VVF84hEEX5E7MbjPs59pRmTPIIV3BqGf3zoDZg7UsC8HBKqiNF73m1fFjJDFFvTCNvuaL3IzQk6v3QLXAPWCYoGNxK70yw4J24ktsXoM2shBPTMTPoS818Zb8ltYHJZeQyoTO05JzWvtjFflBYzQnwY2lcfGcyP80PDonNi2rbryz25P/Z95\u002B3PHJa4s1841h1NRIYrSm9AGFmpdXTCTNuKY9jYehKFmvJpX/0l1z/kitxWFYYgwIDOeSec1HJpDN\u002B7Pl\u002BGYFwKt6mTsfpyGkEptPqobDdVWaNYCgDq\u002BMaAAEMteqjgbipwS13cnQ6GXG7Wcx93sJCoVeSsPlZbH87jE6GnVK\u002BoOVbAOBDZeMyUwb2SFIW3CE\u002BydRS0ND/UJTue\u002BXlc7wfPPjm4t4h/zu0oB3youQtJLBth5N\u002BK5AUm/BLlSo9DN9K10uZL/lC3QrY3nDyzK2wwRc1d\u002BvooNEo0kbt1ioRd1M\u002BZ8uYU/S3KqqIpU0fIY8CmtPSx5UzYja6cF2yVQbgh2cdtKTiGG1ivk0BYDtECbC3qztWfq\u002B\u002BCsWU3iOXBJWj6B3mAa0qIIJmcEkH8gI7Nmas\u002BunLSgj3X2mfTTpJi3n3nXfdngfDjUq4785mg==",
      "StatusCode": 201,
      "ResponseHeaders": {
        "Content-Length": "0",
        "Content-MD5": "NrtWts62LhqYeQlHKL/edA==",
<<<<<<< HEAD
        "Date": "Sat, 25 Apr 2020 17:36:39 GMT",
        "ETag": "\u00220x8D7E93F3653B5FB\u0022",
        "Last-Modified": "Sat, 25 Apr 2020 17:36:39 GMT",
=======
        "Date": "Wed, 24 Jun 2020 22:37:22 GMT",
        "ETag": "\u00220x8D8188F2989EEA1\u0022",
        "Last-Modified": "Wed, 24 Jun 2020 22:37:22 GMT",
>>>>>>> 994efc63
        "Server": [
          "Windows-Azure-Blob/1.0",
          "Microsoft-HTTPAPI/2.0"
        ],
        "x-ms-client-request-id": "9372204e-403d-2852-7661-7ba5b57c4968",
        "x-ms-content-crc64": "tug0TZM\u002BrGk=",
<<<<<<< HEAD
        "x-ms-request-id": "74370ebf-101e-0078-2f28-1bee58000000",
        "x-ms-request-server-encrypted": "true",
        "x-ms-version": "2019-12-12",
        "x-ms-version-id": "2020-04-25T17:36:39.9881723Z"
=======
        "x-ms-request-id": "e058af5e-201e-005c-5978-4a18f8000000",
        "x-ms-request-server-encrypted": "true",
        "x-ms-version": "2019-12-12",
        "x-ms-version-id": "2020-06-24T22:37:22.9220513Z"
>>>>>>> 994efc63
      },
      "ResponseBody": []
    },
    {
<<<<<<< HEAD
      "RequestUri": "https://blobindex1.blob.core.windows.net/?sv=2019-12-12\u0026st=2020-04-25T16%3A36%3A39Z\u0026se=2020-04-25T18%3A36%3A39Z\u0026sr=c\u0026sp=racwdlt\u0026sig=Sanitized\u0026comp=batch",
=======
      "RequestUri": "https://seanmcccanary.blob.core.windows.net/?sv=2019-12-12\u0026st=2020-06-24T21%3A37%3A22Z\u0026se=2020-06-24T23%3A37%3A22Z\u0026sr=c\u0026sp=racwdxlt\u0026sig=Sanitized\u0026comp=batch",
>>>>>>> 994efc63
      "RequestMethod": "POST",
      "RequestHeaders": {
        "Content-Length": "502",
        "Content-Type": "multipart/mixed; boundary=batch_77690f18-cbe4-80bc-d63f-0d7d113fc054",
<<<<<<< HEAD
        "traceparent": "00-88a28a063bbed8459be65c850f220274-c960d0c3201a2940-00",
        "User-Agent": [
          "azsdk-net-Storage.Blobs/12.5.0-dev.20200425.1",
          "(.NET Core 4.6.28325.01; Microsoft Windows 10.0.18362 )"
=======
        "traceparent": "00-36ebd4296663134fa9b97577b7bb1369-e1a8b07c0542644d-00",
        "User-Agent": [
          "azsdk-net-Storage.Blobs/12.5.0-dev.20200624.1",
          "(.NET Core 4.6.28801.04; Microsoft Windows 10.0.18362 )"
>>>>>>> 994efc63
        ],
        "x-ms-client-request-id": "58fafc4e-46b7-34b2-4d5b-ec0d97de86d0",
        "x-ms-return-client-request-id": "true",
        "x-ms-version": "2019-12-12"
      },
      "RequestBody": "LS1iYXRjaF83NzY5MGYxOC1jYmU0LTgwYmMtZDYzZi0wZDdkMTEzZmMwNTQNCkNvbnRlbnQtVHlwZTogYXBwbGljYXRpb24vaHR0cA0KQ29udGVudC1UcmFuc2Zlci1FbmNvZGluZzogYmluYXJ5DQpDb250ZW50LUlEOiAwDQoNCkRFTEVURSAvdGVzdC1jb250YWluZXItOTM0ZjQwMGMtYzJhYy1iY2M0LTkyNmUtM2RmOWZkNjE0YTg2L2Jsb2IxIEhUVFAvMS4xDQpDb250ZW50LUxlbmd0aDogMA0KDQotLWJhdGNoXzc3NjkwZjE4LWNiZTQtODBiYy1kNjNmLTBkN2QxMTNmYzA1NA0KQ29udGVudC1UeXBlOiBhcHBsaWNhdGlvbi9odHRwDQpDb250ZW50LVRyYW5zZmVyLUVuY29kaW5nOiBiaW5hcnkNCkNvbnRlbnQtSUQ6IDENCg0KREVMRVRFIC90ZXN0LWNvbnRhaW5lci05MzRmNDAwYy1jMmFjLWJjYzQtOTI2ZS0zZGY5ZmQ2MTRhODYvYmxvYjIgSFRUUC8xLjENCkNvbnRlbnQtTGVuZ3RoOiAwDQoNCi0tYmF0Y2hfNzc2OTBmMTgtY2JlNC04MGJjLWQ2M2YtMGQ3ZDExM2ZjMDU0LS0NCg==",
      "StatusCode": 403,
      "ResponseHeaders": {
        "Content-Length": "444",
        "Content-Type": "application/xml",
<<<<<<< HEAD
        "Date": "Sat, 25 Apr 2020 17:36:40 GMT",
=======
        "Date": "Wed, 24 Jun 2020 22:37:22 GMT",
>>>>>>> 994efc63
        "Server": [
          "Windows-Azure-Blob/1.0",
          "Microsoft-HTTPAPI/2.0"
        ],
        "x-ms-client-request-id": "58fafc4e-46b7-34b2-4d5b-ec0d97de86d0",
        "x-ms-error-code": "AuthenticationFailed",
<<<<<<< HEAD
        "x-ms-request-id": "0e0dcd3b-501e-0034-0228-1b7e68000000",
=======
        "x-ms-request-id": "ddae9144-e01e-0043-6178-4aabfc000000",
>>>>>>> 994efc63
        "x-ms-version": "2019-12-12"
      },
      "ResponseBody": [
        "\uFEFF\u003C?xml version=\u00221.0\u0022 encoding=\u0022utf-8\u0022?\u003E\n",
        "\u003CError\u003E\u003CCode\u003EAuthenticationFailed\u003C/Code\u003E\u003CMessage\u003EServer failed to authenticate the request. Make sure the value of Authorization header is formed correctly including the signature.\n",
<<<<<<< HEAD
        "RequestId:0e0dcd3b-501e-0034-0228-1b7e68000000\n",
        "Time:2020-04-25T17:36:40.3511028Z\u003C/Message\u003E\u003CAuthenticationErrorDetail\u003EThe specified signed resource is not allowed for this resource level\u003C/AuthenticationErrorDetail\u003E\u003C/Error\u003E"
      ]
    },
    {
      "RequestUri": "https://blobindex1.blob.core.windows.net/test-container-934f400c-c2ac-bcc4-926e-3df9fd614a86?restype=container",
      "RequestMethod": "DELETE",
      "RequestHeaders": {
        "Authorization": "Sanitized",
        "traceparent": "00-184911b8dc4bc6499d86b250f8ac712c-dff7e6c54da3fb4d-00",
        "User-Agent": [
          "azsdk-net-Storage.Blobs/12.5.0-dev.20200425.1",
          "(.NET Core 4.6.28325.01; Microsoft Windows 10.0.18362 )"
        ],
        "x-ms-client-request-id": "142f8b83-6744-5d9c-3170-5e44990eac08",
        "x-ms-date": "Sat, 25 Apr 2020 17:36:40 GMT",
=======
        "RequestId:ddae9144-e01e-0043-6178-4aabfc000000\n",
        "Time:2020-06-24T22:37:23.1809614Z\u003C/Message\u003E\u003CAuthenticationErrorDetail\u003EThe specified signed resource is not allowed for this resource level\u003C/AuthenticationErrorDetail\u003E\u003C/Error\u003E"
      ]
    },
    {
      "RequestUri": "https://seanmcccanary.blob.core.windows.net/test-container-934f400c-c2ac-bcc4-926e-3df9fd614a86?restype=container",
      "RequestMethod": "DELETE",
      "RequestHeaders": {
        "Authorization": "Sanitized",
        "traceparent": "00-f0437ed104377b4fa229f58a33798335-012dae9e2f72b240-00",
        "User-Agent": [
          "azsdk-net-Storage.Blobs/12.5.0-dev.20200624.1",
          "(.NET Core 4.6.28801.04; Microsoft Windows 10.0.18362 )"
        ],
        "x-ms-client-request-id": "142f8b83-6744-5d9c-3170-5e44990eac08",
        "x-ms-date": "Wed, 24 Jun 2020 22:37:23 GMT",
>>>>>>> 994efc63
        "x-ms-return-client-request-id": "true",
        "x-ms-version": "2019-12-12"
      },
      "RequestBody": null,
      "StatusCode": 202,
      "ResponseHeaders": {
        "Content-Length": "0",
<<<<<<< HEAD
        "Date": "Sat, 25 Apr 2020 17:36:40 GMT",
=======
        "Date": "Wed, 24 Jun 2020 22:37:23 GMT",
>>>>>>> 994efc63
        "Server": [
          "Windows-Azure-Blob/1.0",
          "Microsoft-HTTPAPI/2.0"
        ],
        "x-ms-client-request-id": "142f8b83-6744-5d9c-3170-5e44990eac08",
<<<<<<< HEAD
        "x-ms-request-id": "0e0dcd52-501e-0034-1928-1b7e68000000",
=======
        "x-ms-request-id": "ddae914f-e01e-0043-6978-4aabfc000000",
>>>>>>> 994efc63
        "x-ms-version": "2019-12-12"
      },
      "ResponseBody": []
    }
  ],
  "Variables": {
<<<<<<< HEAD
    "DateTimeOffsetNow": "2020-04-25T10:36:39.9668808-07:00",
    "RandomSeed": "795978237",
    "Storage_TestConfigDefault": "ProductionTenant\nblobindex1\nU2FuaXRpemVk\nhttps://blobindex1.blob.core.windows.net\nhttps://blobindex1.file.core.windows.net\nhttps://blobindex1.queue.core.windows.net\nhttps://blobindex1.table.core.windows.net\n\n\n\n\nhttps://blobindex1-secondary.blob.core.windows.net\nhttps://blobindex1-secondary.file.core.windows.net\nhttps://blobindex1-secondary.queue.core.windows.net\nhttps://blobindex1-secondary.table.core.windows.net\n\nSanitized\n\n\nCloud\nBlobEndpoint=https://blobindex1.blob.core.windows.net/;QueueEndpoint=https://blobindex1.queue.core.windows.net/;FileEndpoint=https://blobindex1.file.core.windows.net/;BlobSecondaryEndpoint=https://blobindex1-secondary.blob.core.windows.net/;QueueSecondaryEndpoint=https://blobindex1-secondary.queue.core.windows.net/;FileSecondaryEndpoint=https://blobindex1-secondary.file.core.windows.net/;AccountName=blobindex1;AccountKey=Sanitized\nseanscope1"
=======
    "DateTimeOffsetNow": "2020-06-24T17:37:22.7773145-05:00",
    "RandomSeed": "795978237",
    "Storage_TestConfigDefault": "ProductionTenant\nseanmcccanary\nU2FuaXRpemVk\nhttps://seanmcccanary.blob.core.windows.net\nhttps://seanmcccanary.file.core.windows.net\nhttps://seanmcccanary.queue.core.windows.net\nhttps://seanmcccanary.table.core.windows.net\n\n\n\n\nhttps://seanmcccanary-secondary.blob.core.windows.net\nhttps://seanmcccanary-secondary.file.core.windows.net\nhttps://seanmcccanary-secondary.queue.core.windows.net\nhttps://seanmcccanary-secondary.table.core.windows.net\n\nSanitized\n\n\nCloud\nBlobEndpoint=https://seanmcccanary.blob.core.windows.net/;QueueEndpoint=https://seanmcccanary.queue.core.windows.net/;FileEndpoint=https://seanmcccanary.file.core.windows.net/;BlobSecondaryEndpoint=https://seanmcccanary-secondary.blob.core.windows.net/;QueueSecondaryEndpoint=https://seanmcccanary-secondary.queue.core.windows.net/;FileSecondaryEndpoint=https://seanmcccanary-secondary.file.core.windows.net/;AccountName=seanmcccanary;AccountKey=Sanitized\nseanscope1"
>>>>>>> 994efc63
  }
}<|MERGE_RESOLUTION|>--- conflicted
+++ resolved
@@ -1,20 +1,6 @@
 {
   "Entries": [
     {
-<<<<<<< HEAD
-      "RequestUri": "https://blobindex1.blob.core.windows.net/test-container-934f400c-c2ac-bcc4-926e-3df9fd614a86?restype=container",
-      "RequestMethod": "PUT",
-      "RequestHeaders": {
-        "Authorization": "Sanitized",
-        "traceparent": "00-d075532ee7cc134581cd6482ad1905b0-38b128873f82a242-00",
-        "User-Agent": [
-          "azsdk-net-Storage.Blobs/12.5.0-dev.20200425.1",
-          "(.NET Core 4.6.28325.01; Microsoft Windows 10.0.18362 )"
-        ],
-        "x-ms-blob-public-access": "container",
-        "x-ms-client-request-id": "c4d75e16-2522-a30b-9129-9b5d8823c4b0",
-        "x-ms-date": "Sat, 25 Apr 2020 17:36:39 GMT",
-=======
       "RequestUri": "https://seanmcccanary.blob.core.windows.net/test-container-934f400c-c2ac-bcc4-926e-3df9fd614a86?restype=container",
       "RequestMethod": "PUT",
       "RequestHeaders": {
@@ -27,7 +13,6 @@
         "x-ms-blob-public-access": "container",
         "x-ms-client-request-id": "c4d75e16-2522-a30b-9129-9b5d8823c4b0",
         "x-ms-date": "Wed, 24 Jun 2020 22:37:22 GMT",
->>>>>>> 994efc63
         "x-ms-return-client-request-id": "true",
         "x-ms-version": "2019-12-12"
       },
@@ -35,50 +20,26 @@
       "StatusCode": 201,
       "ResponseHeaders": {
         "Content-Length": "0",
-<<<<<<< HEAD
-        "Date": "Sat, 25 Apr 2020 17:36:39 GMT",
-        "ETag": "\u00220x8D7E93F3632F30B\u0022",
-        "Last-Modified": "Sat, 25 Apr 2020 17:36:39 GMT",
-=======
         "Date": "Wed, 24 Jun 2020 22:37:21 GMT",
         "ETag": "\u00220x8D8188F2972FB45\u0022",
         "Last-Modified": "Wed, 24 Jun 2020 22:37:22 GMT",
->>>>>>> 994efc63
         "Server": [
           "Windows-Azure-Blob/1.0",
           "Microsoft-HTTPAPI/2.0"
         ],
         "x-ms-client-request-id": "c4d75e16-2522-a30b-9129-9b5d8823c4b0",
-<<<<<<< HEAD
-        "x-ms-request-id": "74370ea4-101e-0078-1b28-1bee58000000",
-=======
         "x-ms-request-id": "e058af56-201e-005c-5378-4a18f8000000",
->>>>>>> 994efc63
         "x-ms-version": "2019-12-12"
       },
       "ResponseBody": []
     },
     {
-<<<<<<< HEAD
-      "RequestUri": "https://blobindex1.blob.core.windows.net/test-container-934f400c-c2ac-bcc4-926e-3df9fd614a86/blob1",
-=======
       "RequestUri": "https://seanmcccanary.blob.core.windows.net/test-container-934f400c-c2ac-bcc4-926e-3df9fd614a86/blob1",
->>>>>>> 994efc63
       "RequestMethod": "PUT",
       "RequestHeaders": {
         "Authorization": "Sanitized",
         "Content-Length": "1024",
         "If-None-Match": "*",
-<<<<<<< HEAD
-        "traceparent": "00-48474f774335894191a1c03066720534-63ac190e9f2aac4b-00",
-        "User-Agent": [
-          "azsdk-net-Storage.Blobs/12.5.0-dev.20200425.1",
-          "(.NET Core 4.6.28325.01; Microsoft Windows 10.0.18362 )"
-        ],
-        "x-ms-blob-type": "BlockBlob",
-        "x-ms-client-request-id": "17521ed1-7e5d-3692-5c55-0f5cc7ec5021",
-        "x-ms-date": "Sat, 25 Apr 2020 17:36:39 GMT",
-=======
         "traceparent": "00-24635edc9e4c724e90267e7a0c5e7aa5-952bc8f2b55ab34d-00",
         "User-Agent": [
           "azsdk-net-Storage.Blobs/12.5.0-dev.20200624.1",
@@ -87,7 +48,6 @@
         "x-ms-blob-type": "BlockBlob",
         "x-ms-client-request-id": "17521ed1-7e5d-3692-5c55-0f5cc7ec5021",
         "x-ms-date": "Wed, 24 Jun 2020 22:37:22 GMT",
->>>>>>> 994efc63
         "x-ms-return-client-request-id": "true",
         "x-ms-version": "2019-12-12"
       },
@@ -96,56 +56,29 @@
       "ResponseHeaders": {
         "Content-Length": "0",
         "Content-MD5": "VAv6PN2d8I73RJesmDeoDw==",
-<<<<<<< HEAD
-        "Date": "Sat, 25 Apr 2020 17:36:39 GMT",
-        "ETag": "\u00220x8D7E93F36466D1B\u0022",
-        "Last-Modified": "Sat, 25 Apr 2020 17:36:39 GMT",
-=======
         "Date": "Wed, 24 Jun 2020 22:37:22 GMT",
         "ETag": "\u00220x8D8188F297D9052\u0022",
         "Last-Modified": "Wed, 24 Jun 2020 22:37:22 GMT",
->>>>>>> 994efc63
         "Server": [
           "Windows-Azure-Blob/1.0",
           "Microsoft-HTTPAPI/2.0"
         ],
         "x-ms-client-request-id": "17521ed1-7e5d-3692-5c55-0f5cc7ec5021",
         "x-ms-content-crc64": "cO2IKcItLsc=",
-<<<<<<< HEAD
-        "x-ms-request-id": "74370eb3-101e-0078-2628-1bee58000000",
-        "x-ms-request-server-encrypted": "true",
-        "x-ms-version": "2019-12-12",
-        "x-ms-version-id": "2020-04-25T17:36:39.9011099Z"
-=======
         "x-ms-request-id": "e058af5c-201e-005c-5778-4a18f8000000",
         "x-ms-request-server-encrypted": "true",
         "x-ms-version": "2019-12-12",
         "x-ms-version-id": "2020-06-24T22:37:22.8409938Z"
->>>>>>> 994efc63
       },
       "ResponseBody": []
     },
     {
-<<<<<<< HEAD
-      "RequestUri": "https://blobindex1.blob.core.windows.net/test-container-934f400c-c2ac-bcc4-926e-3df9fd614a86/blob2",
-=======
       "RequestUri": "https://seanmcccanary.blob.core.windows.net/test-container-934f400c-c2ac-bcc4-926e-3df9fd614a86/blob2",
->>>>>>> 994efc63
       "RequestMethod": "PUT",
       "RequestHeaders": {
         "Authorization": "Sanitized",
         "Content-Length": "1024",
         "If-None-Match": "*",
-<<<<<<< HEAD
-        "traceparent": "00-74010b8220542c40a298fbdb393999a6-0b9df81626762f45-00",
-        "User-Agent": [
-          "azsdk-net-Storage.Blobs/12.5.0-dev.20200425.1",
-          "(.NET Core 4.6.28325.01; Microsoft Windows 10.0.18362 )"
-        ],
-        "x-ms-blob-type": "BlockBlob",
-        "x-ms-client-request-id": "9372204e-403d-2852-7661-7ba5b57c4968",
-        "x-ms-date": "Sat, 25 Apr 2020 17:36:40 GMT",
-=======
         "traceparent": "00-90b350dd1560ca40a9de91afe88abd8e-fa4a44a6af768048-00",
         "User-Agent": [
           "azsdk-net-Storage.Blobs/12.5.0-dev.20200624.1",
@@ -154,7 +87,6 @@
         "x-ms-blob-type": "BlockBlob",
         "x-ms-client-request-id": "9372204e-403d-2852-7661-7ba5b57c4968",
         "x-ms-date": "Wed, 24 Jun 2020 22:37:22 GMT",
->>>>>>> 994efc63
         "x-ms-return-client-request-id": "true",
         "x-ms-version": "2019-12-12"
       },
@@ -163,56 +95,32 @@
       "ResponseHeaders": {
         "Content-Length": "0",
         "Content-MD5": "NrtWts62LhqYeQlHKL/edA==",
-<<<<<<< HEAD
-        "Date": "Sat, 25 Apr 2020 17:36:39 GMT",
-        "ETag": "\u00220x8D7E93F3653B5FB\u0022",
-        "Last-Modified": "Sat, 25 Apr 2020 17:36:39 GMT",
-=======
         "Date": "Wed, 24 Jun 2020 22:37:22 GMT",
         "ETag": "\u00220x8D8188F2989EEA1\u0022",
         "Last-Modified": "Wed, 24 Jun 2020 22:37:22 GMT",
->>>>>>> 994efc63
         "Server": [
           "Windows-Azure-Blob/1.0",
           "Microsoft-HTTPAPI/2.0"
         ],
         "x-ms-client-request-id": "9372204e-403d-2852-7661-7ba5b57c4968",
         "x-ms-content-crc64": "tug0TZM\u002BrGk=",
-<<<<<<< HEAD
-        "x-ms-request-id": "74370ebf-101e-0078-2f28-1bee58000000",
-        "x-ms-request-server-encrypted": "true",
-        "x-ms-version": "2019-12-12",
-        "x-ms-version-id": "2020-04-25T17:36:39.9881723Z"
-=======
         "x-ms-request-id": "e058af5e-201e-005c-5978-4a18f8000000",
         "x-ms-request-server-encrypted": "true",
         "x-ms-version": "2019-12-12",
         "x-ms-version-id": "2020-06-24T22:37:22.9220513Z"
->>>>>>> 994efc63
       },
       "ResponseBody": []
     },
     {
-<<<<<<< HEAD
-      "RequestUri": "https://blobindex1.blob.core.windows.net/?sv=2019-12-12\u0026st=2020-04-25T16%3A36%3A39Z\u0026se=2020-04-25T18%3A36%3A39Z\u0026sr=c\u0026sp=racwdlt\u0026sig=Sanitized\u0026comp=batch",
-=======
       "RequestUri": "https://seanmcccanary.blob.core.windows.net/?sv=2019-12-12\u0026st=2020-06-24T21%3A37%3A22Z\u0026se=2020-06-24T23%3A37%3A22Z\u0026sr=c\u0026sp=racwdxlt\u0026sig=Sanitized\u0026comp=batch",
->>>>>>> 994efc63
       "RequestMethod": "POST",
       "RequestHeaders": {
         "Content-Length": "502",
         "Content-Type": "multipart/mixed; boundary=batch_77690f18-cbe4-80bc-d63f-0d7d113fc054",
-<<<<<<< HEAD
-        "traceparent": "00-88a28a063bbed8459be65c850f220274-c960d0c3201a2940-00",
-        "User-Agent": [
-          "azsdk-net-Storage.Blobs/12.5.0-dev.20200425.1",
-          "(.NET Core 4.6.28325.01; Microsoft Windows 10.0.18362 )"
-=======
         "traceparent": "00-36ebd4296663134fa9b97577b7bb1369-e1a8b07c0542644d-00",
         "User-Agent": [
           "azsdk-net-Storage.Blobs/12.5.0-dev.20200624.1",
           "(.NET Core 4.6.28801.04; Microsoft Windows 10.0.18362 )"
->>>>>>> 994efc63
         ],
         "x-ms-client-request-id": "58fafc4e-46b7-34b2-4d5b-ec0d97de86d0",
         "x-ms-return-client-request-id": "true",
@@ -223,45 +131,19 @@
       "ResponseHeaders": {
         "Content-Length": "444",
         "Content-Type": "application/xml",
-<<<<<<< HEAD
-        "Date": "Sat, 25 Apr 2020 17:36:40 GMT",
-=======
         "Date": "Wed, 24 Jun 2020 22:37:22 GMT",
->>>>>>> 994efc63
         "Server": [
           "Windows-Azure-Blob/1.0",
           "Microsoft-HTTPAPI/2.0"
         ],
         "x-ms-client-request-id": "58fafc4e-46b7-34b2-4d5b-ec0d97de86d0",
         "x-ms-error-code": "AuthenticationFailed",
-<<<<<<< HEAD
-        "x-ms-request-id": "0e0dcd3b-501e-0034-0228-1b7e68000000",
-=======
         "x-ms-request-id": "ddae9144-e01e-0043-6178-4aabfc000000",
->>>>>>> 994efc63
         "x-ms-version": "2019-12-12"
       },
       "ResponseBody": [
         "\uFEFF\u003C?xml version=\u00221.0\u0022 encoding=\u0022utf-8\u0022?\u003E\n",
         "\u003CError\u003E\u003CCode\u003EAuthenticationFailed\u003C/Code\u003E\u003CMessage\u003EServer failed to authenticate the request. Make sure the value of Authorization header is formed correctly including the signature.\n",
-<<<<<<< HEAD
-        "RequestId:0e0dcd3b-501e-0034-0228-1b7e68000000\n",
-        "Time:2020-04-25T17:36:40.3511028Z\u003C/Message\u003E\u003CAuthenticationErrorDetail\u003EThe specified signed resource is not allowed for this resource level\u003C/AuthenticationErrorDetail\u003E\u003C/Error\u003E"
-      ]
-    },
-    {
-      "RequestUri": "https://blobindex1.blob.core.windows.net/test-container-934f400c-c2ac-bcc4-926e-3df9fd614a86?restype=container",
-      "RequestMethod": "DELETE",
-      "RequestHeaders": {
-        "Authorization": "Sanitized",
-        "traceparent": "00-184911b8dc4bc6499d86b250f8ac712c-dff7e6c54da3fb4d-00",
-        "User-Agent": [
-          "azsdk-net-Storage.Blobs/12.5.0-dev.20200425.1",
-          "(.NET Core 4.6.28325.01; Microsoft Windows 10.0.18362 )"
-        ],
-        "x-ms-client-request-id": "142f8b83-6744-5d9c-3170-5e44990eac08",
-        "x-ms-date": "Sat, 25 Apr 2020 17:36:40 GMT",
-=======
         "RequestId:ddae9144-e01e-0043-6178-4aabfc000000\n",
         "Time:2020-06-24T22:37:23.1809614Z\u003C/Message\u003E\u003CAuthenticationErrorDetail\u003EThe specified signed resource is not allowed for this resource level\u003C/AuthenticationErrorDetail\u003E\u003C/Error\u003E"
       ]
@@ -278,7 +160,6 @@
         ],
         "x-ms-client-request-id": "142f8b83-6744-5d9c-3170-5e44990eac08",
         "x-ms-date": "Wed, 24 Jun 2020 22:37:23 GMT",
->>>>>>> 994efc63
         "x-ms-return-client-request-id": "true",
         "x-ms-version": "2019-12-12"
       },
@@ -286,35 +167,21 @@
       "StatusCode": 202,
       "ResponseHeaders": {
         "Content-Length": "0",
-<<<<<<< HEAD
-        "Date": "Sat, 25 Apr 2020 17:36:40 GMT",
-=======
         "Date": "Wed, 24 Jun 2020 22:37:23 GMT",
->>>>>>> 994efc63
         "Server": [
           "Windows-Azure-Blob/1.0",
           "Microsoft-HTTPAPI/2.0"
         ],
         "x-ms-client-request-id": "142f8b83-6744-5d9c-3170-5e44990eac08",
-<<<<<<< HEAD
-        "x-ms-request-id": "0e0dcd52-501e-0034-1928-1b7e68000000",
-=======
         "x-ms-request-id": "ddae914f-e01e-0043-6978-4aabfc000000",
->>>>>>> 994efc63
         "x-ms-version": "2019-12-12"
       },
       "ResponseBody": []
     }
   ],
   "Variables": {
-<<<<<<< HEAD
-    "DateTimeOffsetNow": "2020-04-25T10:36:39.9668808-07:00",
-    "RandomSeed": "795978237",
-    "Storage_TestConfigDefault": "ProductionTenant\nblobindex1\nU2FuaXRpemVk\nhttps://blobindex1.blob.core.windows.net\nhttps://blobindex1.file.core.windows.net\nhttps://blobindex1.queue.core.windows.net\nhttps://blobindex1.table.core.windows.net\n\n\n\n\nhttps://blobindex1-secondary.blob.core.windows.net\nhttps://blobindex1-secondary.file.core.windows.net\nhttps://blobindex1-secondary.queue.core.windows.net\nhttps://blobindex1-secondary.table.core.windows.net\n\nSanitized\n\n\nCloud\nBlobEndpoint=https://blobindex1.blob.core.windows.net/;QueueEndpoint=https://blobindex1.queue.core.windows.net/;FileEndpoint=https://blobindex1.file.core.windows.net/;BlobSecondaryEndpoint=https://blobindex1-secondary.blob.core.windows.net/;QueueSecondaryEndpoint=https://blobindex1-secondary.queue.core.windows.net/;FileSecondaryEndpoint=https://blobindex1-secondary.file.core.windows.net/;AccountName=blobindex1;AccountKey=Sanitized\nseanscope1"
-=======
     "DateTimeOffsetNow": "2020-06-24T17:37:22.7773145-05:00",
     "RandomSeed": "795978237",
     "Storage_TestConfigDefault": "ProductionTenant\nseanmcccanary\nU2FuaXRpemVk\nhttps://seanmcccanary.blob.core.windows.net\nhttps://seanmcccanary.file.core.windows.net\nhttps://seanmcccanary.queue.core.windows.net\nhttps://seanmcccanary.table.core.windows.net\n\n\n\n\nhttps://seanmcccanary-secondary.blob.core.windows.net\nhttps://seanmcccanary-secondary.file.core.windows.net\nhttps://seanmcccanary-secondary.queue.core.windows.net\nhttps://seanmcccanary-secondary.table.core.windows.net\n\nSanitized\n\n\nCloud\nBlobEndpoint=https://seanmcccanary.blob.core.windows.net/;QueueEndpoint=https://seanmcccanary.queue.core.windows.net/;FileEndpoint=https://seanmcccanary.file.core.windows.net/;BlobSecondaryEndpoint=https://seanmcccanary-secondary.blob.core.windows.net/;QueueSecondaryEndpoint=https://seanmcccanary-secondary.queue.core.windows.net/;FileSecondaryEndpoint=https://seanmcccanary-secondary.file.core.windows.net/;AccountName=seanmcccanary;AccountKey=Sanitized\nseanscope1"
->>>>>>> 994efc63
   }
 }