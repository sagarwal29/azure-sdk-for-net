--- conflicted
+++ resolved
@@ -9,10 +9,7 @@
     <PackageTags>azure;management;storage</PackageTags>
     <NoWarn>$(NoWarn);AZC0008</NoWarn>
     <ExcludeMgmtCoreShared>true</ExcludeMgmtCoreShared>
-<<<<<<< HEAD
-=======
     <IsMgmtSubLibrary>false</IsMgmtSubLibrary>
->>>>>>> 89c2dd1d
   </PropertyGroup>
 
   <ItemGroup>
