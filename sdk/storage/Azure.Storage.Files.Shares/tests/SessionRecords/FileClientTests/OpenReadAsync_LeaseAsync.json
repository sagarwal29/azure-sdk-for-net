{
  "Entries": [
    {
      "RequestUri": "http://emilydevtest.file.core.windows.net/test-share-21742cba-1ede-bf25-4890-d9a994b86d86?restype=share",
      "RequestMethod": "PUT",
      "RequestHeaders": {
        "Authorization": "Sanitized",
        "traceparent": "00-6a701dfd90241e4a83384ea98d1bc990-f006044cd817334c-00",
        "User-Agent": [
          "azsdk-net-Storage.Files.Shares/12.5.0-alpha.20200908.1",
          "(.NET Core 4.6.29130.01; Microsoft Windows 10.0.19041 )"
        ],
        "x-ms-client-request-id": "12700ed0-fe61-11a8-bd16-e9cf01c803e8",
        "x-ms-date": "Tue, 08 Sep 2020 16:14:39 GMT",
        "x-ms-return-client-request-id": "true",
        "x-ms-version": "2020-02-10"
      },
      "RequestBody": null,
      "StatusCode": 201,
      "ResponseHeaders": {
        "Content-Length": "0",
        "Date": "Tue, 08 Sep 2020 16:14:40 GMT",
        "ETag": "\u00220x8D854124A8460D7\u0022",
        "Last-Modified": "Tue, 08 Sep 2020 16:14:40 GMT",
        "Server": [
          "Windows-Azure-File/1.0",
          "Microsoft-HTTPAPI/2.0"
        ],
        "x-ms-client-request-id": "12700ed0-fe61-11a8-bd16-e9cf01c803e8",
<<<<<<< HEAD
        "x-ms-request-id": "6e76ad16-801a-0039-4064-56a8e8000000",
        "x-ms-version": "2020-02-10"
=======
        "x-ms-request-id": "554bc994-e01a-0072-33fb-8554bb000000",
        "x-ms-version": "2019-12-12"
>>>>>>> 548336e6
      },
      "ResponseBody": []
    },
    {
      "RequestUri": "http://emilydevtest.file.core.windows.net/test-share-21742cba-1ede-bf25-4890-d9a994b86d86/test-directory-8f392a61-f17f-c266-853d-850de639d1e3?restype=directory",
      "RequestMethod": "PUT",
      "RequestHeaders": {
        "Authorization": "Sanitized",
        "traceparent": "00-338d7d4d685f88468ec7dfb731d80784-5b81088f43f78a42-00",
        "User-Agent": [
          "azsdk-net-Storage.Files.Shares/12.5.0-alpha.20200908.1",
          "(.NET Core 4.6.29130.01; Microsoft Windows 10.0.19041 )"
        ],
        "x-ms-client-request-id": "c38a4fce-7f2b-de25-a7ad-8c24799b2b83",
        "x-ms-date": "Tue, 08 Sep 2020 16:14:41 GMT",
        "x-ms-file-attributes": "None",
        "x-ms-file-creation-time": "Now",
        "x-ms-file-last-write-time": "Now",
        "x-ms-file-permission": "Inherit",
        "x-ms-return-client-request-id": "true",
        "x-ms-version": "2020-02-10"
      },
      "RequestBody": null,
      "StatusCode": 201,
      "ResponseHeaders": {
        "Content-Length": "0",
        "Date": "Tue, 08 Sep 2020 16:14:40 GMT",
        "ETag": "\u00220x8D854124AFADBBF\u0022",
        "Last-Modified": "Tue, 08 Sep 2020 16:14:41 GMT",
        "Server": [
          "Windows-Azure-File/1.0",
          "Microsoft-HTTPAPI/2.0"
        ],
        "x-ms-client-request-id": "c38a4fce-7f2b-de25-a7ad-8c24799b2b83",
        "x-ms-file-attributes": "Directory",
        "x-ms-file-change-time": "2020-09-08T16:14:41.7023935Z",
        "x-ms-file-creation-time": "2020-09-08T16:14:41.7023935Z",
        "x-ms-file-id": "13835128424026341376",
        "x-ms-file-last-write-time": "2020-09-08T16:14:41.7023935Z",
        "x-ms-file-parent-id": "0",
        "x-ms-file-permission-key": "17913408918638655783*10394889115079208622",
        "x-ms-request-id": "554bc99b-e01a-0072-36fb-8554bb000000",
        "x-ms-request-server-encrypted": "true",
        "x-ms-version": "2020-02-10"
      },
      "ResponseBody": []
    },
    {
      "RequestUri": "http://emilydevtest.file.core.windows.net/test-share-21742cba-1ede-bf25-4890-d9a994b86d86/test-directory-8f392a61-f17f-c266-853d-850de639d1e3/test-file-c372f63a-634e-81eb-360a-88e776d3e2ae",
      "RequestMethod": "PUT",
      "RequestHeaders": {
        "Authorization": "Sanitized",
        "traceparent": "00-12818e65093392468dbf01c3db92852e-6406408fcab9554e-00",
        "User-Agent": [
          "azsdk-net-Storage.Files.Shares/12.5.0-alpha.20200908.1",
          "(.NET Core 4.6.29130.01; Microsoft Windows 10.0.19041 )"
        ],
        "x-ms-client-request-id": "d93d992d-8d0b-3dff-7abd-5b555a432024",
        "x-ms-content-length": "1024",
        "x-ms-date": "Tue, 08 Sep 2020 16:14:41 GMT",
        "x-ms-file-attributes": "None",
        "x-ms-file-creation-time": "Now",
        "x-ms-file-last-write-time": "Now",
        "x-ms-file-permission": "Inherit",
        "x-ms-return-client-request-id": "true",
        "x-ms-type": "file",
        "x-ms-version": "2020-02-10"
      },
      "RequestBody": null,
      "StatusCode": 201,
      "ResponseHeaders": {
        "Content-Length": "0",
        "Date": "Tue, 08 Sep 2020 16:14:40 GMT",
        "ETag": "\u00220x8D854124AFF978A\u0022",
        "Last-Modified": "Tue, 08 Sep 2020 16:14:41 GMT",
        "Server": [
          "Windows-Azure-File/1.0",
          "Microsoft-HTTPAPI/2.0"
        ],
        "x-ms-client-request-id": "d93d992d-8d0b-3dff-7abd-5b555a432024",
        "x-ms-file-attributes": "Archive",
        "x-ms-file-change-time": "2020-09-08T16:14:41.7334154Z",
        "x-ms-file-creation-time": "2020-09-08T16:14:41.7334154Z",
        "x-ms-file-id": "11529285414812647424",
        "x-ms-file-last-write-time": "2020-09-08T16:14:41.7334154Z",
        "x-ms-file-parent-id": "13835128424026341376",
        "x-ms-file-permission-key": "4099112195243312672*10394889115079208622",
        "x-ms-request-id": "554bc99c-e01a-0072-37fb-8554bb000000",
        "x-ms-request-server-encrypted": "true",
        "x-ms-version": "2020-02-10"
      },
      "ResponseBody": []
    },
    {
      "RequestUri": "http://emilydevtest.file.core.windows.net/test-share-21742cba-1ede-bf25-4890-d9a994b86d86/test-directory-8f392a61-f17f-c266-853d-850de639d1e3/test-file-c372f63a-634e-81eb-360a-88e776d3e2ae?comp=range",
      "RequestMethod": "PUT",
      "RequestHeaders": {
        "Authorization": "Sanitized",
        "Content-Length": "1024",
        "User-Agent": [
          "azsdk-net-Storage.Files.Shares/12.5.0-alpha.20200908.1",
          "(.NET Core 4.6.29130.01; Microsoft Windows 10.0.19041 )"
        ],
        "x-ms-client-request-id": "dcb9f1fb-0896-b2a3-2b63-2f8ddd8054d3",
        "x-ms-date": "Tue, 08 Sep 2020 16:14:41 GMT",
        "x-ms-range": "bytes=0-1023",
        "x-ms-return-client-request-id": "true",
        "x-ms-version": "2020-02-10",
        "x-ms-write": "update"
      },
      "RequestBody": "RQVNze98nwUFfkeLVrK0rQexPpavDbcBD/rem88BQazHF24IimjkUbCEvq04mYf1\u002Bd8cyFyV1DdNS770nQQ2BD2axD9DqyKeze3mKk8KyXVy6aLv5HlPMkI3uz6q77OrTrlwndVIsU28fvpvr6roQ4JIgbRiRiDES5H8DPDk9N46OtyVmiufKjhUM2Z\u002B34OYTne8YW3/SQeZq1JDS6Vd2IkcNXTOUqlWqVd7DRO6RWsOZL14J5JxOvDU/O7ZXN6T91vcYaoOyvzOZrgWgzz032XmNOfn5LD3q/qE\u002BVa6fEx46Ba33uPBAJnBqsHaW7e04B2I8yf3qxKq5LavitGlE\u002BlrnZolPACCJTROJjrvHFBCzxg5MoklgT0DDfktEXXIG5bXbr0djqQcBs3yqYXYushmbLq4bOFgRhxdIi4HVBS\u002BhQqjGK6SJUF0HSu7Mti3K1IxxqS7D6\u002B1diegv2x1FLG5MyN6NKEZ00d4RE\u002B1pRREpfbb1o1vA3Zb7qGG8mXV/gh6Af60PfexF/NdQstf/9ETXBp1mT4jSTCtHkUAkuHhokVGO6MWj2f/Kr6aEsCq\u002B\u002B/Qc5VLYGXKVrfNBx6xsIUSe5\u002BFGMQt/MyydW5/iTZwAiJWLx5LlULgfOTsSIhJTnk5iJcgJeMqonfJmOr2SsyAXQT7WoFmxuZdpJzfQbRDaSf0RgGfT90/LIyngvxX6jEYa\u002BqDTfP40sGww4BGSmHChS/DAQTL4A4nvC70v0TpBrpqx9XJwBs0\u002B3Q/7oxd\u002BeEr5PzNk\u002BgtTIvcXJHEBBJ9x7zF3IOM\u002BMUTjwWPi/GBysNNyNpHG3LSPHpJ7WOKb/dhwSfPlxxdnuw3uQTinsCZWpHOdjs4NqtK858IQgthiB8OLsrKsjKm8CruEGFu7565sJPSvPm7KIt7hKR8VFvg1TDk1G/2z6dfKIYRSiVK3AMBT5J4j8wmUgU\u002BTy2OKZvODTowiRouwuDrc5Rzqt5mMaigewXJaEZkvoJpuIB60f7qQjzqGVPp0oyxjBw4s6cm2B6F7a6WBaT0zMuYxApgcaGViGeiexdVt6h4F9wpKwvaQ99i9ONPVD2X9kyHUA6CURt6oitAhF0GMDUGHe3IyqC/voEq/ny\u002BRTMpCoXLzWaZ9sXAr4ngmr6CW8StSTdPzyuryJKMV1Keu1z3FnnYO2LPbCcnBxoX3yPCp6K3EPz72jtZHwXUDZ5zIfMs6IREqiBi3t0PJ8cQlOhuybCv56tg\u002Bzw\u002Bfhxd\u002Bl6JtOUn6/affv2CVTIe7LJzSIocZUPuwzpIy\u002BxIBiwEBON\u002BhnPh6ajxzkuzLZF5QQ\u002BJyzWRQZQbm/Gr3iAKV3jQflFOoGU/kl/iKpf3Opapz4ncvg==",
      "StatusCode": 201,
      "ResponseHeaders": {
        "Content-Length": "0",
        "Content-MD5": "\u002BOkvmQckLPjuFoJrVCz4jg==",
        "Date": "Tue, 08 Sep 2020 16:14:41 GMT",
        "ETag": "\u00220x8D854124B02CC6E\u0022",
        "Last-Modified": "Tue, 08 Sep 2020 16:14:41 GMT",
        "Server": [
          "Windows-Azure-File/1.0",
          "Microsoft-HTTPAPI/2.0"
        ],
        "x-ms-client-request-id": "dcb9f1fb-0896-b2a3-2b63-2f8ddd8054d3",
        "x-ms-request-id": "554bc99d-e01a-0072-38fb-8554bb000000",
        "x-ms-request-server-encrypted": "true",
        "x-ms-version": "2020-02-10"
      },
      "ResponseBody": []
    },
    {
      "RequestUri": "http://emilydevtest.file.core.windows.net/test-share-21742cba-1ede-bf25-4890-d9a994b86d86/test-directory-8f392a61-f17f-c266-853d-850de639d1e3/test-file-c372f63a-634e-81eb-360a-88e776d3e2ae?comp=lease",
      "RequestMethod": "PUT",
      "RequestHeaders": {
        "Authorization": "Sanitized",
        "traceparent": "00-d1d2f8e3d2840f46922aaac6e15d2a4f-1d4f23d70e90594f-00",
        "User-Agent": [
          "azsdk-net-Storage.Files.Shares/12.5.0-alpha.20200908.1",
          "(.NET Core 4.6.29130.01; Microsoft Windows 10.0.19041 )"
        ],
        "x-ms-client-request-id": "4074d86f-b283-909c-43bf-b65b4f5bd17c",
        "x-ms-date": "Tue, 08 Sep 2020 16:14:41 GMT",
        "x-ms-lease-action": "acquire",
        "x-ms-lease-duration": "-1",
        "x-ms-proposed-lease-id": "7407fedc-6a98-faae-263a-b847e1aefdef",
        "x-ms-return-client-request-id": "true",
        "x-ms-version": "2020-02-10"
      },
      "RequestBody": null,
      "StatusCode": 201,
      "ResponseHeaders": {
        "Date": "Tue, 08 Sep 2020 16:14:41 GMT",
        "ETag": "\u00220x8D854124B02CC6E\u0022",
        "Last-Modified": "Tue, 08 Sep 2020 16:14:41 GMT",
        "Server": [
          "Windows-Azure-File/1.0",
          "Microsoft-HTTPAPI/2.0"
        ],
        "Transfer-Encoding": "chunked",
        "x-ms-client-request-id": "4074d86f-b283-909c-43bf-b65b4f5bd17c",
        "x-ms-lease-id": "7407fedc-6a98-faae-263a-b847e1aefdef",
<<<<<<< HEAD
        "x-ms-request-id": "6e76ad1d-801a-0039-4464-56a8e8000000",
        "x-ms-version": "2020-02-10"
=======
        "x-ms-request-id": "554bc99e-e01a-0072-39fb-8554bb000000",
        "x-ms-version": "2019-12-12"
>>>>>>> 548336e6
      },
      "ResponseBody": []
    },
    {
      "RequestUri": "http://emilydevtest.file.core.windows.net/test-share-21742cba-1ede-bf25-4890-d9a994b86d86/test-directory-8f392a61-f17f-c266-853d-850de639d1e3/test-file-c372f63a-634e-81eb-360a-88e776d3e2ae",
      "RequestMethod": "HEAD",
      "RequestHeaders": {
        "Authorization": "Sanitized",
        "User-Agent": [
          "azsdk-net-Storage.Files.Shares/12.5.0-alpha.20200908.1",
          "(.NET Core 4.6.29130.01; Microsoft Windows 10.0.19041 )"
        ],
        "x-ms-client-request-id": "08d81816-bc39-e46c-8ac9-24c98c3200e8",
        "x-ms-date": "Tue, 08 Sep 2020 16:14:41 GMT",
        "x-ms-lease-id": "7407fedc-6a98-faae-263a-b847e1aefdef",
        "x-ms-return-client-request-id": "true",
        "x-ms-version": "2019-12-12"
      },
      "RequestBody": null,
      "StatusCode": 200,
      "ResponseHeaders": {
        "Content-Length": "1024",
        "Content-Type": "application/octet-stream",
        "Date": "Tue, 08 Sep 2020 16:14:41 GMT",
        "ETag": "\u00220x8D854124B02CC6E\u0022",
        "Last-Modified": "Tue, 08 Sep 2020 16:14:41 GMT",
        "Server": [
          "Windows-Azure-File/1.0",
          "Microsoft-HTTPAPI/2.0"
        ],
        "Vary": "Origin",
        "x-ms-client-request-id": "08d81816-bc39-e46c-8ac9-24c98c3200e8",
        "x-ms-file-attributes": "Archive",
        "x-ms-file-change-time": "2020-09-08T16:14:41.7334154Z",
        "x-ms-file-creation-time": "2020-09-08T16:14:41.7334154Z",
        "x-ms-file-id": "11529285414812647424",
        "x-ms-file-last-write-time": "2020-09-08T16:14:41.7334154Z",
        "x-ms-file-parent-id": "13835128424026341376",
        "x-ms-file-permission-key": "4099112195243312672*10394889115079208622",
        "x-ms-lease-duration": "infinite",
        "x-ms-lease-state": "leased",
        "x-ms-lease-status": "locked",
        "x-ms-request-id": "554bc99f-e01a-0072-3afb-8554bb000000",
        "x-ms-server-encrypted": "true",
        "x-ms-type": "File",
        "x-ms-version": "2019-12-12"
      },
      "ResponseBody": []
    },
    {
      "RequestUri": "http://emilydevtest.file.core.windows.net/test-share-21742cba-1ede-bf25-4890-d9a994b86d86/test-directory-8f392a61-f17f-c266-853d-850de639d1e3/test-file-c372f63a-634e-81eb-360a-88e776d3e2ae",
      "RequestMethod": "GET",
      "RequestHeaders": {
        "Authorization": "Sanitized",
        "User-Agent": [
          "azsdk-net-Storage.Files.Shares/12.5.0-alpha.20200908.1",
          "(.NET Core 4.6.29130.01; Microsoft Windows 10.0.19041 )"
        ],
        "x-ms-client-request-id": "364577c8-c883-a943-d311-2b5cc7810c3f",
        "x-ms-date": "Tue, 08 Sep 2020 16:14:41 GMT",
        "x-ms-lease-id": "7407fedc-6a98-faae-263a-b847e1aefdef",
        "x-ms-range": "bytes=0-4194303",
        "x-ms-return-client-request-id": "true",
        "x-ms-version": "2020-02-10"
      },
      "RequestBody": null,
      "StatusCode": 206,
      "ResponseHeaders": {
        "Accept-Ranges": "bytes",
        "Content-Length": "1024",
        "Content-Range": "bytes 0-1023/1024",
        "Content-Type": "application/octet-stream",
        "Date": "Tue, 08 Sep 2020 16:14:41 GMT",
        "ETag": "\u00220x8D854124B02CC6E\u0022",
        "Last-Modified": "Tue, 08 Sep 2020 16:14:41 GMT",
        "Server": [
          "Windows-Azure-File/1.0",
          "Microsoft-HTTPAPI/2.0"
        ],
        "Vary": "Origin",
        "x-ms-client-request-id": "364577c8-c883-a943-d311-2b5cc7810c3f",
        "x-ms-file-attributes": "Archive",
        "x-ms-file-change-time": "2020-09-08T16:14:41.7334154Z",
        "x-ms-file-creation-time": "2020-09-08T16:14:41.7334154Z",
        "x-ms-file-id": "11529285414812647424",
        "x-ms-file-last-write-time": "2020-09-08T16:14:41.7334154Z",
        "x-ms-file-parent-id": "13835128424026341376",
        "x-ms-file-permission-key": "4099112195243312672*10394889115079208622",
        "x-ms-lease-duration": "infinite",
        "x-ms-lease-state": "leased",
        "x-ms-lease-status": "locked",
        "x-ms-request-id": "554bc9a0-e01a-0072-3bfb-8554bb000000",
        "x-ms-server-encrypted": "true",
        "x-ms-type": "File",
        "x-ms-version": "2020-02-10"
      },
      "ResponseBody": "RQVNze98nwUFfkeLVrK0rQexPpavDbcBD/rem88BQazHF24IimjkUbCEvq04mYf1\u002Bd8cyFyV1DdNS770nQQ2BD2axD9DqyKeze3mKk8KyXVy6aLv5HlPMkI3uz6q77OrTrlwndVIsU28fvpvr6roQ4JIgbRiRiDES5H8DPDk9N46OtyVmiufKjhUM2Z\u002B34OYTne8YW3/SQeZq1JDS6Vd2IkcNXTOUqlWqVd7DRO6RWsOZL14J5JxOvDU/O7ZXN6T91vcYaoOyvzOZrgWgzz032XmNOfn5LD3q/qE\u002BVa6fEx46Ba33uPBAJnBqsHaW7e04B2I8yf3qxKq5LavitGlE\u002BlrnZolPACCJTROJjrvHFBCzxg5MoklgT0DDfktEXXIG5bXbr0djqQcBs3yqYXYushmbLq4bOFgRhxdIi4HVBS\u002BhQqjGK6SJUF0HSu7Mti3K1IxxqS7D6\u002B1diegv2x1FLG5MyN6NKEZ00d4RE\u002B1pRREpfbb1o1vA3Zb7qGG8mXV/gh6Af60PfexF/NdQstf/9ETXBp1mT4jSTCtHkUAkuHhokVGO6MWj2f/Kr6aEsCq\u002B\u002B/Qc5VLYGXKVrfNBx6xsIUSe5\u002BFGMQt/MyydW5/iTZwAiJWLx5LlULgfOTsSIhJTnk5iJcgJeMqonfJmOr2SsyAXQT7WoFmxuZdpJzfQbRDaSf0RgGfT90/LIyngvxX6jEYa\u002BqDTfP40sGww4BGSmHChS/DAQTL4A4nvC70v0TpBrpqx9XJwBs0\u002B3Q/7oxd\u002BeEr5PzNk\u002BgtTIvcXJHEBBJ9x7zF3IOM\u002BMUTjwWPi/GBysNNyNpHG3LSPHpJ7WOKb/dhwSfPlxxdnuw3uQTinsCZWpHOdjs4NqtK858IQgthiB8OLsrKsjKm8CruEGFu7565sJPSvPm7KIt7hKR8VFvg1TDk1G/2z6dfKIYRSiVK3AMBT5J4j8wmUgU\u002BTy2OKZvODTowiRouwuDrc5Rzqt5mMaigewXJaEZkvoJpuIB60f7qQjzqGVPp0oyxjBw4s6cm2B6F7a6WBaT0zMuYxApgcaGViGeiexdVt6h4F9wpKwvaQ99i9ONPVD2X9kyHUA6CURt6oitAhF0GMDUGHe3IyqC/voEq/ny\u002BRTMpCoXLzWaZ9sXAr4ngmr6CW8StSTdPzyuryJKMV1Keu1z3FnnYO2LPbCcnBxoX3yPCp6K3EPz72jtZHwXUDZ5zIfMs6IREqiBi3t0PJ8cQlOhuybCv56tg\u002Bzw\u002Bfhxd\u002Bl6JtOUn6/affv2CVTIe7LJzSIocZUPuwzpIy\u002BxIBiwEBON\u002BhnPh6ajxzkuzLZF5QQ\u002BJyzWRQZQbm/Gr3iAKV3jQflFOoGU/kl/iKpf3Opapz4ncvg=="
    },
    {
      "RequestUri": "http://emilydevtest.file.core.windows.net/test-share-21742cba-1ede-bf25-4890-d9a994b86d86?restype=share",
      "RequestMethod": "DELETE",
      "RequestHeaders": {
        "Authorization": "Sanitized",
        "traceparent": "00-c5ce91d2741e3c45a96b9fba1e362c71-295c9de5dba9b049-00",
        "User-Agent": [
          "azsdk-net-Storage.Files.Shares/12.5.0-alpha.20200908.1",
          "(.NET Core 4.6.29130.01; Microsoft Windows 10.0.19041 )"
        ],
        "x-ms-client-request-id": "15010a2a-caec-1c65-b974-f0de421dba0d",
        "x-ms-date": "Tue, 08 Sep 2020 16:14:41 GMT",
        "x-ms-delete-snapshots": "include",
        "x-ms-return-client-request-id": "true",
        "x-ms-version": "2020-02-10"
      },
      "RequestBody": null,
      "StatusCode": 202,
      "ResponseHeaders": {
        "Content-Length": "0",
        "Date": "Tue, 08 Sep 2020 16:14:41 GMT",
        "Server": [
          "Windows-Azure-File/1.0",
          "Microsoft-HTTPAPI/2.0"
        ],
<<<<<<< HEAD
        "x-ms-client-request-id": "364577c8-c883-a943-d311-2b5cc7810c3f",
        "x-ms-request-id": "6e76ad1f-801a-0039-4664-56a8e8000000",
        "x-ms-version": "2020-02-10"
=======
        "x-ms-client-request-id": "15010a2a-caec-1c65-b974-f0de421dba0d",
        "x-ms-request-id": "554bc9a1-e01a-0072-3cfb-8554bb000000",
        "x-ms-version": "2019-12-12"
>>>>>>> 548336e6
      },
      "ResponseBody": []
    }
  ],
  "Variables": {
    "RandomSeed": "1956932711",
    "Storage_TestConfigDefault": "ProductionTenant\nemilydevtest\nU2FuaXRpemVk\nhttp://emilydevtest.blob.core.windows.net\nhttp://emilydevtest.file.core.windows.net\nhttp://emilydevtest.queue.core.windows.net\nhttp://emilydevtest.table.core.windows.net\n\n\n\n\nhttp://emilydevtest-secondary.blob.core.windows.net\nhttp://emilydevtest-secondary.file.core.windows.net\nhttp://emilydevtest-secondary.queue.core.windows.net\nhttp://emilydevtest-secondary.table.core.windows.net\n\nSanitized\n\n\nCloud\nBlobEndpoint=http://emilydevtest.blob.core.windows.net/;QueueEndpoint=http://emilydevtest.queue.core.windows.net/;FileEndpoint=http://emilydevtest.file.core.windows.net/;BlobSecondaryEndpoint=http://emilydevtest-secondary.blob.core.windows.net/;QueueSecondaryEndpoint=http://emilydevtest-secondary.queue.core.windows.net/;FileSecondaryEndpoint=http://emilydevtest-secondary.file.core.windows.net/;AccountName=emilydevtest;AccountKey=Kg==;\nencryptionScope"
  }
}<|MERGE_RESOLUTION|>--- conflicted
+++ resolved
@@ -27,13 +27,8 @@
           "Microsoft-HTTPAPI/2.0"
         ],
         "x-ms-client-request-id": "12700ed0-fe61-11a8-bd16-e9cf01c803e8",
-<<<<<<< HEAD
-        "x-ms-request-id": "6e76ad16-801a-0039-4064-56a8e8000000",
-        "x-ms-version": "2020-02-10"
-=======
         "x-ms-request-id": "554bc994-e01a-0072-33fb-8554bb000000",
-        "x-ms-version": "2019-12-12"
->>>>>>> 548336e6
+        "x-ms-version": "2020-02-10"
       },
       "ResponseBody": []
     },
@@ -194,13 +189,8 @@
         "Transfer-Encoding": "chunked",
         "x-ms-client-request-id": "4074d86f-b283-909c-43bf-b65b4f5bd17c",
         "x-ms-lease-id": "7407fedc-6a98-faae-263a-b847e1aefdef",
-<<<<<<< HEAD
-        "x-ms-request-id": "6e76ad1d-801a-0039-4464-56a8e8000000",
-        "x-ms-version": "2020-02-10"
-=======
         "x-ms-request-id": "554bc99e-e01a-0072-39fb-8554bb000000",
-        "x-ms-version": "2019-12-12"
->>>>>>> 548336e6
+        "x-ms-version": "2020-02-10"
       },
       "ResponseBody": []
     },
@@ -217,7 +207,7 @@
         "x-ms-date": "Tue, 08 Sep 2020 16:14:41 GMT",
         "x-ms-lease-id": "7407fedc-6a98-faae-263a-b847e1aefdef",
         "x-ms-return-client-request-id": "true",
-        "x-ms-version": "2019-12-12"
+        "x-ms-version": "2020-02-10"
       },
       "RequestBody": null,
       "StatusCode": 200,
@@ -246,7 +236,7 @@
         "x-ms-request-id": "554bc99f-e01a-0072-3afb-8554bb000000",
         "x-ms-server-encrypted": "true",
         "x-ms-type": "File",
-        "x-ms-version": "2019-12-12"
+        "x-ms-version": "2020-02-10"
       },
       "ResponseBody": []
     },
@@ -324,15 +314,9 @@
           "Windows-Azure-File/1.0",
           "Microsoft-HTTPAPI/2.0"
         ],
-<<<<<<< HEAD
-        "x-ms-client-request-id": "364577c8-c883-a943-d311-2b5cc7810c3f",
-        "x-ms-request-id": "6e76ad1f-801a-0039-4664-56a8e8000000",
-        "x-ms-version": "2020-02-10"
-=======
         "x-ms-client-request-id": "15010a2a-caec-1c65-b974-f0de421dba0d",
         "x-ms-request-id": "554bc9a1-e01a-0072-3cfb-8554bb000000",
-        "x-ms-version": "2019-12-12"
->>>>>>> 548336e6
+        "x-ms-version": "2020-02-10"
       },
       "ResponseBody": []
     }
