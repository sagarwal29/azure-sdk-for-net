{
  "Entries": [
    {
      "RequestUri": "http://emilydevtest.file.core.windows.net/test-share-aa8a7289-14a6-4be5-76a4-a8c0bcf36cbf?restype=share",
      "RequestMethod": "PUT",
      "RequestHeaders": {
        "Authorization": "Sanitized",
        "traceparent": "00-6a08c09cb4623d409b47179612a7057a-5fedf3fc16c4a54d-00",
        "User-Agent": [
          "azsdk-net-Storage.Files.Shares/12.5.0-alpha.20200903.1",
          "(.NET Core 4.6.29130.01; Microsoft Windows 10.0.19041 )"
        ],
        "x-ms-client-request-id": "723b5437-8267-dea6-0cc7-86db34e1e5a0",
        "x-ms-date": "Thu, 03 Sep 2020 19:16:32 GMT",
        "x-ms-return-client-request-id": "true",
        "x-ms-version": "2020-02-10"
      },
      "RequestBody": null,
      "StatusCode": 201,
      "ResponseHeaders": {
        "Content-Length": "0",
        "Date": "Thu, 03 Sep 2020 19:16:35 GMT",
        "ETag": "\u00220x8D8503DDFA225D7\u0022",
        "Last-Modified": "Thu, 03 Sep 2020 19:16:34 GMT",
        "Server": [
          "Windows-Azure-File/1.0",
          "Microsoft-HTTPAPI/2.0"
        ],
        "x-ms-client-request-id": "723b5437-8267-dea6-0cc7-86db34e1e5a0",
<<<<<<< HEAD
        "x-ms-request-id": "cb532b9b-c01a-0016-070d-56cb94000000",
        "x-ms-version": "2020-02-10"
=======
        "x-ms-request-id": "fc872548-001a-0055-2c26-82437f000000",
        "x-ms-version": "2019-12-12"
>>>>>>> 548336e6
      },
      "ResponseBody": []
    },
    {
      "RequestUri": "http://emilydevtest.file.core.windows.net/test-share-aa8a7289-14a6-4be5-76a4-a8c0bcf36cbf/test-directory-2da278ed-22c1-d88b-8748-993db52d6c78?restype=directory",
      "RequestMethod": "PUT",
      "RequestHeaders": {
        "Authorization": "Sanitized",
        "traceparent": "00-fcda527958ceb84b99057b595b8c0c53-5c036d359c4fad41-00",
        "User-Agent": [
          "azsdk-net-Storage.Files.Shares/12.5.0-alpha.20200903.1",
          "(.NET Core 4.6.29130.01; Microsoft Windows 10.0.19041 )"
        ],
        "x-ms-client-request-id": "66cabe84-665b-1517-c963-ea1ee86828df",
        "x-ms-date": "Thu, 03 Sep 2020 19:16:37 GMT",
        "x-ms-file-attributes": "None",
        "x-ms-file-creation-time": "Now",
        "x-ms-file-last-write-time": "Now",
        "x-ms-file-permission": "Inherit",
        "x-ms-return-client-request-id": "true",
        "x-ms-version": "2020-02-10"
      },
      "RequestBody": null,
      "StatusCode": 201,
      "ResponseHeaders": {
        "Content-Length": "0",
        "Date": "Thu, 03 Sep 2020 19:16:36 GMT",
        "ETag": "\u00220x8D8503DE0D8644D\u0022",
        "Last-Modified": "Thu, 03 Sep 2020 19:16:36 GMT",
        "Server": [
          "Windows-Azure-File/1.0",
          "Microsoft-HTTPAPI/2.0"
        ],
        "x-ms-client-request-id": "66cabe84-665b-1517-c963-ea1ee86828df",
        "x-ms-file-attributes": "Directory",
        "x-ms-file-change-time": "2020-09-03T19:16:36.8430157Z",
        "x-ms-file-creation-time": "2020-09-03T19:16:36.8430157Z",
        "x-ms-file-id": "13835128424026341376",
        "x-ms-file-last-write-time": "2020-09-03T19:16:36.8430157Z",
        "x-ms-file-parent-id": "0",
        "x-ms-file-permission-key": "17913408918638655783*10394889115079208622",
        "x-ms-request-id": "fc872556-001a-0055-3526-82437f000000",
        "x-ms-request-server-encrypted": "true",
        "x-ms-version": "2020-02-10"
      },
      "ResponseBody": []
    },
    {
      "RequestUri": "http://emilydevtest.file.core.windows.net/test-share-aa8a7289-14a6-4be5-76a4-a8c0bcf36cbf/test-directory-2da278ed-22c1-d88b-8748-993db52d6c78/test-file-03990a12-d0e6-b228-2f41-54751449881d",
      "RequestMethod": "PUT",
      "RequestHeaders": {
        "Authorization": "Sanitized",
        "traceparent": "00-7cd44970db280c44858c6933a40827d6-b681333d74ac3f40-00",
        "User-Agent": [
          "azsdk-net-Storage.Files.Shares/12.5.0-alpha.20200903.1",
          "(.NET Core 4.6.29130.01; Microsoft Windows 10.0.19041 )"
        ],
        "x-ms-client-request-id": "91782e60-2596-8d91-1653-30be8c8d2051",
        "x-ms-content-length": "1024",
        "x-ms-date": "Thu, 03 Sep 2020 19:16:37 GMT",
        "x-ms-file-attributes": "None",
        "x-ms-file-creation-time": "Now",
        "x-ms-file-last-write-time": "Now",
        "x-ms-file-permission": "Inherit",
        "x-ms-return-client-request-id": "true",
        "x-ms-type": "file",
        "x-ms-version": "2020-02-10"
      },
      "RequestBody": null,
      "StatusCode": 201,
      "ResponseHeaders": {
        "Content-Length": "0",
        "Date": "Thu, 03 Sep 2020 19:16:36 GMT",
        "ETag": "\u00220x8D8503DE0F5DE87\u0022",
        "Last-Modified": "Thu, 03 Sep 2020 19:16:37 GMT",
        "Server": [
          "Windows-Azure-File/1.0",
          "Microsoft-HTTPAPI/2.0"
        ],
        "x-ms-client-request-id": "91782e60-2596-8d91-1653-30be8c8d2051",
        "x-ms-file-attributes": "Archive",
        "x-ms-file-change-time": "2020-09-03T19:16:37.0361991Z",
        "x-ms-file-creation-time": "2020-09-03T19:16:37.0361991Z",
        "x-ms-file-id": "11529285414812647424",
        "x-ms-file-last-write-time": "2020-09-03T19:16:37.0361991Z",
        "x-ms-file-parent-id": "13835128424026341376",
        "x-ms-file-permission-key": "4099112195243312672*10394889115079208622",
        "x-ms-request-id": "fc872558-001a-0055-3626-82437f000000",
        "x-ms-request-server-encrypted": "true",
        "x-ms-version": "2020-02-10"
      },
      "ResponseBody": []
    },
    {
      "RequestUri": "http://emilydevtest.file.core.windows.net/test-share-aa8a7289-14a6-4be5-76a4-a8c0bcf36cbf/test-directory-2da278ed-22c1-d88b-8748-993db52d6c78/test-file-03990a12-d0e6-b228-2f41-54751449881d?comp=range",
      "RequestMethod": "PUT",
      "RequestHeaders": {
        "Authorization": "Sanitized",
        "Content-Length": "1024",
        "User-Agent": [
          "azsdk-net-Storage.Files.Shares/12.5.0-alpha.20200903.1",
          "(.NET Core 4.6.29130.01; Microsoft Windows 10.0.19041 )"
        ],
        "x-ms-client-request-id": "e614aede-f6d1-7787-1e42-2a8c3ad9b1f5",
        "x-ms-date": "Thu, 03 Sep 2020 19:16:37 GMT",
        "x-ms-range": "bytes=0-1023",
        "x-ms-return-client-request-id": "true",
        "x-ms-version": "2020-02-10",
        "x-ms-write": "update"
      },
      "RequestBody": "Wg3JZVh86PIf\u002BX175cyseDxqufdiBR2rt3OfVA86wEccXWQdRabWB9XYR2HonC/8tnLhfq4xfVTwHq7l3ZPj5Dk1XohojzOVk7Ihir67whpEop6dWEKZ6\u002BAPLSb48SlB9WIosz2mlCc\u002BTOr8D/KWNFyToDr1RYz3nHOoWGEMnKGI4JVckw/dnQ13XwxXnNvtefjKZVDuTK/VMBbK/jzFMq9Jcy9dOaBNtgMtfuZ/oP\u002BXu99pQjdQmZTlhmL4Ep/RsSxcDSisj0BYfa9Nwc3JVZAWMkNdXO94\u002BNqbeLI9VKNkXMy5I5LW6yueEMWIA9fGGzDS4eBbdFU95BVOEReNGigL6WUAEDL\u002BP0cYvksq7/UC1FyBa3LDCOd2fD58iNkTEfWcfBlyxQv91KGYQ7UKEvUgSzy7C6\u002B1SOF9ipT0gbdtBKxVjXLckA5Qg5fRKsQybGlJXDydWAZG5zQ39Dt3CVLqKz8JtISCRLstaocY5B4cSx0qqyV60KymD6Y\u002BpJvT2XpE5v\u002BFKLfkxhiBb\u002B1\u002BLgIVGqkdTF4tcFqTYqXdQ58gWpEN0/4elyJmRuQM\u002BGC\u002BKOGkKInxtowcF3Wk8sYSBoJ4YRVccVoE94OHtwZ5IHf61DrEORsWLqQF8LyIeqRbUz9ilJdKYraGoDEFav6Go/f\u002Bqh2LTc1nYjJxV4Cee3zfK2PGFozfr3KDPpnpEMOlfk3Eis\u002BG0AZy\u002BzFk2Qs15yS0Jj\u002BawIxqHvqrBw8zfVJvzNgz2fGsWFtdUxtae9ZnTlZ0NOqECr7AWWzV28j2P33f9Q0yAg4zB83kPWxwEKIkQ7m5vkho6sEZcn\u002BE132SZxSee4XJNEtIQSwcoM1SUEnJsJcOPIA0dwtLGY\u002BOrjBPUdZY0pUdWw9tcXwbS0r0xyI2uyflhCqTaQN6fRu7uZP8zU/2\u002BX20rFSIoMsDGSzBVlJtV/MIacysxGmRo97zsbfpHn36/c2lgg/SXeRej0/XuSbJTmGg82OCSjUTIwl2lO4TGfquxliEyNXjNgzoTTQZuem3KmNVSSoaeLOYkV4GW8j1SnVVKPLNRIaLvL1Xmf0A\u002Bmkfv2qLvdDPlE2l7Dd33dtD8wK\u002BxJD36ebdyo1twt61l5f15pteao2lhpSkJ1hOFN7iE6b7QTXYJ9WErfNCYdFv71SfgfY/5Yh1GT78UsGNjrWvi684ulZhHL7G2ryZYyTCNTgDrpPnoi0dhSj33NUT9h8\u002Bk9YiNzT\u002BPmQ3eAvM27UZORyJit8iyOiBGjQuaT/psuOdW9BOoP4DBXAuryoiUapy3qO4iWs/HMrtoB3/0NQkTsYnLoDly5gehoVv8xi\u002BXsiKu4ucMCh3XT8FYADgAzWbCWBk\u002ByIqjQ==",
      "StatusCode": 201,
      "ResponseHeaders": {
        "Content-Length": "0",
        "Content-MD5": "5r6kJEz7p0lRKAQ0BcBkMg==",
        "Date": "Thu, 03 Sep 2020 19:16:36 GMT",
        "ETag": "\u00220x8D8503DE110C010\u0022",
        "Last-Modified": "Thu, 03 Sep 2020 19:16:37 GMT",
        "Server": [
          "Windows-Azure-File/1.0",
          "Microsoft-HTTPAPI/2.0"
        ],
        "x-ms-client-request-id": "e614aede-f6d1-7787-1e42-2a8c3ad9b1f5",
        "x-ms-request-id": "fc87255b-001a-0055-3726-82437f000000",
        "x-ms-request-server-encrypted": "true",
        "x-ms-version": "2020-02-10"
      },
      "ResponseBody": []
    },
    {
      "RequestUri": "http://emilydevtest.file.core.windows.net/test-share-aa8a7289-14a6-4be5-76a4-a8c0bcf36cbf/test-directory-2da278ed-22c1-d88b-8748-993db52d6c78/test-file-03990a12-d0e6-b228-2f41-54751449881d",
      "RequestMethod": "HEAD",
      "RequestHeaders": {
        "Authorization": "Sanitized",
        "User-Agent": [
          "azsdk-net-Storage.Files.Shares/12.5.0-alpha.20200903.1",
          "(.NET Core 4.6.29130.01; Microsoft Windows 10.0.19041 )"
        ],
        "x-ms-client-request-id": "dee05b59-3a78-8a80-bb4f-2d0fbe206d99",
        "x-ms-date": "Thu, 03 Sep 2020 19:16:37 GMT",
        "x-ms-return-client-request-id": "true",
        "x-ms-version": "2019-12-12"
      },
      "RequestBody": null,
      "StatusCode": 200,
      "ResponseHeaders": {
        "Content-Length": "0",
        "Content-Type": "application/octet-stream",
        "Date": "Thu, 03 Sep 2020 19:16:36 GMT",
        "ETag": "\u00220x8D8503DE110C010\u0022",
        "Last-Modified": "Thu, 03 Sep 2020 19:16:37 GMT",
        "Server": [
          "Windows-Azure-File/1.0",
          "Microsoft-HTTPAPI/2.0"
        ],
        "Vary": "Origin",
        "x-ms-client-request-id": "dee05b59-3a78-8a80-bb4f-2d0fbe206d99",
        "x-ms-file-attributes": "Archive",
        "x-ms-file-change-time": "2020-09-03T19:16:37.0361991Z",
        "x-ms-file-creation-time": "2020-09-03T19:16:37.0361991Z",
        "x-ms-file-id": "11529285414812647424",
        "x-ms-file-last-write-time": "2020-09-03T19:16:37.0361991Z",
        "x-ms-file-parent-id": "13835128424026341376",
        "x-ms-file-permission-key": "4099112195243312672*10394889115079208622",
        "x-ms-lease-state": "available",
        "x-ms-lease-status": "unlocked",
        "x-ms-request-id": "fc872560-001a-0055-3826-82437f000000",
        "x-ms-server-encrypted": "true",
        "x-ms-type": "File",
        "x-ms-version": "2019-12-12"
      },
      "ResponseBody": []
    },
    {
      "RequestUri": "http://emilydevtest.file.core.windows.net/test-share-aa8a7289-14a6-4be5-76a4-a8c0bcf36cbf/test-directory-2da278ed-22c1-d88b-8748-993db52d6c78/test-file-03990a12-d0e6-b228-2f41-54751449881d",
      "RequestMethod": "GET",
      "RequestHeaders": {
        "Authorization": "Sanitized",
        "User-Agent": [
          "azsdk-net-Storage.Files.Shares/12.5.0-alpha.20200903.1",
          "(.NET Core 4.6.29130.01; Microsoft Windows 10.0.19041 )"
        ],
        "x-ms-client-request-id": "de3351b1-d2f9-f47c-01de-b943ea44b861",
        "x-ms-date": "Thu, 03 Sep 2020 19:16:37 GMT",
        "x-ms-range": "bytes=512-639",
        "x-ms-return-client-request-id": "true",
        "x-ms-version": "2020-02-10"
      },
      "RequestBody": null,
      "StatusCode": 206,
      "ResponseHeaders": {
        "Accept-Ranges": "bytes",
        "Content-Length": "128",
        "Content-Range": "bytes 512-639/1024",
        "Content-Type": "application/octet-stream",
        "Date": "Thu, 03 Sep 2020 19:16:36 GMT",
        "ETag": "\u00220x8D8503DE110C010\u0022",
        "Last-Modified": "Thu, 03 Sep 2020 19:16:37 GMT",
        "Server": [
          "Windows-Azure-File/1.0",
          "Microsoft-HTTPAPI/2.0"
        ],
        "Vary": "Origin",
        "x-ms-client-request-id": "de3351b1-d2f9-f47c-01de-b943ea44b861",
        "x-ms-file-attributes": "Archive",
        "x-ms-file-change-time": "2020-09-03T19:16:37.0361991Z",
        "x-ms-file-creation-time": "2020-09-03T19:16:37.0361991Z",
        "x-ms-file-id": "11529285414812647424",
        "x-ms-file-last-write-time": "2020-09-03T19:16:37.0361991Z",
        "x-ms-file-parent-id": "13835128424026341376",
        "x-ms-file-permission-key": "4099112195243312672*10394889115079208622",
        "x-ms-lease-state": "available",
        "x-ms-lease-status": "unlocked",
        "x-ms-request-id": "fc872561-001a-0055-3926-82437f000000",
        "x-ms-server-encrypted": "true",
        "x-ms-type": "File",
        "x-ms-version": "2020-02-10"
      },
      "ResponseBody": "3ytjxhaM369ygz6Z6RDDpX5NxIrPhtAGcvsxZNkLNecktCY/msCMah76qwcPM31Sb8zYM9nxrFhbXVMbWnvWZ05WdDTqhAq\u002BwFls1dvI9j993/UNMgIOMwfN5D1scBCiJEO5ub5IaOrBGXJ/hNd9kmcUnnuFyTRLSEEsHKDNUlA="
    },
    {
      "RequestUri": "http://emilydevtest.file.core.windows.net/test-share-aa8a7289-14a6-4be5-76a4-a8c0bcf36cbf/test-directory-2da278ed-22c1-d88b-8748-993db52d6c78/test-file-03990a12-d0e6-b228-2f41-54751449881d",
      "RequestMethod": "GET",
      "RequestHeaders": {
        "Authorization": "Sanitized",
        "User-Agent": [
          "azsdk-net-Storage.Files.Shares/12.5.0-alpha.20200903.1",
          "(.NET Core 4.6.29130.01; Microsoft Windows 10.0.19041 )"
        ],
        "x-ms-client-request-id": "6d5d087e-8fec-d89f-0c73-79f6cbfedc16",
        "x-ms-date": "Thu, 03 Sep 2020 19:16:37 GMT",
        "x-ms-range": "bytes=640-767",
        "x-ms-return-client-request-id": "true",
        "x-ms-version": "2020-02-10"
      },
      "RequestBody": null,
      "StatusCode": 206,
      "ResponseHeaders": {
        "Accept-Ranges": "bytes",
        "Content-Length": "128",
        "Content-Range": "bytes 640-767/1024",
        "Content-Type": "application/octet-stream",
        "Date": "Thu, 03 Sep 2020 19:16:36 GMT",
        "ETag": "\u00220x8D8503DE110C010\u0022",
        "Last-Modified": "Thu, 03 Sep 2020 19:16:37 GMT",
        "Server": [
          "Windows-Azure-File/1.0",
          "Microsoft-HTTPAPI/2.0"
        ],
        "Vary": "Origin",
        "x-ms-client-request-id": "6d5d087e-8fec-d89f-0c73-79f6cbfedc16",
        "x-ms-file-attributes": "Archive",
        "x-ms-file-change-time": "2020-09-03T19:16:37.0361991Z",
        "x-ms-file-creation-time": "2020-09-03T19:16:37.0361991Z",
        "x-ms-file-id": "11529285414812647424",
        "x-ms-file-last-write-time": "2020-09-03T19:16:37.0361991Z",
        "x-ms-file-parent-id": "13835128424026341376",
        "x-ms-file-permission-key": "4099112195243312672*10394889115079208622",
        "x-ms-lease-state": "available",
        "x-ms-lease-status": "unlocked",
        "x-ms-request-id": "fc872562-001a-0055-3a26-82437f000000",
        "x-ms-server-encrypted": "true",
        "x-ms-type": "File",
        "x-ms-version": "2020-02-10"
      },
      "ResponseBody": "Scmwlw48gDR3C0sZj46uME9R1ljSlR1bD21xfBtLSvTHIja7J\u002BWEKpNpA3p9G7u5k/zNT/b5fbSsVIigywMZLMFWUm1X8whpzKzEaZGj3vOxt\u002Bkeffr9zaWCD9Jd5F6PT9e5JslOYaDzY4JKNRMjCXaU7hMZ\u002Bq7GWITI1eM2DOg="
    },
    {
      "RequestUri": "http://emilydevtest.file.core.windows.net/test-share-aa8a7289-14a6-4be5-76a4-a8c0bcf36cbf/test-directory-2da278ed-22c1-d88b-8748-993db52d6c78/test-file-03990a12-d0e6-b228-2f41-54751449881d",
      "RequestMethod": "GET",
      "RequestHeaders": {
        "Authorization": "Sanitized",
        "User-Agent": [
          "azsdk-net-Storage.Files.Shares/12.5.0-alpha.20200903.1",
          "(.NET Core 4.6.29130.01; Microsoft Windows 10.0.19041 )"
        ],
        "x-ms-client-request-id": "e1c4492b-4ae6-d375-e6b7-0f1e9d0d081a",
        "x-ms-date": "Thu, 03 Sep 2020 19:16:37 GMT",
        "x-ms-range": "bytes=768-895",
        "x-ms-return-client-request-id": "true",
        "x-ms-version": "2020-02-10"
      },
      "RequestBody": null,
      "StatusCode": 206,
      "ResponseHeaders": {
        "Accept-Ranges": "bytes",
        "Content-Length": "128",
        "Content-Range": "bytes 768-895/1024",
        "Content-Type": "application/octet-stream",
        "Date": "Thu, 03 Sep 2020 19:16:36 GMT",
        "ETag": "\u00220x8D8503DE110C010\u0022",
        "Last-Modified": "Thu, 03 Sep 2020 19:16:37 GMT",
        "Server": [
          "Windows-Azure-File/1.0",
          "Microsoft-HTTPAPI/2.0"
        ],
        "Vary": "Origin",
        "x-ms-client-request-id": "e1c4492b-4ae6-d375-e6b7-0f1e9d0d081a",
        "x-ms-file-attributes": "Archive",
        "x-ms-file-change-time": "2020-09-03T19:16:37.0361991Z",
        "x-ms-file-creation-time": "2020-09-03T19:16:37.0361991Z",
        "x-ms-file-id": "11529285414812647424",
        "x-ms-file-last-write-time": "2020-09-03T19:16:37.0361991Z",
        "x-ms-file-parent-id": "13835128424026341376",
        "x-ms-file-permission-key": "4099112195243312672*10394889115079208622",
        "x-ms-lease-state": "available",
        "x-ms-lease-status": "unlocked",
        "x-ms-request-id": "fc872564-001a-0055-3b26-82437f000000",
        "x-ms-server-encrypted": "true",
        "x-ms-type": "File",
        "x-ms-version": "2020-02-10"
      },
      "ResponseBody": "TTQZuem3KmNVSSoaeLOYkV4GW8j1SnVVKPLNRIaLvL1Xmf0A\u002Bmkfv2qLvdDPlE2l7Dd33dtD8wK\u002BxJD36ebdyo1twt61l5f15pteao2lhpSkJ1hOFN7iE6b7QTXYJ9WErfNCYdFv71SfgfY/5Yh1GT78UsGNjrWvi684ulZhHL4="
    },
    {
      "RequestUri": "http://emilydevtest.file.core.windows.net/test-share-aa8a7289-14a6-4be5-76a4-a8c0bcf36cbf/test-directory-2da278ed-22c1-d88b-8748-993db52d6c78/test-file-03990a12-d0e6-b228-2f41-54751449881d",
      "RequestMethod": "GET",
      "RequestHeaders": {
        "Authorization": "Sanitized",
        "User-Agent": [
          "azsdk-net-Storage.Files.Shares/12.5.0-alpha.20200903.1",
          "(.NET Core 4.6.29130.01; Microsoft Windows 10.0.19041 )"
        ],
        "x-ms-client-request-id": "82caf854-fa39-9a2f-8ec9-6b05a574fd3f",
        "x-ms-date": "Thu, 03 Sep 2020 19:16:37 GMT",
        "x-ms-range": "bytes=896-1023",
        "x-ms-return-client-request-id": "true",
        "x-ms-version": "2020-02-10"
      },
      "RequestBody": null,
      "StatusCode": 206,
      "ResponseHeaders": {
        "Accept-Ranges": "bytes",
        "Content-Length": "128",
        "Content-Range": "bytes 896-1023/1024",
        "Content-Type": "application/octet-stream",
        "Date": "Thu, 03 Sep 2020 19:16:36 GMT",
        "ETag": "\u00220x8D8503DE110C010\u0022",
        "Last-Modified": "Thu, 03 Sep 2020 19:16:37 GMT",
        "Server": [
          "Windows-Azure-File/1.0",
          "Microsoft-HTTPAPI/2.0"
        ],
        "Vary": "Origin",
        "x-ms-client-request-id": "82caf854-fa39-9a2f-8ec9-6b05a574fd3f",
        "x-ms-file-attributes": "Archive",
        "x-ms-file-change-time": "2020-09-03T19:16:37.0361991Z",
        "x-ms-file-creation-time": "2020-09-03T19:16:37.0361991Z",
        "x-ms-file-id": "11529285414812647424",
        "x-ms-file-last-write-time": "2020-09-03T19:16:37.0361991Z",
        "x-ms-file-parent-id": "13835128424026341376",
        "x-ms-file-permission-key": "4099112195243312672*10394889115079208622",
        "x-ms-lease-state": "available",
        "x-ms-lease-status": "unlocked",
        "x-ms-request-id": "fc872565-001a-0055-3c26-82437f000000",
        "x-ms-server-encrypted": "true",
        "x-ms-type": "File",
        "x-ms-version": "2020-02-10"
      },
      "ResponseBody": "xtq8mWMkwjU4A66T56ItHYUo99zVE/YfPpPWIjc0/j5kN3gLzNu1GTkciYrfIsjogRo0Lmk/6bLjnVvQTqD\u002BAwVwLq8qIlGqct6juIlrPxzK7aAd/9DUJE7GJy6A5cuYHoaFb/MYvl7IiruLnDAod10/BWAA4AM1mwlgZPsiKo0="
    },
    {
      "RequestUri": "http://emilydevtest.file.core.windows.net/test-share-aa8a7289-14a6-4be5-76a4-a8c0bcf36cbf?restype=share",
      "RequestMethod": "DELETE",
      "RequestHeaders": {
        "Authorization": "Sanitized",
        "traceparent": "00-6446d63592b8464e9bef5441be897497-a5103026db4fd640-00",
        "User-Agent": [
          "azsdk-net-Storage.Files.Shares/12.5.0-alpha.20200903.1",
          "(.NET Core 4.6.29130.01; Microsoft Windows 10.0.19041 )"
        ],
        "x-ms-client-request-id": "a5caa42e-8643-43e1-3d5b-441af6ad2401",
        "x-ms-date": "Thu, 03 Sep 2020 19:16:37 GMT",
        "x-ms-delete-snapshots": "include",
        "x-ms-return-client-request-id": "true",
        "x-ms-version": "2020-02-10"
      },
      "RequestBody": null,
      "StatusCode": 202,
      "ResponseHeaders": {
        "Content-Length": "0",
        "Date": "Thu, 03 Sep 2020 19:16:36 GMT",
        "Server": [
          "Windows-Azure-File/1.0",
          "Microsoft-HTTPAPI/2.0"
        ],
<<<<<<< HEAD
        "x-ms-client-request-id": "82caf854-fa39-9a2f-8ec9-6b05a574fd3f",
        "x-ms-request-id": "cb532ba5-c01a-0016-0f0d-56cb94000000",
        "x-ms-version": "2020-02-10"
=======
        "x-ms-client-request-id": "a5caa42e-8643-43e1-3d5b-441af6ad2401",
        "x-ms-request-id": "fc872566-001a-0055-3d26-82437f000000",
        "x-ms-version": "2019-12-12"
>>>>>>> 548336e6
      },
      "ResponseBody": []
    }
  ],
  "Variables": {
    "RandomSeed": "1417687179",
    "Storage_TestConfigDefault": "ProductionTenant\nemilydevtest\nU2FuaXRpemVk\nhttp://emilydevtest.blob.core.windows.net\nhttp://emilydevtest.file.core.windows.net\nhttp://emilydevtest.queue.core.windows.net\nhttp://emilydevtest.table.core.windows.net\n\n\n\n\nhttp://emilydevtest-secondary.blob.core.windows.net\nhttp://emilydevtest-secondary.file.core.windows.net\nhttp://emilydevtest-secondary.queue.core.windows.net\nhttp://emilydevtest-secondary.table.core.windows.net\n\nSanitized\n\n\nCloud\nBlobEndpoint=http://emilydevtest.blob.core.windows.net/;QueueEndpoint=http://emilydevtest.queue.core.windows.net/;FileEndpoint=http://emilydevtest.file.core.windows.net/;BlobSecondaryEndpoint=http://emilydevtest-secondary.blob.core.windows.net/;QueueSecondaryEndpoint=http://emilydevtest-secondary.queue.core.windows.net/;FileSecondaryEndpoint=http://emilydevtest-secondary.file.core.windows.net/;AccountName=emilydevtest;AccountKey=Kg==;\nencryptionScope"
  }
}<|MERGE_RESOLUTION|>--- conflicted
+++ resolved
@@ -27,13 +27,8 @@
           "Microsoft-HTTPAPI/2.0"
         ],
         "x-ms-client-request-id": "723b5437-8267-dea6-0cc7-86db34e1e5a0",
-<<<<<<< HEAD
-        "x-ms-request-id": "cb532b9b-c01a-0016-070d-56cb94000000",
-        "x-ms-version": "2020-02-10"
-=======
         "x-ms-request-id": "fc872548-001a-0055-2c26-82437f000000",
-        "x-ms-version": "2019-12-12"
->>>>>>> 548336e6
+        "x-ms-version": "2020-02-10"
       },
       "ResponseBody": []
     },
@@ -175,7 +170,7 @@
         "x-ms-client-request-id": "dee05b59-3a78-8a80-bb4f-2d0fbe206d99",
         "x-ms-date": "Thu, 03 Sep 2020 19:16:37 GMT",
         "x-ms-return-client-request-id": "true",
-        "x-ms-version": "2019-12-12"
+        "x-ms-version": "2020-02-10"
       },
       "RequestBody": null,
       "StatusCode": 200,
@@ -203,7 +198,7 @@
         "x-ms-request-id": "fc872560-001a-0055-3826-82437f000000",
         "x-ms-server-encrypted": "true",
         "x-ms-type": "File",
-        "x-ms-version": "2019-12-12"
+        "x-ms-version": "2020-02-10"
       },
       "ResponseBody": []
     },
@@ -420,15 +415,9 @@
           "Windows-Azure-File/1.0",
           "Microsoft-HTTPAPI/2.0"
         ],
-<<<<<<< HEAD
-        "x-ms-client-request-id": "82caf854-fa39-9a2f-8ec9-6b05a574fd3f",
-        "x-ms-request-id": "cb532ba5-c01a-0016-0f0d-56cb94000000",
-        "x-ms-version": "2020-02-10"
-=======
         "x-ms-client-request-id": "a5caa42e-8643-43e1-3d5b-441af6ad2401",
         "x-ms-request-id": "fc872566-001a-0055-3d26-82437f000000",
-        "x-ms-version": "2019-12-12"
->>>>>>> 548336e6
+        "x-ms-version": "2020-02-10"
       },
       "ResponseBody": []
     }
