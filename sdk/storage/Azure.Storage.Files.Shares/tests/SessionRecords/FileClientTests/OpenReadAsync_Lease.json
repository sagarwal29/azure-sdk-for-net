{
  "Entries": [
    {
      "RequestUri": "http://emilydevtest.file.core.windows.net/test-share-7cc78197-097a-136a-aca9-b7bd56b9f8d4?restype=share",
      "RequestMethod": "PUT",
      "RequestHeaders": {
        "Authorization": "Sanitized",
        "traceparent": "00-90aa8a05f3ac934abf4a91aa8eab2e67-41ab58545c6fe24b-00",
        "User-Agent": [
          "azsdk-net-Storage.Files.Shares/12.5.0-alpha.20200908.1",
          "(.NET Core 4.6.29130.01; Microsoft Windows 10.0.19041 )"
        ],
        "x-ms-client-request-id": "2ff6aa74-843a-fb60-b622-492dc210cdaa",
        "x-ms-date": "Tue, 08 Sep 2020 16:13:56 GMT",
        "x-ms-return-client-request-id": "true",
        "x-ms-version": "2020-02-10"
      },
      "RequestBody": null,
      "StatusCode": 201,
      "ResponseHeaders": {
        "Content-Length": "0",
        "Date": "Tue, 08 Sep 2020 16:13:55 GMT",
        "ETag": "\u00220x8D8541230409916\u0022",
        "Last-Modified": "Tue, 08 Sep 2020 16:13:56 GMT",
        "Server": [
          "Windows-Azure-File/1.0",
          "Microsoft-HTTPAPI/2.0"
        ],
        "x-ms-client-request-id": "2ff6aa74-843a-fb60-b622-492dc210cdaa",
<<<<<<< HEAD
        "x-ms-request-id": "79e4b9e5-d01a-0069-2764-566ab8000000",
        "x-ms-version": "2020-02-10"
=======
        "x-ms-request-id": "f2300e3c-e01a-0096-4efb-855a25000000",
        "x-ms-version": "2019-12-12"
>>>>>>> 548336e6
      },
      "ResponseBody": []
    },
    {
      "RequestUri": "http://emilydevtest.file.core.windows.net/test-share-7cc78197-097a-136a-aca9-b7bd56b9f8d4/test-directory-9a2d8092-43c5-3371-4840-8fb81418977a?restype=directory",
      "RequestMethod": "PUT",
      "RequestHeaders": {
        "Authorization": "Sanitized",
        "traceparent": "00-663769c7fe4b75428f57929be4375f4d-189962fac91a9546-00",
        "User-Agent": [
          "azsdk-net-Storage.Files.Shares/12.5.0-alpha.20200908.1",
          "(.NET Core 4.6.29130.01; Microsoft Windows 10.0.19041 )"
        ],
        "x-ms-client-request-id": "fbc04af4-4c03-3029-39c3-e7f9f4a8e79e",
        "x-ms-date": "Tue, 08 Sep 2020 16:13:57 GMT",
        "x-ms-file-attributes": "None",
        "x-ms-file-creation-time": "Now",
        "x-ms-file-last-write-time": "Now",
        "x-ms-file-permission": "Inherit",
        "x-ms-return-client-request-id": "true",
        "x-ms-version": "2020-02-10"
      },
      "RequestBody": null,
      "StatusCode": 201,
      "ResponseHeaders": {
        "Content-Length": "0",
        "Date": "Tue, 08 Sep 2020 16:13:56 GMT",
        "ETag": "\u00220x8D8541230524DBE\u0022",
        "Last-Modified": "Tue, 08 Sep 2020 16:13:56 GMT",
        "Server": [
          "Windows-Azure-File/1.0",
          "Microsoft-HTTPAPI/2.0"
        ],
        "x-ms-client-request-id": "fbc04af4-4c03-3029-39c3-e7f9f4a8e79e",
        "x-ms-file-attributes": "Directory",
        "x-ms-file-change-time": "2020-09-08T16:13:56.9769918Z",
        "x-ms-file-creation-time": "2020-09-08T16:13:56.9769918Z",
        "x-ms-file-id": "13835128424026341376",
        "x-ms-file-last-write-time": "2020-09-08T16:13:56.9769918Z",
        "x-ms-file-parent-id": "0",
        "x-ms-file-permission-key": "17913408918638655783*10394889115079208622",
        "x-ms-request-id": "f2300e45-e01a-0096-55fb-855a25000000",
        "x-ms-request-server-encrypted": "true",
        "x-ms-version": "2020-02-10"
      },
      "ResponseBody": []
    },
    {
      "RequestUri": "http://emilydevtest.file.core.windows.net/test-share-7cc78197-097a-136a-aca9-b7bd56b9f8d4/test-directory-9a2d8092-43c5-3371-4840-8fb81418977a/test-file-e6f216f6-86d1-6334-203d-ac2755b9f1e7",
      "RequestMethod": "PUT",
      "RequestHeaders": {
        "Authorization": "Sanitized",
        "traceparent": "00-8ea37283275edd4c94fa64c896528817-8294b7e6a0a1bf43-00",
        "User-Agent": [
          "azsdk-net-Storage.Files.Shares/12.5.0-alpha.20200908.1",
          "(.NET Core 4.6.29130.01; Microsoft Windows 10.0.19041 )"
        ],
        "x-ms-client-request-id": "fd4de785-325a-b79f-be59-bab30be73e1c",
        "x-ms-content-length": "1024",
        "x-ms-date": "Tue, 08 Sep 2020 16:13:57 GMT",
        "x-ms-file-attributes": "None",
        "x-ms-file-creation-time": "Now",
        "x-ms-file-last-write-time": "Now",
        "x-ms-file-permission": "Inherit",
        "x-ms-return-client-request-id": "true",
        "x-ms-type": "file",
        "x-ms-version": "2020-02-10"
      },
      "RequestBody": null,
      "StatusCode": 201,
      "ResponseHeaders": {
        "Content-Length": "0",
        "Date": "Tue, 08 Sep 2020 16:13:56 GMT",
        "ETag": "\u00220x8D854123057F40A\u0022",
        "Last-Modified": "Tue, 08 Sep 2020 16:13:57 GMT",
        "Server": [
          "Windows-Azure-File/1.0",
          "Microsoft-HTTPAPI/2.0"
        ],
        "x-ms-client-request-id": "fd4de785-325a-b79f-be59-bab30be73e1c",
        "x-ms-file-attributes": "Archive",
        "x-ms-file-change-time": "2020-09-08T16:13:57.0140170Z",
        "x-ms-file-creation-time": "2020-09-08T16:13:57.0140170Z",
        "x-ms-file-id": "11529285414812647424",
        "x-ms-file-last-write-time": "2020-09-08T16:13:57.0140170Z",
        "x-ms-file-parent-id": "13835128424026341376",
        "x-ms-file-permission-key": "4099112195243312672*10394889115079208622",
        "x-ms-request-id": "f2300e46-e01a-0096-56fb-855a25000000",
        "x-ms-request-server-encrypted": "true",
        "x-ms-version": "2020-02-10"
      },
      "ResponseBody": []
    },
    {
      "RequestUri": "http://emilydevtest.file.core.windows.net/test-share-7cc78197-097a-136a-aca9-b7bd56b9f8d4/test-directory-9a2d8092-43c5-3371-4840-8fb81418977a/test-file-e6f216f6-86d1-6334-203d-ac2755b9f1e7?comp=range",
      "RequestMethod": "PUT",
      "RequestHeaders": {
        "Authorization": "Sanitized",
        "Content-Length": "1024",
        "User-Agent": [
          "azsdk-net-Storage.Files.Shares/12.5.0-alpha.20200908.1",
          "(.NET Core 4.6.29130.01; Microsoft Windows 10.0.19041 )"
        ],
        "x-ms-client-request-id": "6ea14d6d-f36c-288c-389c-cd31dce008cd",
        "x-ms-date": "Tue, 08 Sep 2020 16:13:57 GMT",
        "x-ms-range": "bytes=0-1023",
        "x-ms-return-client-request-id": "true",
        "x-ms-version": "2020-02-10",
        "x-ms-write": "update"
      },
      "RequestBody": "i89r\u002Bcch6MnmN6MpQaQZPHyyxMpYm3Z2nxhy/\u002BGgAU6zY0FLoMoV0mH2Fcyo/\u002B\u002BUqat9QeMdRe9Y9Fqvr\u002BnoRTVVdt1jzZuxnfJoYYaqzZ8o3VU2I8Bqlh1R8qxvZiN4DtCWUokRMdwPy6TxtORpria6htGTsiJ16t\u002B/EtrvQTfO71O2E3sWFqx4JlcceeE56ESFtd9R5VutIWiqUh8BIIlsIsWQs5qrpG8lGovKWXH9hSmVaoxXfAr3CPISbMSNdwbNr1YcqTWq2RFwLMrQ4sf3rMz1a7X9FKa7mKqnmDeqmKOE/aka4Nz065F7509AJyUqG7/4lwtQ0JqwYRGKAkDZxZQmS\u002BUe3MvvAH8kgSxWe3GFfX13sgCYMy0PaX/LaulQoSK7Gds/DD/zCJeLLE9tWuafBYTDYhKUjhe4DnJMJJWW098KmmGVRXA9g6loDAfeoQ\u002BYK2VkjT8PJ4vDh/3Mp\u002BQB9VhvY7\u002BECr8Thd5pK4EQ2m1js/gwMUaf\u002BnPW0b1zcdzFZxevbj1PEyClUAhgpvsJs62PaPPr0cMRz2lLrjkCoBMCpMRqYWsvE6DYi\u002BA\u002BPlN4zR0Q4wjo2ZVTnZ7UBGXnorD0XgI3nlJBYFVTE0bj05EV0\u002BEb8rwLGcouFsPNWw868OgwSuBRQC7LzoOzlcZPcMoNvzCEzLDz6EQ3CIePdARFGCJds4iww5OyUCM5WIQE3qb5wJzetiQ3PGGcGjenPFp\u002BbXyj8b1BXfud0XuMupC/MyrhlbRoZmL\u002BJnYnE6lbCxTJu\u002BsHYezouGKgQeSoqoLR3OYNxaalFQYapMtGGklSQsZnw/6luNI9\u002BN1RyCV9Vnv0VTbCTUVtI6Xk7Lwhop0ZTv8dQOeDLCQU0M3IVE3gnE5PUsQSj/SB\u002Bp9ZwMsVHFZAN3kmYBWUcCkSrX13pM9XBFBu0U/YB74KnEZHKWtZ/7N3iBzTujw5u\u002BKbAOJ3CVXQArx6p0sGZzC7G8PPTEa9uK7JAByyg0kUNRVtPQbckpLxdyev3lhocCHsGJ54aW6b3kc0rgg4Hn5yZnI1mSkp34gx3dUfDtpVYI/6xWurm8um0l\u002B/qOSKuFioPHflM9f3wjgVR4uZe9Bt3k15PlgTx8unjsfKaTakpiV9dtFicC24AgIylVQ/DVaPUsqWEHn/lXWsPqQQLVgBcaBmHAX\u002BCm0gwDtW4DF2Z4FwOxdsDZarfeBctjGIqNWpMCS02PFRkEhcdk8\u002BqbVDNdYin/JBlWQKup4kolQ8lxhlrK8Nwo6QH6rPEJZGbdMrGIBaZQnjaJu/qR5SLO30H9432P0FNXNIkn9HcoTNw03L\u002BIrT4jEPgkMUTRhwPvK82/C4D5TVJeIMEtOJmw==",
      "StatusCode": 201,
      "ResponseHeaders": {
        "Content-Length": "0",
        "Content-MD5": "XSjcb0WLj9PqfpODgCCvnw==",
        "Date": "Tue, 08 Sep 2020 16:13:56 GMT",
        "ETag": "\u00220x8D85412305F485D\u0022",
        "Last-Modified": "Tue, 08 Sep 2020 16:13:57 GMT",
        "Server": [
          "Windows-Azure-File/1.0",
          "Microsoft-HTTPAPI/2.0"
        ],
        "x-ms-client-request-id": "6ea14d6d-f36c-288c-389c-cd31dce008cd",
        "x-ms-request-id": "f2300e47-e01a-0096-57fb-855a25000000",
        "x-ms-request-server-encrypted": "true",
        "x-ms-version": "2020-02-10"
      },
      "ResponseBody": []
    },
    {
      "RequestUri": "http://emilydevtest.file.core.windows.net/test-share-7cc78197-097a-136a-aca9-b7bd56b9f8d4/test-directory-9a2d8092-43c5-3371-4840-8fb81418977a/test-file-e6f216f6-86d1-6334-203d-ac2755b9f1e7?comp=lease",
      "RequestMethod": "PUT",
      "RequestHeaders": {
        "Authorization": "Sanitized",
        "traceparent": "00-dff7aed7d237ac42bbf2adc679b8d719-d7c57f9b3a913640-00",
        "User-Agent": [
          "azsdk-net-Storage.Files.Shares/12.5.0-alpha.20200908.1",
          "(.NET Core 4.6.29130.01; Microsoft Windows 10.0.19041 )"
        ],
        "x-ms-client-request-id": "b79e64d5-10c2-d743-6e19-987e771027b0",
        "x-ms-date": "Tue, 08 Sep 2020 16:13:57 GMT",
        "x-ms-lease-action": "acquire",
        "x-ms-lease-duration": "-1",
        "x-ms-proposed-lease-id": "ac9ed97a-9515-88df-d6ee-7b7c0187265d",
        "x-ms-return-client-request-id": "true",
        "x-ms-version": "2019-12-12"
      },
      "RequestBody": null,
      "StatusCode": 500,
      "ResponseHeaders": {
        "Connection": "close",
        "Content-Length": "245",
        "Content-Type": "application/xml",
        "Date": "Tue, 08 Sep 2020 16:14:26 GMT",
        "Server": [
          "Windows-Azure-File/1.0",
          "Microsoft-HTTPAPI/2.0"
        ],
        "x-ms-client-request-id": "b79e64d5-10c2-d743-6e19-987e771027b0",
        "x-ms-error-code": "OperationTimedOut",
        "x-ms-request-id": "f2300e49-e01a-0096-58fb-855a25000000",
        "x-ms-version": "2019-12-12"
      },
      "ResponseBody": [
        "\uFEFF\u003C?xml version=\u00221.0\u0022 encoding=\u0022utf-8\u0022?\u003E\u003CError\u003E\u003CCode\u003EOperationTimedOut\u003C/Code\u003E\u003CMessage\u003EOperation could not be completed within the specified time.\n",
        "RequestId:f2300e49-e01a-0096-58fb-855a25000000\n",
        "Time:2020-09-08T16:14:27.2853868Z\u003C/Message\u003E\u003C/Error\u003E"
      ]
    },
    {
      "RequestUri": "http://emilydevtest.file.core.windows.net/test-share-7cc78197-097a-136a-aca9-b7bd56b9f8d4/test-directory-9a2d8092-43c5-3371-4840-8fb81418977a/test-file-e6f216f6-86d1-6334-203d-ac2755b9f1e7?comp=lease",
      "RequestMethod": "PUT",
      "RequestHeaders": {
        "Authorization": "Sanitized",
        "traceparent": "00-dff7aed7d237ac42bbf2adc679b8d719-d7c57f9b3a913640-00",
        "User-Agent": [
          "azsdk-net-Storage.Files.Shares/12.5.0-alpha.20200908.1",
          "(.NET Core 4.6.29130.01; Microsoft Windows 10.0.19041 )"
        ],
        "x-ms-client-request-id": "b79e64d5-10c2-d743-6e19-987e771027b0",
        "x-ms-date": "Tue, 08 Sep 2020 16:14:27 GMT",
        "x-ms-lease-action": "acquire",
        "x-ms-lease-duration": "-1",
        "x-ms-proposed-lease-id": "ac9ed97a-9515-88df-d6ee-7b7c0187265d",
        "x-ms-return-client-request-id": "true",
        "x-ms-version": "2020-02-10"
      },
      "RequestBody": null,
      "StatusCode": 201,
      "ResponseHeaders": {
        "Date": "Tue, 08 Sep 2020 16:14:38 GMT",
        "ETag": "\u00220x8D85412305F485D\u0022",
        "Last-Modified": "Tue, 08 Sep 2020 16:13:57 GMT",
        "Server": [
          "Windows-Azure-File/1.0",
          "Microsoft-HTTPAPI/2.0"
        ],
        "Transfer-Encoding": "chunked",
        "x-ms-client-request-id": "b79e64d5-10c2-d743-6e19-987e771027b0",
        "x-ms-lease-id": "ac9ed97a-9515-88df-d6ee-7b7c0187265d",
<<<<<<< HEAD
        "x-ms-request-id": "79e4b9ec-d01a-0069-2b64-566ab8000000",
        "x-ms-version": "2020-02-10"
=======
        "x-ms-request-id": "27d66127-d01a-0046-20fb-856773000000",
        "x-ms-version": "2019-12-12"
>>>>>>> 548336e6
      },
      "ResponseBody": []
    },
    {
      "RequestUri": "http://emilydevtest.file.core.windows.net/test-share-7cc78197-097a-136a-aca9-b7bd56b9f8d4/test-directory-9a2d8092-43c5-3371-4840-8fb81418977a/test-file-e6f216f6-86d1-6334-203d-ac2755b9f1e7",
      "RequestMethod": "HEAD",
      "RequestHeaders": {
        "Authorization": "Sanitized",
        "User-Agent": [
          "azsdk-net-Storage.Files.Shares/12.5.0-alpha.20200908.1",
          "(.NET Core 4.6.29130.01; Microsoft Windows 10.0.19041 )"
        ],
        "x-ms-client-request-id": "9ca7da6b-6ee8-8c9b-1d6e-4f2c3731c95d",
        "x-ms-date": "Tue, 08 Sep 2020 16:14:39 GMT",
        "x-ms-lease-id": "ac9ed97a-9515-88df-d6ee-7b7c0187265d",
        "x-ms-return-client-request-id": "true",
        "x-ms-version": "2019-12-12"
      },
      "RequestBody": null,
      "StatusCode": 200,
      "ResponseHeaders": {
        "Content-Length": "1024",
        "Content-Type": "application/octet-stream",
        "Date": "Tue, 08 Sep 2020 16:14:38 GMT",
        "ETag": "\u00220x8D85412305F485D\u0022",
        "Last-Modified": "Tue, 08 Sep 2020 16:13:57 GMT",
        "Server": [
          "Windows-Azure-File/1.0",
          "Microsoft-HTTPAPI/2.0"
        ],
        "Vary": "Origin",
        "x-ms-client-request-id": "9ca7da6b-6ee8-8c9b-1d6e-4f2c3731c95d",
        "x-ms-file-attributes": "Archive",
        "x-ms-file-change-time": "2020-09-08T16:13:57.0140170Z",
        "x-ms-file-creation-time": "2020-09-08T16:13:57.0140170Z",
        "x-ms-file-id": "11529285414812647424",
        "x-ms-file-last-write-time": "2020-09-08T16:13:57.0140170Z",
        "x-ms-file-parent-id": "13835128424026341376",
        "x-ms-file-permission-key": "4099112195243312672*10394889115079208622",
        "x-ms-lease-duration": "infinite",
        "x-ms-lease-state": "leased",
        "x-ms-lease-status": "locked",
        "x-ms-request-id": "27d66136-d01a-0046-27fb-856773000000",
        "x-ms-server-encrypted": "true",
        "x-ms-type": "File",
        "x-ms-version": "2019-12-12"
      },
      "ResponseBody": []
    },
    {
      "RequestUri": "http://emilydevtest.file.core.windows.net/test-share-7cc78197-097a-136a-aca9-b7bd56b9f8d4/test-directory-9a2d8092-43c5-3371-4840-8fb81418977a/test-file-e6f216f6-86d1-6334-203d-ac2755b9f1e7",
      "RequestMethod": "GET",
      "RequestHeaders": {
        "Authorization": "Sanitized",
        "User-Agent": [
          "azsdk-net-Storage.Files.Shares/12.5.0-alpha.20200908.1",
          "(.NET Core 4.6.29130.01; Microsoft Windows 10.0.19041 )"
        ],
        "x-ms-client-request-id": "9d13a2c1-8a68-07c7-d307-5c2bfb5b72f7",
        "x-ms-date": "Tue, 08 Sep 2020 16:14:39 GMT",
        "x-ms-lease-id": "ac9ed97a-9515-88df-d6ee-7b7c0187265d",
        "x-ms-range": "bytes=0-4194303",
        "x-ms-return-client-request-id": "true",
        "x-ms-version": "2020-02-10"
      },
      "RequestBody": null,
      "StatusCode": 206,
      "ResponseHeaders": {
        "Accept-Ranges": "bytes",
        "Content-Length": "1024",
        "Content-Range": "bytes 0-1023/1024",
        "Content-Type": "application/octet-stream",
        "Date": "Tue, 08 Sep 2020 16:14:38 GMT",
        "ETag": "\u00220x8D85412305F485D\u0022",
        "Last-Modified": "Tue, 08 Sep 2020 16:13:57 GMT",
        "Server": [
          "Windows-Azure-File/1.0",
          "Microsoft-HTTPAPI/2.0"
        ],
        "Vary": "Origin",
        "x-ms-client-request-id": "9d13a2c1-8a68-07c7-d307-5c2bfb5b72f7",
        "x-ms-file-attributes": "Archive",
        "x-ms-file-change-time": "2020-09-08T16:13:57.0140170Z",
        "x-ms-file-creation-time": "2020-09-08T16:13:57.0140170Z",
        "x-ms-file-id": "11529285414812647424",
        "x-ms-file-last-write-time": "2020-09-08T16:13:57.0140170Z",
        "x-ms-file-parent-id": "13835128424026341376",
        "x-ms-file-permission-key": "4099112195243312672*10394889115079208622",
        "x-ms-lease-duration": "infinite",
        "x-ms-lease-state": "leased",
        "x-ms-lease-status": "locked",
        "x-ms-request-id": "27d66138-d01a-0046-28fb-856773000000",
        "x-ms-server-encrypted": "true",
        "x-ms-type": "File",
        "x-ms-version": "2020-02-10"
      },
      "ResponseBody": "i89r\u002Bcch6MnmN6MpQaQZPHyyxMpYm3Z2nxhy/\u002BGgAU6zY0FLoMoV0mH2Fcyo/\u002B\u002BUqat9QeMdRe9Y9Fqvr\u002BnoRTVVdt1jzZuxnfJoYYaqzZ8o3VU2I8Bqlh1R8qxvZiN4DtCWUokRMdwPy6TxtORpria6htGTsiJ16t\u002B/EtrvQTfO71O2E3sWFqx4JlcceeE56ESFtd9R5VutIWiqUh8BIIlsIsWQs5qrpG8lGovKWXH9hSmVaoxXfAr3CPISbMSNdwbNr1YcqTWq2RFwLMrQ4sf3rMz1a7X9FKa7mKqnmDeqmKOE/aka4Nz065F7509AJyUqG7/4lwtQ0JqwYRGKAkDZxZQmS\u002BUe3MvvAH8kgSxWe3GFfX13sgCYMy0PaX/LaulQoSK7Gds/DD/zCJeLLE9tWuafBYTDYhKUjhe4DnJMJJWW098KmmGVRXA9g6loDAfeoQ\u002BYK2VkjT8PJ4vDh/3Mp\u002BQB9VhvY7\u002BECr8Thd5pK4EQ2m1js/gwMUaf\u002BnPW0b1zcdzFZxevbj1PEyClUAhgpvsJs62PaPPr0cMRz2lLrjkCoBMCpMRqYWsvE6DYi\u002BA\u002BPlN4zR0Q4wjo2ZVTnZ7UBGXnorD0XgI3nlJBYFVTE0bj05EV0\u002BEb8rwLGcouFsPNWw868OgwSuBRQC7LzoOzlcZPcMoNvzCEzLDz6EQ3CIePdARFGCJds4iww5OyUCM5WIQE3qb5wJzetiQ3PGGcGjenPFp\u002BbXyj8b1BXfud0XuMupC/MyrhlbRoZmL\u002BJnYnE6lbCxTJu\u002BsHYezouGKgQeSoqoLR3OYNxaalFQYapMtGGklSQsZnw/6luNI9\u002BN1RyCV9Vnv0VTbCTUVtI6Xk7Lwhop0ZTv8dQOeDLCQU0M3IVE3gnE5PUsQSj/SB\u002Bp9ZwMsVHFZAN3kmYBWUcCkSrX13pM9XBFBu0U/YB74KnEZHKWtZ/7N3iBzTujw5u\u002BKbAOJ3CVXQArx6p0sGZzC7G8PPTEa9uK7JAByyg0kUNRVtPQbckpLxdyev3lhocCHsGJ54aW6b3kc0rgg4Hn5yZnI1mSkp34gx3dUfDtpVYI/6xWurm8um0l\u002B/qOSKuFioPHflM9f3wjgVR4uZe9Bt3k15PlgTx8unjsfKaTakpiV9dtFicC24AgIylVQ/DVaPUsqWEHn/lXWsPqQQLVgBcaBmHAX\u002BCm0gwDtW4DF2Z4FwOxdsDZarfeBctjGIqNWpMCS02PFRkEhcdk8\u002BqbVDNdYin/JBlWQKup4kolQ8lxhlrK8Nwo6QH6rPEJZGbdMrGIBaZQnjaJu/qR5SLO30H9432P0FNXNIkn9HcoTNw03L\u002BIrT4jEPgkMUTRhwPvK82/C4D5TVJeIMEtOJmw=="
    },
    {
      "RequestUri": "http://emilydevtest.file.core.windows.net/test-share-7cc78197-097a-136a-aca9-b7bd56b9f8d4?restype=share",
      "RequestMethod": "DELETE",
      "RequestHeaders": {
        "Authorization": "Sanitized",
        "traceparent": "00-65e10fe802b90b4eb1e339059d41e433-3c2a7fb85c706d46-00",
        "User-Agent": [
          "azsdk-net-Storage.Files.Shares/12.5.0-alpha.20200908.1",
          "(.NET Core 4.6.29130.01; Microsoft Windows 10.0.19041 )"
        ],
        "x-ms-client-request-id": "956add29-2b1e-d6f5-8964-ec43abdb8f81",
        "x-ms-date": "Tue, 08 Sep 2020 16:14:39 GMT",
        "x-ms-delete-snapshots": "include",
        "x-ms-return-client-request-id": "true",
        "x-ms-version": "2020-02-10"
      },
      "RequestBody": null,
      "StatusCode": 202,
      "ResponseHeaders": {
        "Content-Length": "0",
        "Date": "Tue, 08 Sep 2020 16:14:39 GMT",
        "Server": [
          "Windows-Azure-File/1.0",
          "Microsoft-HTTPAPI/2.0"
        ],
<<<<<<< HEAD
        "x-ms-client-request-id": "9d13a2c1-8a68-07c7-d307-5c2bfb5b72f7",
        "x-ms-request-id": "79e4b9ef-d01a-0069-2d64-566ab8000000",
        "x-ms-version": "2020-02-10"
=======
        "x-ms-client-request-id": "956add29-2b1e-d6f5-8964-ec43abdb8f81",
        "x-ms-request-id": "27d66139-d01a-0046-29fb-856773000000",
        "x-ms-version": "2019-12-12"
>>>>>>> 548336e6
      },
      "ResponseBody": []
    }
  ],
  "Variables": {
    "RandomSeed": "1677962251",
    "Storage_TestConfigDefault": "ProductionTenant\nemilydevtest\nU2FuaXRpemVk\nhttp://emilydevtest.blob.core.windows.net\nhttp://emilydevtest.file.core.windows.net\nhttp://emilydevtest.queue.core.windows.net\nhttp://emilydevtest.table.core.windows.net\n\n\n\n\nhttp://emilydevtest-secondary.blob.core.windows.net\nhttp://emilydevtest-secondary.file.core.windows.net\nhttp://emilydevtest-secondary.queue.core.windows.net\nhttp://emilydevtest-secondary.table.core.windows.net\n\nSanitized\n\n\nCloud\nBlobEndpoint=http://emilydevtest.blob.core.windows.net/;QueueEndpoint=http://emilydevtest.queue.core.windows.net/;FileEndpoint=http://emilydevtest.file.core.windows.net/;BlobSecondaryEndpoint=http://emilydevtest-secondary.blob.core.windows.net/;QueueSecondaryEndpoint=http://emilydevtest-secondary.queue.core.windows.net/;FileSecondaryEndpoint=http://emilydevtest-secondary.file.core.windows.net/;AccountName=emilydevtest;AccountKey=Kg==;\nencryptionScope"
  }
}<|MERGE_RESOLUTION|>--- conflicted
+++ resolved
@@ -27,13 +27,8 @@
           "Microsoft-HTTPAPI/2.0"
         ],
         "x-ms-client-request-id": "2ff6aa74-843a-fb60-b622-492dc210cdaa",
-<<<<<<< HEAD
-        "x-ms-request-id": "79e4b9e5-d01a-0069-2764-566ab8000000",
-        "x-ms-version": "2020-02-10"
-=======
         "x-ms-request-id": "f2300e3c-e01a-0096-4efb-855a25000000",
-        "x-ms-version": "2019-12-12"
->>>>>>> 548336e6
+        "x-ms-version": "2020-02-10"
       },
       "ResponseBody": []
     },
@@ -179,7 +174,7 @@
         "x-ms-lease-duration": "-1",
         "x-ms-proposed-lease-id": "ac9ed97a-9515-88df-d6ee-7b7c0187265d",
         "x-ms-return-client-request-id": "true",
-        "x-ms-version": "2019-12-12"
+        "x-ms-version": "2020-02-10"
       },
       "RequestBody": null,
       "StatusCode": 500,
@@ -195,7 +190,7 @@
         "x-ms-client-request-id": "b79e64d5-10c2-d743-6e19-987e771027b0",
         "x-ms-error-code": "OperationTimedOut",
         "x-ms-request-id": "f2300e49-e01a-0096-58fb-855a25000000",
-        "x-ms-version": "2019-12-12"
+        "x-ms-version": "2020-02-10"
       },
       "ResponseBody": [
         "\uFEFF\u003C?xml version=\u00221.0\u0022 encoding=\u0022utf-8\u0022?\u003E\u003CError\u003E\u003CCode\u003EOperationTimedOut\u003C/Code\u003E\u003CMessage\u003EOperation could not be completed within the specified time.\n",
@@ -234,13 +229,8 @@
         "Transfer-Encoding": "chunked",
         "x-ms-client-request-id": "b79e64d5-10c2-d743-6e19-987e771027b0",
         "x-ms-lease-id": "ac9ed97a-9515-88df-d6ee-7b7c0187265d",
-<<<<<<< HEAD
-        "x-ms-request-id": "79e4b9ec-d01a-0069-2b64-566ab8000000",
-        "x-ms-version": "2020-02-10"
-=======
         "x-ms-request-id": "27d66127-d01a-0046-20fb-856773000000",
-        "x-ms-version": "2019-12-12"
->>>>>>> 548336e6
+        "x-ms-version": "2020-02-10"
       },
       "ResponseBody": []
     },
@@ -257,7 +247,7 @@
         "x-ms-date": "Tue, 08 Sep 2020 16:14:39 GMT",
         "x-ms-lease-id": "ac9ed97a-9515-88df-d6ee-7b7c0187265d",
         "x-ms-return-client-request-id": "true",
-        "x-ms-version": "2019-12-12"
+        "x-ms-version": "2020-02-10"
       },
       "RequestBody": null,
       "StatusCode": 200,
@@ -286,7 +276,7 @@
         "x-ms-request-id": "27d66136-d01a-0046-27fb-856773000000",
         "x-ms-server-encrypted": "true",
         "x-ms-type": "File",
-        "x-ms-version": "2019-12-12"
+        "x-ms-version": "2020-02-10"
       },
       "ResponseBody": []
     },
@@ -364,15 +354,9 @@
           "Windows-Azure-File/1.0",
           "Microsoft-HTTPAPI/2.0"
         ],
-<<<<<<< HEAD
-        "x-ms-client-request-id": "9d13a2c1-8a68-07c7-d307-5c2bfb5b72f7",
-        "x-ms-request-id": "79e4b9ef-d01a-0069-2d64-566ab8000000",
-        "x-ms-version": "2020-02-10"
-=======
         "x-ms-client-request-id": "956add29-2b1e-d6f5-8964-ec43abdb8f81",
         "x-ms-request-id": "27d66139-d01a-0046-29fb-856773000000",
-        "x-ms-version": "2019-12-12"
->>>>>>> 548336e6
+        "x-ms-version": "2020-02-10"
       },
       "ResponseBody": []
     }
