--- conflicted
+++ resolved
@@ -27,13 +27,8 @@
           "Microsoft-HTTPAPI/2.0"
         ],
         "x-ms-client-request-id": "e79fa596-1e47-76bf-3612-fd3228a4d2a3",
-<<<<<<< HEAD
-        "x-ms-request-id": "f2f2ef63-501a-00bc-7c64-568535000000",
-        "x-ms-version": "2020-02-10"
-=======
         "x-ms-request-id": "738f2487-801a-0039-6dfa-85a8e8000000",
-        "x-ms-version": "2019-12-12"
->>>>>>> 548336e6
+        "x-ms-version": "2020-02-10"
       },
       "ResponseBody": []
     },
@@ -175,7 +170,7 @@
         "x-ms-client-request-id": "21ab3f53-79ea-52c6-91f2-5ad17084c780",
         "x-ms-date": "Tue, 08 Sep 2020 16:13:07 GMT",
         "x-ms-return-client-request-id": "true",
-        "x-ms-version": "2019-12-12"
+        "x-ms-version": "2020-02-10"
       },
       "RequestBody": null,
       "StatusCode": 200,
@@ -203,7 +198,7 @@
         "x-ms-request-id": "738f248d-801a-0039-71fa-85a8e8000000",
         "x-ms-server-encrypted": "true",
         "x-ms-type": "File",
-        "x-ms-version": "2019-12-12"
+        "x-ms-version": "2020-02-10"
       },
       "ResponseBody": []
     },
@@ -279,15 +274,9 @@
           "Windows-Azure-File/1.0",
           "Microsoft-HTTPAPI/2.0"
         ],
-<<<<<<< HEAD
-        "x-ms-client-request-id": "84bdf22b-cb60-2a4e-b3eb-81b7d66c997b",
-        "x-ms-request-id": "f2f2ef6f-501a-00bc-0264-568535000000",
-        "x-ms-version": "2020-02-10"
-=======
         "x-ms-client-request-id": "7ea6854a-43c7-2f20-ec32-aaa4b13087d9",
         "x-ms-request-id": "738f248f-801a-0039-73fa-85a8e8000000",
-        "x-ms-version": "2019-12-12"
->>>>>>> 548336e6
+        "x-ms-version": "2020-02-10"
       },
       "ResponseBody": []
     }
