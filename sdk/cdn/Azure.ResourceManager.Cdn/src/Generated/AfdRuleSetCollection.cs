--- conflicted
+++ resolved
@@ -65,13 +65,8 @@
             scope.Start();
             try
             {
-<<<<<<< HEAD
-                var response = _afdRuleSetsRestClient.Create(Id.SubscriptionId, Id.ResourceGroupName, Id.Name, ruleSetName, cancellationToken);
-                var operation = new AfdRuleSetCreateOrUpdateOperation(this, response);
-=======
                 var response = _afdRuleSetRestClient.Create(Id.SubscriptionId, Id.ResourceGroupName, Id.Name, ruleSetName, cancellationToken);
                 var operation = new AfdRuleSetCreateOrUpdateOperation(ArmClient, _afdRuleSetClientDiagnostics, Pipeline, _afdRuleSetRestClient.CreateCreateRequest(Id.SubscriptionId, Id.ResourceGroupName, Id.Name, ruleSetName).Request, response);
->>>>>>> 4728a100
                 if (waitForCompletion)
                     operation.WaitForCompletion(cancellationToken);
                 return operation;
@@ -97,13 +92,8 @@
             scope.Start();
             try
             {
-<<<<<<< HEAD
-                var response = await _afdRuleSetsRestClient.CreateAsync(Id.SubscriptionId, Id.ResourceGroupName, Id.Name, ruleSetName, cancellationToken).ConfigureAwait(false);
-                var operation = new AfdRuleSetCreateOrUpdateOperation(this, response);
-=======
                 var response = await _afdRuleSetRestClient.CreateAsync(Id.SubscriptionId, Id.ResourceGroupName, Id.Name, ruleSetName, cancellationToken).ConfigureAwait(false);
                 var operation = new AfdRuleSetCreateOrUpdateOperation(ArmClient, _afdRuleSetClientDiagnostics, Pipeline, _afdRuleSetRestClient.CreateCreateRequest(Id.SubscriptionId, Id.ResourceGroupName, Id.Name, ruleSetName).Request, response);
->>>>>>> 4728a100
                 if (waitForCompletion)
                     await operation.WaitForCompletionAsync(cancellationToken).ConfigureAwait(false);
                 return operation;
