// Copyright (c) Microsoft Corporation. All rights reserved.
// Licensed under the MIT License.

// <auto-generated/>

#nullable disable

using System;
using System.Text.Json;
using System.Threading;
using System.Threading.Tasks;
using Azure;
using Azure.Core;
using Azure.Core.Pipeline;
using Azure.ResourceManager;
using Azure.ResourceManager.Cdn;

namespace Azure.ResourceManager.Cdn.Models
{
    /// <summary> Updates an existing origin within an origin group. </summary>
    public partial class AfdOriginUpdateOperation : Operation<AfdOrigin>, IOperationSource<AfdOrigin>
    {
        private readonly OperationInternals<AfdOrigin> _operation;

        private readonly ArmClient _armClient;

        /// <summary> Initializes a new instance of AfdOriginUpdateOperation for mocking. </summary>
        protected AfdOriginUpdateOperation()
        {
        }

        internal AfdOriginUpdateOperation(ArmClient armClient, ClientDiagnostics clientDiagnostics, HttpPipeline pipeline, Request request, Response response)
        {
<<<<<<< HEAD
            _operation = new OperationInternals<AfdOrigin>(this, clientDiagnostics, pipeline, request, response, OperationFinalStateVia.AzureAsyncOperation, "AfdOriginUpdateOperation");
            _operationBase = operationsBase;
=======
            _operation = new OperationInternals<AfdOrigin>(this, clientDiagnostics, pipeline, request, response, OperationFinalStateVia.OriginalUri, "AfdOriginUpdateOperation");
            _armClient = armClient;
>>>>>>> 4728a100
        }

        /// <inheritdoc />
        public override string Id => _operation.Id;

        /// <inheritdoc />
        public override AfdOrigin Value => _operation.Value;

        /// <inheritdoc />
        public override bool HasCompleted => _operation.HasCompleted;

        /// <inheritdoc />
        public override bool HasValue => _operation.HasValue;

        /// <inheritdoc />
        public override Response GetRawResponse() => _operation.GetRawResponse();

        /// <inheritdoc />
        public override Response UpdateStatus(CancellationToken cancellationToken = default) => _operation.UpdateStatus(cancellationToken);

        /// <inheritdoc />
        public override ValueTask<Response> UpdateStatusAsync(CancellationToken cancellationToken = default) => _operation.UpdateStatusAsync(cancellationToken);

        /// <inheritdoc />
        public override ValueTask<Response<AfdOrigin>> WaitForCompletionAsync(CancellationToken cancellationToken = default) => _operation.WaitForCompletionAsync(cancellationToken);

        /// <inheritdoc />
        public override ValueTask<Response<AfdOrigin>> WaitForCompletionAsync(TimeSpan pollingInterval, CancellationToken cancellationToken = default) => _operation.WaitForCompletionAsync(pollingInterval, cancellationToken);

        AfdOrigin IOperationSource<AfdOrigin>.CreateResult(Response response, CancellationToken cancellationToken)
        {
            using var document = JsonDocument.Parse(response.ContentStream);
            var data = AfdOriginData.DeserializeAfdOriginData(document.RootElement);
            return new AfdOrigin(_armClient, data);
        }

        async ValueTask<AfdOrigin> IOperationSource<AfdOrigin>.CreateResultAsync(Response response, CancellationToken cancellationToken)
        {
            using var document = await JsonDocument.ParseAsync(response.ContentStream, default, cancellationToken).ConfigureAwait(false);
            var data = AfdOriginData.DeserializeAfdOriginData(document.RootElement);
            return new AfdOrigin(_armClient, data);
        }
    }
}<|MERGE_RESOLUTION|>--- conflicted
+++ resolved
@@ -31,13 +31,8 @@
 
         internal AfdOriginUpdateOperation(ArmClient armClient, ClientDiagnostics clientDiagnostics, HttpPipeline pipeline, Request request, Response response)
         {
-<<<<<<< HEAD
-            _operation = new OperationInternals<AfdOrigin>(this, clientDiagnostics, pipeline, request, response, OperationFinalStateVia.AzureAsyncOperation, "AfdOriginUpdateOperation");
-            _operationBase = operationsBase;
-=======
             _operation = new OperationInternals<AfdOrigin>(this, clientDiagnostics, pipeline, request, response, OperationFinalStateVia.OriginalUri, "AfdOriginUpdateOperation");
             _armClient = armClient;
->>>>>>> 4728a100
         }
 
         /// <inheritdoc />
