// Copyright (c) Microsoft Corporation. All rights reserved.
// Licensed under the MIT License.

// <auto-generated/>

#nullable disable

using System;
using System.Text.Json;
using System.Threading;
using System.Threading.Tasks;
using Azure;
using Azure.Core;
using Azure.Core.Pipeline;
using Azure.ResourceManager;
using Azure.ResourceManager.Cdn;

namespace Azure.ResourceManager.Cdn.Models
{
    /// <summary> Updates an existing AzureFrontDoor endpoint with the specified endpoint name under the specified subscription, resource group and profile. Only tags can be updated after creating an endpoint. To update origins, use the Update Origin operation. To update origin groups, use the Update Origin group operation. To update domains, use the Update Custom Domain operation. </summary>
    public partial class AfdEndpointUpdateOperation : Operation<AfdEndpoint>, IOperationSource<AfdEndpoint>
    {
        private readonly OperationInternals<AfdEndpoint> _operation;

        private readonly ArmClient _armClient;

        /// <summary> Initializes a new instance of AfdEndpointUpdateOperation for mocking. </summary>
        protected AfdEndpointUpdateOperation()
        {
        }

        internal AfdEndpointUpdateOperation(ArmClient armClient, ClientDiagnostics clientDiagnostics, HttpPipeline pipeline, Request request, Response response)
        {
<<<<<<< HEAD
            _operation = new OperationInternals<AfdEndpoint>(this, clientDiagnostics, pipeline, request, response, OperationFinalStateVia.AzureAsyncOperation, "AfdEndpointUpdateOperation");
            _operationBase = operationsBase;
=======
            _operation = new OperationInternals<AfdEndpoint>(this, clientDiagnostics, pipeline, request, response, OperationFinalStateVia.OriginalUri, "AfdEndpointUpdateOperation");
            _armClient = armClient;
>>>>>>> 4728a100
        }

        /// <inheritdoc />
        public override string Id => _operation.Id;

        /// <inheritdoc />
        public override AfdEndpoint Value => _operation.Value;

        /// <inheritdoc />
        public override bool HasCompleted => _operation.HasCompleted;

        /// <inheritdoc />
        public override bool HasValue => _operation.HasValue;

        /// <inheritdoc />
        public override Response GetRawResponse() => _operation.GetRawResponse();

        /// <inheritdoc />
        public override Response UpdateStatus(CancellationToken cancellationToken = default) => _operation.UpdateStatus(cancellationToken);

        /// <inheritdoc />
        public override ValueTask<Response> UpdateStatusAsync(CancellationToken cancellationToken = default) => _operation.UpdateStatusAsync(cancellationToken);

        /// <inheritdoc />
        public override ValueTask<Response<AfdEndpoint>> WaitForCompletionAsync(CancellationToken cancellationToken = default) => _operation.WaitForCompletionAsync(cancellationToken);

        /// <inheritdoc />
        public override ValueTask<Response<AfdEndpoint>> WaitForCompletionAsync(TimeSpan pollingInterval, CancellationToken cancellationToken = default) => _operation.WaitForCompletionAsync(pollingInterval, cancellationToken);

        AfdEndpoint IOperationSource<AfdEndpoint>.CreateResult(Response response, CancellationToken cancellationToken)
        {
            using var document = JsonDocument.Parse(response.ContentStream);
            var data = AfdEndpointData.DeserializeAfdEndpointData(document.RootElement);
            return new AfdEndpoint(_armClient, data);
        }

        async ValueTask<AfdEndpoint> IOperationSource<AfdEndpoint>.CreateResultAsync(Response response, CancellationToken cancellationToken)
        {
            using var document = await JsonDocument.ParseAsync(response.ContentStream, default, cancellationToken).ConfigureAwait(false);
            var data = AfdEndpointData.DeserializeAfdEndpointData(document.RootElement);
            return new AfdEndpoint(_armClient, data);
        }
    }
}<|MERGE_RESOLUTION|>--- conflicted
+++ resolved
@@ -31,13 +31,8 @@
 
         internal AfdEndpointUpdateOperation(ArmClient armClient, ClientDiagnostics clientDiagnostics, HttpPipeline pipeline, Request request, Response response)
         {
-<<<<<<< HEAD
-            _operation = new OperationInternals<AfdEndpoint>(this, clientDiagnostics, pipeline, request, response, OperationFinalStateVia.AzureAsyncOperation, "AfdEndpointUpdateOperation");
-            _operationBase = operationsBase;
-=======
             _operation = new OperationInternals<AfdEndpoint>(this, clientDiagnostics, pipeline, request, response, OperationFinalStateVia.OriginalUri, "AfdEndpointUpdateOperation");
             _armClient = armClient;
->>>>>>> 4728a100
         }
 
         /// <inheritdoc />
