﻿<Project Sdk="Microsoft.NET.Sdk">
  <!-- Please do not move/edit code below this line -->
  <Import Project="$(RepoEngPath)/mgmt/AzSdk.reference.props" />
  <!-- Please do not move/edit code below this line -->

  <PropertyGroup>
    <PackageId>Microsoft.Azure.Management.Compute</PackageId>
    <Description>Provides developers with libraries for the updated compute platform under Azure Resource manager to deploy virtual machine, virtual machine extensions and availability set management capabilities. Launch, restart, scale, capture and manage VMs, VM Extensions and more. Note: This client library is for Virtual Machines under Azure Resource Manager.</Description>
<<<<<<< HEAD
    <Version>34.0.0</Version>
=======
    <Version>36.1.0.0</Version>
>>>>>>> 8d420312
    <AssemblyName>Microsoft.Azure.Management.Compute</AssemblyName>
    <PackageTags>management;virtual machine;compute;</PackageTags>
    <PackageReleaseNotes>
      <![CDATA[
<<<<<<< HEAD
        This is a public release of the Azure Compute SDK. Included with this release are SshPublicKeys APIs and Set Orchestration Service State for VMSS API.
=======
        This is a public release of the Azure Compute SDK. Included with this release are the fixes for Gallery Image Version Update and VM Scale Set ConvertToSinglePlacementGroup API.
>>>>>>> 8d420312
      ]]>
    </PackageReleaseNotes>
  </PropertyGroup>
  <PropertyGroup>
    <TargetFrameworks>$(SdkTargetFx)</TargetFrameworks>
  </PropertyGroup>

  <!-- Please do not move/edit code below this line -->
  <Import Condition=" Exists('$([MSBuild]::GetPathOfFileAbove(AzSdk.RP.props))') " Project="$([MSBuild]::GetPathOfFileAbove('AzSdk.RP.props'))" />
  <!-- Please do not move/edit code above this line -->
</Project><|MERGE_RESOLUTION|>--- conflicted
+++ resolved
@@ -6,20 +6,12 @@
   <PropertyGroup>
     <PackageId>Microsoft.Azure.Management.Compute</PackageId>
     <Description>Provides developers with libraries for the updated compute platform under Azure Resource manager to deploy virtual machine, virtual machine extensions and availability set management capabilities. Launch, restart, scale, capture and manage VMs, VM Extensions and more. Note: This client library is for Virtual Machines under Azure Resource Manager.</Description>
-<<<<<<< HEAD
-    <Version>34.0.0</Version>
-=======
     <Version>36.1.0.0</Version>
->>>>>>> 8d420312
     <AssemblyName>Microsoft.Azure.Management.Compute</AssemblyName>
     <PackageTags>management;virtual machine;compute;</PackageTags>
     <PackageReleaseNotes>
       <![CDATA[
-<<<<<<< HEAD
-        This is a public release of the Azure Compute SDK. Included with this release are SshPublicKeys APIs and Set Orchestration Service State for VMSS API.
-=======
         This is a public release of the Azure Compute SDK. Included with this release are the fixes for Gallery Image Version Update and VM Scale Set ConvertToSinglePlacementGroup API.
->>>>>>> 8d420312
       ]]>
     </PackageReleaseNotes>
   </PropertyGroup>
