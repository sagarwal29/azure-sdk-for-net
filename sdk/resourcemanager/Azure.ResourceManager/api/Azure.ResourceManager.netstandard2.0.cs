--- conflicted
+++ resolved
@@ -31,7 +31,7 @@
         public virtual T GetResourceClient<T>(System.Func<T> resourceFactory) where T : Azure.ResourceManager.ArmResource { throw null; }
         public virtual Azure.ResourceManager.Resources.ResourceGroup GetResourceGroup(Azure.Core.ResourceIdentifier id) { throw null; }
         public virtual Azure.ResourceManager.Resources.ResourceLink GetResourceLink(Azure.Core.ResourceIdentifier id) { throw null; }
-        public virtual Azure.ResourceManager.Resources.ResourceProvider GetResourceProvider(Azure.Core.ResourceIdentifier id) { throw null; }
+        public virtual Azure.ResourceManager.Resources.ResourceProviderResource GetResourceProvider(Azure.Core.ResourceIdentifier id) { throw null; }
         public virtual Azure.ResourceManager.Resources.Subscription GetSubscription(Azure.Core.ResourceIdentifier id) { throw null; }
         public virtual Azure.ResourceManager.Resources.SubscriptionPolicyDefinition GetSubscriptionPolicyDefinition(Azure.Core.ResourceIdentifier id) { throw null; }
         public virtual Azure.ResourceManager.Resources.SubscriptionPolicyDefinitionResource GetSubscriptionPolicyDefinitionResource(Azure.Core.ResourceIdentifier id) { throw null; }
@@ -188,7 +188,7 @@
         public string DisplayName { get { throw null; } }
         public string TenantId { get { throw null; } }
     }
-    public partial class ManagementGroupResource : Azure.ResourceManager.Core.ArmResource
+    public partial class ManagementGroupResource : Azure.ResourceManager.ArmResource
     {
         public static readonly Azure.Core.ResourceType ResourceType;
         protected ManagementGroupResource() { }
@@ -588,8 +588,7 @@
         public System.Collections.Generic.IReadOnlyList<Azure.ResourceManager.Resources.Models.ResourceTypeAliases> ResourceTypeAliases { get { throw null; } }
         public System.Collections.Generic.IReadOnlyList<string> Standard { get { throw null; } }
     }
-<<<<<<< HEAD
-    public partial class DataPolicyManifestResource : Azure.ResourceManager.Core.ArmResource
+    public partial class DataPolicyManifestResource : Azure.ResourceManager.ArmResource
     {
         public static readonly Azure.Core.ResourceType ResourceType;
         protected DataPolicyManifestResource() { }
@@ -599,10 +598,7 @@
         public virtual Azure.Response<Azure.ResourceManager.Resources.DataPolicyManifestResource> Get(System.Threading.CancellationToken cancellationToken = default(System.Threading.CancellationToken)) { throw null; }
         public virtual System.Threading.Tasks.Task<Azure.Response<Azure.ResourceManager.Resources.DataPolicyManifestResource>> GetAsync(System.Threading.CancellationToken cancellationToken = default(System.Threading.CancellationToken)) { throw null; }
     }
-    public partial class Feature : Azure.ResourceManager.Core.ArmResource
-=======
     public partial class Feature : Azure.ResourceManager.ArmResource
->>>>>>> 7bcb6ff2
     {
         public static readonly Azure.Core.ResourceType ResourceType;
         protected Feature() { }
@@ -636,8 +632,7 @@
         internal FeatureData() { }
         public string FeatureState { get { throw null; } }
     }
-<<<<<<< HEAD
-    public partial class FeatureResource : Azure.ResourceManager.Core.ArmResource
+    public partial class FeatureResource : Azure.ResourceManager.ArmResource
     {
         public static readonly Azure.Core.ResourceType ResourceType;
         protected FeatureResource() { }
@@ -651,10 +646,7 @@
         public virtual Azure.Response<Azure.ResourceManager.Resources.FeatureResource> Unregister(System.Threading.CancellationToken cancellationToken = default(System.Threading.CancellationToken)) { throw null; }
         public virtual System.Threading.Tasks.Task<Azure.Response<Azure.ResourceManager.Resources.FeatureResource>> UnregisterAsync(System.Threading.CancellationToken cancellationToken = default(System.Threading.CancellationToken)) { throw null; }
     }
-    public partial class GenericResource : Azure.ResourceManager.Core.ArmResource
-=======
     public partial class GenericResource : Azure.ResourceManager.ArmResource
->>>>>>> 7bcb6ff2
     {
         protected GenericResource() { }
         public virtual Azure.ResourceManager.Resources.GenericResourceData Data { get { throw null; } }
@@ -726,8 +718,7 @@
         System.Collections.Generic.IEnumerator<Azure.ResourceManager.Resources.ManagementGroupPolicyDefinition> System.Collections.Generic.IEnumerable<Azure.ResourceManager.Resources.ManagementGroupPolicyDefinition>.GetEnumerator() { throw null; }
         System.Collections.IEnumerator System.Collections.IEnumerable.GetEnumerator() { throw null; }
     }
-<<<<<<< HEAD
-    public partial class ManagementGroupPolicyDefinitionResource : Azure.ResourceManager.Core.ArmResource
+    public partial class ManagementGroupPolicyDefinitionResource : Azure.ResourceManager.ArmResource
     {
         public static readonly Azure.Core.ResourceType ResourceType;
         protected ManagementGroupPolicyDefinitionResource() { }
@@ -739,10 +730,7 @@
         public virtual Azure.Response<Azure.ResourceManager.Resources.ManagementGroupPolicyDefinitionResource> Get(System.Threading.CancellationToken cancellationToken = default(System.Threading.CancellationToken)) { throw null; }
         public virtual System.Threading.Tasks.Task<Azure.Response<Azure.ResourceManager.Resources.ManagementGroupPolicyDefinitionResource>> GetAsync(System.Threading.CancellationToken cancellationToken = default(System.Threading.CancellationToken)) { throw null; }
     }
-    public partial class ManagementGroupPolicySetDefinition : Azure.ResourceManager.Core.ArmResource
-=======
     public partial class ManagementGroupPolicySetDefinition : Azure.ResourceManager.ArmResource
->>>>>>> 7bcb6ff2
     {
         public static readonly Azure.Core.ResourceType ResourceType;
         protected ManagementGroupPolicySetDefinition() { }
@@ -771,8 +759,7 @@
         System.Collections.Generic.IEnumerator<Azure.ResourceManager.Resources.ManagementGroupPolicySetDefinition> System.Collections.Generic.IEnumerable<Azure.ResourceManager.Resources.ManagementGroupPolicySetDefinition>.GetEnumerator() { throw null; }
         System.Collections.IEnumerator System.Collections.IEnumerable.GetEnumerator() { throw null; }
     }
-<<<<<<< HEAD
-    public partial class ManagementGroupPolicySetDefinitionResource : Azure.ResourceManager.Core.ArmResource
+    public partial class ManagementGroupPolicySetDefinitionResource : Azure.ResourceManager.ArmResource
     {
         public static readonly Azure.Core.ResourceType ResourceType;
         protected ManagementGroupPolicySetDefinitionResource() { }
@@ -784,10 +771,7 @@
         public virtual Azure.Response<Azure.ResourceManager.Resources.ManagementGroupPolicySetDefinitionResource> Get(System.Threading.CancellationToken cancellationToken = default(System.Threading.CancellationToken)) { throw null; }
         public virtual System.Threading.Tasks.Task<Azure.Response<Azure.ResourceManager.Resources.ManagementGroupPolicySetDefinitionResource>> GetAsync(System.Threading.CancellationToken cancellationToken = default(System.Threading.CancellationToken)) { throw null; }
     }
-    public partial class ManagementLock : Azure.ResourceManager.Core.ArmResource
-=======
     public partial class ManagementLock : Azure.ResourceManager.ArmResource
->>>>>>> 7bcb6ff2
     {
         public static readonly Azure.Core.ResourceType ResourceType;
         protected ManagementLock() { }
@@ -823,8 +807,7 @@
         public string Notes { get { throw null; } set { } }
         public System.Collections.Generic.IList<Azure.ResourceManager.Resources.Models.ManagementLockOwner> Owners { get { throw null; } }
     }
-<<<<<<< HEAD
-    public partial class ManagementLockResource : Azure.ResourceManager.Core.ArmResource
+    public partial class ManagementLockResource : Azure.ResourceManager.ArmResource
     {
         public static readonly Azure.Core.ResourceType ResourceType;
         protected ManagementLockResource() { }
@@ -836,10 +819,7 @@
         public virtual Azure.Response<Azure.ResourceManager.Resources.ManagementLockResource> Get(System.Threading.CancellationToken cancellationToken = default(System.Threading.CancellationToken)) { throw null; }
         public virtual System.Threading.Tasks.Task<Azure.Response<Azure.ResourceManager.Resources.ManagementLockResource>> GetAsync(System.Threading.CancellationToken cancellationToken = default(System.Threading.CancellationToken)) { throw null; }
     }
-    public partial class PolicyAssignment : Azure.ResourceManager.Core.ArmResource
-=======
     public partial class PolicyAssignment : Azure.ResourceManager.ArmResource
->>>>>>> 7bcb6ff2
     {
         public static readonly Azure.Core.ResourceType ResourceType;
         protected PolicyAssignment() { }
@@ -883,7 +863,7 @@
         public string PolicyDefinitionId { get { throw null; } set { } }
         public string Scope { get { throw null; } }
     }
-    public partial class PolicyAssignmentResource : Azure.ResourceManager.Core.ArmResource
+    public partial class PolicyAssignmentResource : Azure.ResourceManager.ArmResource
     {
         public static readonly Azure.Core.ResourceType ResourceType;
         protected PolicyAssignmentResource() { }
@@ -946,7 +926,7 @@
         public string PolicyAssignmentId { get { throw null; } set { } }
         public System.Collections.Generic.IList<string> PolicyDefinitionReferenceIds { get { throw null; } }
     }
-    public partial class PolicyExemptionResource : Azure.ResourceManager.Core.ArmResource
+    public partial class PolicyExemptionResource : Azure.ResourceManager.ArmResource
     {
         public static readonly Azure.Core.ResourceType ResourceType;
         protected PolicyExemptionResource() { }
@@ -1066,6 +1046,32 @@
         public string ManagedBy { get { throw null; } set { } }
         public string ResourceGroupProvisioningState { get { throw null; } }
     }
+    public partial class ResourceGroupResource : Azure.ResourceManager.ArmResource
+    {
+        public static readonly Azure.Core.ResourceType ResourceType;
+        protected ResourceGroupResource() { }
+        public virtual Azure.ResourceManager.Resources.ResourceGroupData Data { get { throw null; } }
+        public virtual bool HasData { get { throw null; } }
+        public virtual Azure.Response<Azure.ResourceManager.Resources.ResourceGroupResource> AddTag(string key, string value, System.Threading.CancellationToken cancellationToken = default(System.Threading.CancellationToken)) { throw null; }
+        public virtual System.Threading.Tasks.Task<Azure.Response<Azure.ResourceManager.Resources.ResourceGroupResource>> AddTagAsync(string key, string value, System.Threading.CancellationToken cancellationToken = default(System.Threading.CancellationToken)) { throw null; }
+        public static Azure.Core.ResourceIdentifier CreateResourceIdentifier(string subscriptionId, string resourceGroupName) { throw null; }
+        public virtual Azure.ResourceManager.ArmOperation Delete(Azure.WaitUntil waitUntil, string forceDeletionTypes = null, System.Threading.CancellationToken cancellationToken = default(System.Threading.CancellationToken)) { throw null; }
+        public virtual System.Threading.Tasks.Task<Azure.ResourceManager.ArmOperation> DeleteAsync(Azure.WaitUntil waitUntil, string forceDeletionTypes = null, System.Threading.CancellationToken cancellationToken = default(System.Threading.CancellationToken)) { throw null; }
+        public virtual Azure.ResourceManager.ArmOperation<Azure.ResourceManager.Resources.Models.ResourceGroupExportResult> ExportTemplate(Azure.WaitUntil waitUntil, Azure.ResourceManager.Resources.Models.ExportTemplateRequest parameters, System.Threading.CancellationToken cancellationToken = default(System.Threading.CancellationToken)) { throw null; }
+        public virtual System.Threading.Tasks.Task<Azure.ResourceManager.ArmOperation<Azure.ResourceManager.Resources.Models.ResourceGroupExportResult>> ExportTemplateAsync(Azure.WaitUntil waitUntil, Azure.ResourceManager.Resources.Models.ExportTemplateRequest parameters, System.Threading.CancellationToken cancellationToken = default(System.Threading.CancellationToken)) { throw null; }
+        public virtual Azure.Response<Azure.ResourceManager.Resources.ResourceGroupResource> Get(System.Threading.CancellationToken cancellationToken = default(System.Threading.CancellationToken)) { throw null; }
+        public virtual System.Threading.Tasks.Task<Azure.Response<Azure.ResourceManager.Resources.ResourceGroupResource>> GetAsync(System.Threading.CancellationToken cancellationToken = default(System.Threading.CancellationToken)) { throw null; }
+        public virtual Azure.ResourceManager.ArmOperation MoveResources(Azure.WaitUntil waitUntil, Azure.ResourceManager.Resources.Models.ResourcesMoveInfo parameters, System.Threading.CancellationToken cancellationToken = default(System.Threading.CancellationToken)) { throw null; }
+        public virtual System.Threading.Tasks.Task<Azure.ResourceManager.ArmOperation> MoveResourcesAsync(Azure.WaitUntil waitUntil, Azure.ResourceManager.Resources.Models.ResourcesMoveInfo parameters, System.Threading.CancellationToken cancellationToken = default(System.Threading.CancellationToken)) { throw null; }
+        public virtual Azure.Response<Azure.ResourceManager.Resources.ResourceGroupResource> RemoveTag(string key, System.Threading.CancellationToken cancellationToken = default(System.Threading.CancellationToken)) { throw null; }
+        public virtual System.Threading.Tasks.Task<Azure.Response<Azure.ResourceManager.Resources.ResourceGroupResource>> RemoveTagAsync(string key, System.Threading.CancellationToken cancellationToken = default(System.Threading.CancellationToken)) { throw null; }
+        public virtual Azure.Response<Azure.ResourceManager.Resources.ResourceGroupResource> SetTags(System.Collections.Generic.IDictionary<string, string> tags, System.Threading.CancellationToken cancellationToken = default(System.Threading.CancellationToken)) { throw null; }
+        public virtual System.Threading.Tasks.Task<Azure.Response<Azure.ResourceManager.Resources.ResourceGroupResource>> SetTagsAsync(System.Collections.Generic.IDictionary<string, string> tags, System.Threading.CancellationToken cancellationToken = default(System.Threading.CancellationToken)) { throw null; }
+        public virtual Azure.Response<Azure.ResourceManager.Resources.ResourceGroupResource> Update(Azure.ResourceManager.Resources.Models.PatchableResourceGroupData data, System.Threading.CancellationToken cancellationToken = default(System.Threading.CancellationToken)) { throw null; }
+        public virtual System.Threading.Tasks.Task<Azure.Response<Azure.ResourceManager.Resources.ResourceGroupResource>> UpdateAsync(Azure.ResourceManager.Resources.Models.PatchableResourceGroupData data, System.Threading.CancellationToken cancellationToken = default(System.Threading.CancellationToken)) { throw null; }
+        public virtual Azure.ResourceManager.ArmOperation ValidateMoveResources(Azure.WaitUntil waitUntil, Azure.ResourceManager.Resources.Models.ResourcesMoveInfo parameters, System.Threading.CancellationToken cancellationToken = default(System.Threading.CancellationToken)) { throw null; }
+        public virtual System.Threading.Tasks.Task<Azure.ResourceManager.ArmOperation> ValidateMoveResourcesAsync(Azure.WaitUntil waitUntil, Azure.ResourceManager.Resources.Models.ResourcesMoveInfo parameters, System.Threading.CancellationToken cancellationToken = default(System.Threading.CancellationToken)) { throw null; }
+    }
     public partial class ResourceLink : Azure.ResourceManager.ArmResource
     {
         public static readonly Azure.Core.ResourceType ResourceType;
@@ -1097,16 +1103,51 @@
         public ResourceLinkData() { }
         public Azure.ResourceManager.Resources.Models.ResourceLinkProperties Properties { get { throw null; } set { } }
     }
-<<<<<<< HEAD
-    public partial class ResourceProvider : Azure.ResourceManager.Core.ArmResource
-    {
-        public static readonly Azure.Core.ResourceType ResourceType;
-        protected ResourceProvider() { }
+    public partial class ResourceLinkResource : Azure.ResourceManager.ArmResource
+    {
+        public static readonly Azure.Core.ResourceType ResourceType;
+        protected ResourceLinkResource() { }
+        public virtual Azure.ResourceManager.Resources.ResourceLinkData Data { get { throw null; } }
+        public virtual bool HasData { get { throw null; } }
+        public static Azure.Core.ResourceIdentifier CreateResourceIdentifier(string linkId) { throw null; }
+        public virtual Azure.ResourceManager.ArmOperation Delete(Azure.WaitUntil waitUntil, System.Threading.CancellationToken cancellationToken = default(System.Threading.CancellationToken)) { throw null; }
+        public virtual System.Threading.Tasks.Task<Azure.ResourceManager.ArmOperation> DeleteAsync(Azure.WaitUntil waitUntil, System.Threading.CancellationToken cancellationToken = default(System.Threading.CancellationToken)) { throw null; }
+        public virtual Azure.Response<Azure.ResourceManager.Resources.ResourceLinkResource> Get(System.Threading.CancellationToken cancellationToken = default(System.Threading.CancellationToken)) { throw null; }
+        public virtual System.Threading.Tasks.Task<Azure.Response<Azure.ResourceManager.Resources.ResourceLinkResource>> GetAsync(System.Threading.CancellationToken cancellationToken = default(System.Threading.CancellationToken)) { throw null; }
+    }
+    public partial class ResourceProviderCollection : Azure.ResourceManager.ArmCollection, System.Collections.Generic.IAsyncEnumerable<Azure.ResourceManager.Resources.ResourceProviderResource>, System.Collections.Generic.IEnumerable<Azure.ResourceManager.Resources.ResourceProviderResource>, System.Collections.IEnumerable
+    {
+        protected ResourceProviderCollection() { }
+        public virtual Azure.Response<bool> Exists(string resourceResourceProviderNamespace, string expand = null, System.Threading.CancellationToken cancellationToken = default(System.Threading.CancellationToken)) { throw null; }
+        public virtual System.Threading.Tasks.Task<Azure.Response<bool>> ExistsAsync(string resourceResourceProviderNamespace, string expand = null, System.Threading.CancellationToken cancellationToken = default(System.Threading.CancellationToken)) { throw null; }
+        public virtual Azure.Response<Azure.ResourceManager.Resources.ResourceProviderResource> Get(string resourceResourceProviderNamespace, string expand = null, System.Threading.CancellationToken cancellationToken = default(System.Threading.CancellationToken)) { throw null; }
+        public virtual Azure.Pageable<Azure.ResourceManager.Resources.ResourceProviderResource> GetAll(int? top = default(int?), string expand = null, System.Threading.CancellationToken cancellationToken = default(System.Threading.CancellationToken)) { throw null; }
+        public virtual Azure.AsyncPageable<Azure.ResourceManager.Resources.ResourceProviderResource> GetAllAsync(int? top = default(int?), string expand = null, System.Threading.CancellationToken cancellationToken = default(System.Threading.CancellationToken)) { throw null; }
+        public virtual System.Threading.Tasks.Task<Azure.Response<Azure.ResourceManager.Resources.ResourceProviderResource>> GetAsync(string resourceResourceProviderNamespace, string expand = null, System.Threading.CancellationToken cancellationToken = default(System.Threading.CancellationToken)) { throw null; }
+        public virtual Azure.Response<Azure.ResourceManager.Resources.ResourceProviderResource> GetIfExists(string resourceResourceProviderNamespace, string expand = null, System.Threading.CancellationToken cancellationToken = default(System.Threading.CancellationToken)) { throw null; }
+        public virtual System.Threading.Tasks.Task<Azure.Response<Azure.ResourceManager.Resources.ResourceProviderResource>> GetIfExistsAsync(string resourceResourceProviderNamespace, string expand = null, System.Threading.CancellationToken cancellationToken = default(System.Threading.CancellationToken)) { throw null; }
+        System.Collections.Generic.IAsyncEnumerator<Azure.ResourceManager.Resources.ResourceProviderResource> System.Collections.Generic.IAsyncEnumerable<Azure.ResourceManager.Resources.ResourceProviderResource>.GetAsyncEnumerator(System.Threading.CancellationToken cancellationToken) { throw null; }
+        System.Collections.Generic.IEnumerator<Azure.ResourceManager.Resources.ResourceProviderResource> System.Collections.Generic.IEnumerable<Azure.ResourceManager.Resources.ResourceProviderResource>.GetEnumerator() { throw null; }
+        System.Collections.IEnumerator System.Collections.IEnumerable.GetEnumerator() { throw null; }
+    }
+    public partial class ResourceProviderData
+    {
+        public ResourceProviderData() { }
+        public string Namespace { get { throw null; } }
+        public Azure.ResourceManager.Resources.Models.ProviderAuthorizationConsentState? ProviderAuthorizationConsentState { get { throw null; } }
+        public string RegistrationPolicy { get { throw null; } }
+        public string RegistrationState { get { throw null; } }
+        public System.Collections.Generic.IReadOnlyList<Azure.ResourceManager.Resources.Models.ProviderResourceType> ResourceTypes { get { throw null; } }
+    }
+    public partial class ResourceProviderResource : Azure.ResourceManager.ArmResource
+    {
+        public static readonly Azure.Core.ResourceType ResourceType;
+        protected ResourceProviderResource() { }
         public virtual Azure.ResourceManager.Resources.ProviderData Data { get { throw null; } }
         public virtual bool HasData { get { throw null; } }
         public static Azure.Core.ResourceIdentifier CreateResourceIdentifier(string subscriptionId, string resourceProviderNamespace) { throw null; }
-        public virtual Azure.Response<Azure.ResourceManager.Resources.ResourceProvider> Get(string expand = null, System.Threading.CancellationToken cancellationToken = default(System.Threading.CancellationToken)) { throw null; }
-        public virtual System.Threading.Tasks.Task<Azure.Response<Azure.ResourceManager.Resources.ResourceProvider>> GetAsync(string expand = null, System.Threading.CancellationToken cancellationToken = default(System.Threading.CancellationToken)) { throw null; }
+        public virtual Azure.Response<Azure.ResourceManager.Resources.ResourceProviderResource> Get(string expand = null, System.Threading.CancellationToken cancellationToken = default(System.Threading.CancellationToken)) { throw null; }
+        public virtual System.Threading.Tasks.Task<Azure.Response<Azure.ResourceManager.Resources.ResourceProviderResource>> GetAsync(string expand = null, System.Threading.CancellationToken cancellationToken = default(System.Threading.CancellationToken)) { throw null; }
         public virtual Azure.Response<Azure.ResourceManager.Resources.Feature> GetFeature(string featureName, System.Threading.CancellationToken cancellationToken = default(System.Threading.CancellationToken)) { throw null; }
         public virtual System.Threading.Tasks.Task<Azure.Response<Azure.ResourceManager.Resources.Feature>> GetFeatureAsync(string featureName, System.Threading.CancellationToken cancellationToken = default(System.Threading.CancellationToken)) { throw null; }
         public virtual Azure.ResourceManager.Resources.FeatureCollection GetFeatures() { throw null; }
@@ -1114,39 +1155,12 @@
         public virtual Azure.AsyncPageable<Azure.ResourceManager.Resources.Models.ProviderResourceType> GetProviderResourceTypesAsync(string expand = null, System.Threading.CancellationToken cancellationToken = default(System.Threading.CancellationToken)) { throw null; }
         public virtual Azure.Pageable<Azure.ResourceManager.Resources.Models.ProviderPermission> ProviderPermissions(System.Threading.CancellationToken cancellationToken = default(System.Threading.CancellationToken)) { throw null; }
         public virtual Azure.AsyncPageable<Azure.ResourceManager.Resources.Models.ProviderPermission> ProviderPermissionsAsync(System.Threading.CancellationToken cancellationToken = default(System.Threading.CancellationToken)) { throw null; }
-        public virtual Azure.Response<Azure.ResourceManager.Resources.ResourceProvider> Register(Azure.ResourceManager.Resources.Models.ProviderRegistrationOptions properties = null, System.Threading.CancellationToken cancellationToken = default(System.Threading.CancellationToken)) { throw null; }
-        public virtual System.Threading.Tasks.Task<Azure.Response<Azure.ResourceManager.Resources.ResourceProvider>> RegisterAsync(Azure.ResourceManager.Resources.Models.ProviderRegistrationOptions properties = null, System.Threading.CancellationToken cancellationToken = default(System.Threading.CancellationToken)) { throw null; }
-        public virtual Azure.Response<Azure.ResourceManager.Resources.ResourceProvider> Unregister(System.Threading.CancellationToken cancellationToken = default(System.Threading.CancellationToken)) { throw null; }
-        public virtual System.Threading.Tasks.Task<Azure.Response<Azure.ResourceManager.Resources.ResourceProvider>> UnregisterAsync(System.Threading.CancellationToken cancellationToken = default(System.Threading.CancellationToken)) { throw null; }
-    }
-    public partial class ResourceProviderCollection : Azure.ResourceManager.Core.ArmCollection, System.Collections.Generic.IAsyncEnumerable<Azure.ResourceManager.Resources.ResourceProvider>, System.Collections.Generic.IEnumerable<Azure.ResourceManager.Resources.ResourceProvider>, System.Collections.IEnumerable
-    {
-        protected ResourceProviderCollection() { }
-        public virtual Azure.Response<bool> Exists(string resourceResourceProviderNamespace, string expand = null, System.Threading.CancellationToken cancellationToken = default(System.Threading.CancellationToken)) { throw null; }
-        public virtual System.Threading.Tasks.Task<Azure.Response<bool>> ExistsAsync(string resourceResourceProviderNamespace, string expand = null, System.Threading.CancellationToken cancellationToken = default(System.Threading.CancellationToken)) { throw null; }
-        public virtual Azure.Response<Azure.ResourceManager.Resources.ResourceProvider> Get(string resourceResourceProviderNamespace, string expand = null, System.Threading.CancellationToken cancellationToken = default(System.Threading.CancellationToken)) { throw null; }
-        public virtual Azure.Pageable<Azure.ResourceManager.Resources.ResourceProvider> GetAll(int? top = default(int?), string expand = null, System.Threading.CancellationToken cancellationToken = default(System.Threading.CancellationToken)) { throw null; }
-        public virtual Azure.AsyncPageable<Azure.ResourceManager.Resources.ResourceProvider> GetAllAsync(int? top = default(int?), string expand = null, System.Threading.CancellationToken cancellationToken = default(System.Threading.CancellationToken)) { throw null; }
-        public virtual System.Threading.Tasks.Task<Azure.Response<Azure.ResourceManager.Resources.ResourceProvider>> GetAsync(string resourceResourceProviderNamespace, string expand = null, System.Threading.CancellationToken cancellationToken = default(System.Threading.CancellationToken)) { throw null; }
-        public virtual Azure.Response<Azure.ResourceManager.Resources.ResourceProvider> GetIfExists(string resourceResourceProviderNamespace, string expand = null, System.Threading.CancellationToken cancellationToken = default(System.Threading.CancellationToken)) { throw null; }
-        public virtual System.Threading.Tasks.Task<Azure.Response<Azure.ResourceManager.Resources.ResourceProvider>> GetIfExistsAsync(string resourceResourceProviderNamespace, string expand = null, System.Threading.CancellationToken cancellationToken = default(System.Threading.CancellationToken)) { throw null; }
-        System.Collections.Generic.IAsyncEnumerator<Azure.ResourceManager.Resources.ResourceProvider> System.Collections.Generic.IAsyncEnumerable<Azure.ResourceManager.Resources.ResourceProvider>.GetAsyncEnumerator(System.Threading.CancellationToken cancellationToken) { throw null; }
-        System.Collections.Generic.IEnumerator<Azure.ResourceManager.Resources.ResourceProvider> System.Collections.Generic.IEnumerable<Azure.ResourceManager.Resources.ResourceProvider>.GetEnumerator() { throw null; }
-        System.Collections.IEnumerator System.Collections.IEnumerable.GetEnumerator() { throw null; }
-    }
-    public partial class ResourceProviderData
-    {
-        public ResourceProviderData() { }
-        public string Namespace { get { throw null; } }
-        public Azure.ResourceManager.Resources.Models.ProviderAuthorizationConsentState? ProviderAuthorizationConsentState { get { throw null; } }
-        public string RegistrationPolicy { get { throw null; } }
-        public string RegistrationState { get { throw null; } }
-        public System.Collections.Generic.IReadOnlyList<Azure.ResourceManager.Resources.Models.ProviderResourceType> ResourceTypes { get { throw null; } }
-    }
-    public partial class RestApiCollection : Azure.ResourceManager.Core.ArmCollection, System.Collections.Generic.IAsyncEnumerable<Azure.ResourceManager.Resources.Models.RestApi>, System.Collections.Generic.IEnumerable<Azure.ResourceManager.Resources.Models.RestApi>, System.Collections.IEnumerable
-=======
+        public virtual Azure.Response<Azure.ResourceManager.Resources.ResourceProviderResource> Register(Azure.ResourceManager.Resources.Models.ProviderRegistrationOptions properties = null, System.Threading.CancellationToken cancellationToken = default(System.Threading.CancellationToken)) { throw null; }
+        public virtual System.Threading.Tasks.Task<Azure.Response<Azure.ResourceManager.Resources.ResourceProviderResource>> RegisterAsync(Azure.ResourceManager.Resources.Models.ProviderRegistrationOptions properties = null, System.Threading.CancellationToken cancellationToken = default(System.Threading.CancellationToken)) { throw null; }
+        public virtual Azure.Response<Azure.ResourceManager.Resources.ResourceProviderResource> Unregister(System.Threading.CancellationToken cancellationToken = default(System.Threading.CancellationToken)) { throw null; }
+        public virtual System.Threading.Tasks.Task<Azure.Response<Azure.ResourceManager.Resources.ResourceProviderResource>> UnregisterAsync(System.Threading.CancellationToken cancellationToken = default(System.Threading.CancellationToken)) { throw null; }
+    }
     public partial class RestApiCollection : Azure.ResourceManager.ArmCollection, System.Collections.Generic.IAsyncEnumerable<Azure.ResourceManager.Resources.Models.RestApi>, System.Collections.Generic.IEnumerable<Azure.ResourceManager.Resources.Models.RestApi>, System.Collections.IEnumerable
->>>>>>> 7bcb6ff2
     {
         protected RestApiCollection() { }
         public virtual Azure.Pageable<Azure.ResourceManager.Resources.Models.RestApi> GetAll(System.Threading.CancellationToken cancellationToken = default(System.Threading.CancellationToken)) { throw null; }
@@ -1259,8 +1273,7 @@
         System.Collections.Generic.IEnumerator<Azure.ResourceManager.Resources.SubscriptionPolicyDefinition> System.Collections.Generic.IEnumerable<Azure.ResourceManager.Resources.SubscriptionPolicyDefinition>.GetEnumerator() { throw null; }
         System.Collections.IEnumerator System.Collections.IEnumerable.GetEnumerator() { throw null; }
     }
-<<<<<<< HEAD
-    public partial class SubscriptionPolicyDefinitionResource : Azure.ResourceManager.Core.ArmResource
+    public partial class SubscriptionPolicyDefinitionResource : Azure.ResourceManager.ArmResource
     {
         public static readonly Azure.Core.ResourceType ResourceType;
         protected SubscriptionPolicyDefinitionResource() { }
@@ -1272,10 +1285,7 @@
         public virtual Azure.Response<Azure.ResourceManager.Resources.SubscriptionPolicyDefinitionResource> Get(System.Threading.CancellationToken cancellationToken = default(System.Threading.CancellationToken)) { throw null; }
         public virtual System.Threading.Tasks.Task<Azure.Response<Azure.ResourceManager.Resources.SubscriptionPolicyDefinitionResource>> GetAsync(System.Threading.CancellationToken cancellationToken = default(System.Threading.CancellationToken)) { throw null; }
     }
-    public partial class SubscriptionPolicySetDefinition : Azure.ResourceManager.Core.ArmResource
-=======
     public partial class SubscriptionPolicySetDefinition : Azure.ResourceManager.ArmResource
->>>>>>> 7bcb6ff2
     {
         public static readonly Azure.Core.ResourceType ResourceType;
         protected SubscriptionPolicySetDefinition() { }
@@ -1304,8 +1314,7 @@
         System.Collections.Generic.IEnumerator<Azure.ResourceManager.Resources.SubscriptionPolicySetDefinition> System.Collections.Generic.IEnumerable<Azure.ResourceManager.Resources.SubscriptionPolicySetDefinition>.GetEnumerator() { throw null; }
         System.Collections.IEnumerator System.Collections.IEnumerable.GetEnumerator() { throw null; }
     }
-<<<<<<< HEAD
-    public partial class SubscriptionPolicySetDefinitionResource : Azure.ResourceManager.Core.ArmResource
+    public partial class SubscriptionPolicySetDefinitionResource : Azure.ResourceManager.ArmResource
     {
         public static readonly Azure.Core.ResourceType ResourceType;
         protected SubscriptionPolicySetDefinitionResource() { }
@@ -1317,7 +1326,7 @@
         public virtual Azure.Response<Azure.ResourceManager.Resources.SubscriptionPolicySetDefinitionResource> Get(System.Threading.CancellationToken cancellationToken = default(System.Threading.CancellationToken)) { throw null; }
         public virtual System.Threading.Tasks.Task<Azure.Response<Azure.ResourceManager.Resources.SubscriptionPolicySetDefinitionResource>> GetAsync(System.Threading.CancellationToken cancellationToken = default(System.Threading.CancellationToken)) { throw null; }
     }
-    public partial class SubscriptionResource : Azure.ResourceManager.Core.ArmResource
+    public partial class SubscriptionResource : Azure.ResourceManager.ArmResource
     {
         public static readonly Azure.Core.ResourceType ResourceType;
         protected SubscriptionResource() { }
@@ -1361,10 +1370,7 @@
         public virtual Azure.Response<Azure.ResourceManager.Resources.SubscriptionResource> SetTags(System.Collections.Generic.IDictionary<string, string> tags, System.Threading.CancellationToken cancellationToken = default(System.Threading.CancellationToken)) { throw null; }
         public virtual System.Threading.Tasks.Task<Azure.Response<Azure.ResourceManager.Resources.SubscriptionResource>> SetTagsAsync(System.Collections.Generic.IDictionary<string, string> tags, System.Threading.CancellationToken cancellationToken = default(System.Threading.CancellationToken)) { throw null; }
     }
-    public partial class TagResource : Azure.ResourceManager.Core.ArmResource
-=======
     public partial class TagResource : Azure.ResourceManager.ArmResource
->>>>>>> 7bcb6ff2
     {
         public static readonly Azure.Core.ResourceType ResourceType;
         protected TagResource() { }
@@ -1465,8 +1471,7 @@
         System.Collections.Generic.IEnumerator<Azure.ResourceManager.Resources.TenantPolicyDefinition> System.Collections.Generic.IEnumerable<Azure.ResourceManager.Resources.TenantPolicyDefinition>.GetEnumerator() { throw null; }
         System.Collections.IEnumerator System.Collections.IEnumerable.GetEnumerator() { throw null; }
     }
-<<<<<<< HEAD
-    public partial class TenantPolicyDefinitionResource : Azure.ResourceManager.Core.ArmResource
+    public partial class TenantPolicyDefinitionResource : Azure.ResourceManager.ArmResource
     {
         public static readonly Azure.Core.ResourceType ResourceType;
         protected TenantPolicyDefinitionResource() { }
@@ -1476,10 +1481,7 @@
         public virtual Azure.Response<Azure.ResourceManager.Resources.TenantPolicyDefinitionResource> Get(System.Threading.CancellationToken cancellationToken = default(System.Threading.CancellationToken)) { throw null; }
         public virtual System.Threading.Tasks.Task<Azure.Response<Azure.ResourceManager.Resources.TenantPolicyDefinitionResource>> GetAsync(System.Threading.CancellationToken cancellationToken = default(System.Threading.CancellationToken)) { throw null; }
     }
-    public partial class TenantPolicySetDefinition : Azure.ResourceManager.Core.ArmResource
-=======
     public partial class TenantPolicySetDefinition : Azure.ResourceManager.ArmResource
->>>>>>> 7bcb6ff2
     {
         public static readonly Azure.Core.ResourceType ResourceType;
         protected TenantPolicySetDefinition() { }
@@ -1504,7 +1506,7 @@
         System.Collections.Generic.IEnumerator<Azure.ResourceManager.Resources.TenantPolicySetDefinition> System.Collections.Generic.IEnumerable<Azure.ResourceManager.Resources.TenantPolicySetDefinition>.GetEnumerator() { throw null; }
         System.Collections.IEnumerator System.Collections.IEnumerable.GetEnumerator() { throw null; }
     }
-    public partial class TenantPolicySetDefinitionResource : Azure.ResourceManager.Core.ArmResource
+    public partial class TenantPolicySetDefinitionResource : Azure.ResourceManager.ArmResource
     {
         public static readonly Azure.Core.ResourceType ResourceType;
         protected TenantPolicySetDefinitionResource() { }
@@ -1514,7 +1516,7 @@
         public virtual Azure.Response<Azure.ResourceManager.Resources.TenantPolicySetDefinitionResource> Get(System.Threading.CancellationToken cancellationToken = default(System.Threading.CancellationToken)) { throw null; }
         public virtual System.Threading.Tasks.Task<Azure.Response<Azure.ResourceManager.Resources.TenantPolicySetDefinitionResource>> GetAsync(System.Threading.CancellationToken cancellationToken = default(System.Threading.CancellationToken)) { throw null; }
     }
-    public partial class TenantResource : Azure.ResourceManager.Core.ArmResource
+    public partial class TenantResource : Azure.ResourceManager.ArmResource
     {
         public static readonly Azure.Core.ResourceType ResourceType;
         protected TenantResource() { }
