--- conflicted
+++ resolved
@@ -25,20 +25,15 @@
         public virtual Azure.ResourceManager.Resources.PolicyAssignment GetPolicyAssignment(Azure.Core.ResourceIdentifier id) { throw null; }
         public virtual Azure.ResourceManager.Resources.PolicyAssignmentResource GetPolicyAssignmentResource(Azure.Core.ResourceIdentifier id) { throw null; }
         public virtual Azure.ResourceManager.Resources.PolicyExemption GetPolicyExemption(Azure.Core.ResourceIdentifier id) { throw null; }
-<<<<<<< HEAD
         public virtual Azure.ResourceManager.Resources.PolicyExemptionResource GetPolicyExemptionResource(Azure.Core.ResourceIdentifier id) { throw null; }
-        public virtual Azure.ResourceManager.Resources.Provider GetProvider(Azure.Core.ResourceIdentifier id) { throw null; }
-=======
->>>>>>> 707a7c62
         [System.ComponentModel.EditorBrowsableAttribute(System.ComponentModel.EditorBrowsableState.Never)]
         public virtual T GetResourceClient<T>(System.Func<T> resourceFactory) where T : Azure.ResourceManager.ArmResource { throw null; }
         public virtual Azure.ResourceManager.Resources.ResourceGroup GetResourceGroup(Azure.Core.ResourceIdentifier id) { throw null; }
+        public virtual Azure.ResourceManager.Resources.ResourceGroupResource GetResourceGroupResource(Azure.Core.ResourceIdentifier id) { throw null; }
         public virtual Azure.ResourceManager.Resources.ResourceLink GetResourceLink(Azure.Core.ResourceIdentifier id) { throw null; }
-<<<<<<< HEAD
-        public virtual Azure.ResourceManager.Resources.ResourceProviderResource GetResourceProvider(Azure.Core.ResourceIdentifier id) { throw null; }
-=======
+        public virtual Azure.ResourceManager.Resources.ResourceLinkResource GetResourceLinkResource(Azure.Core.ResourceIdentifier id) { throw null; }
         public virtual Azure.ResourceManager.Resources.ResourceProvider GetResourceProvider(Azure.Core.ResourceIdentifier id) { throw null; }
->>>>>>> 707a7c62
+        public virtual Azure.ResourceManager.Resources.ResourceProviderResource GetResourceProviderResource(Azure.Core.ResourceIdentifier id) { throw null; }
         public virtual Azure.ResourceManager.Resources.Subscription GetSubscription(Azure.Core.ResourceIdentifier id) { throw null; }
         public virtual Azure.ResourceManager.Resources.SubscriptionPolicyDefinition GetSubscriptionPolicyDefinition(Azure.Core.ResourceIdentifier id) { throw null; }
         public virtual Azure.ResourceManager.Resources.SubscriptionPolicyDefinitionResource GetSubscriptionPolicyDefinitionResource(Azure.Core.ResourceIdentifier id) { throw null; }
@@ -50,18 +45,11 @@
         public virtual Azure.ResourceManager.Resources.TenantPolicyDefinition GetTenantPolicyDefinition(Azure.Core.ResourceIdentifier id) { throw null; }
         public virtual Azure.ResourceManager.Resources.TenantPolicyDefinitionResource GetTenantPolicyDefinitionResource(Azure.Core.ResourceIdentifier id) { throw null; }
         public virtual Azure.ResourceManager.Resources.TenantPolicySetDefinition GetTenantPolicySetDefinition(Azure.Core.ResourceIdentifier id) { throw null; }
-<<<<<<< HEAD
         public virtual Azure.ResourceManager.Resources.TenantPolicySetDefinitionResource GetTenantPolicySetDefinitionResource(Azure.Core.ResourceIdentifier id) { throw null; }
-        public virtual Azure.Response<Azure.ResourceManager.Resources.Models.ProviderInfo> GetTenantProvider(string resourceProviderNamespace, string expand = null, System.Threading.CancellationToken cancellationToken = default(System.Threading.CancellationToken)) { throw null; }
-        public virtual System.Threading.Tasks.Task<Azure.Response<Azure.ResourceManager.Resources.Models.ProviderInfo>> GetTenantProviderAsync(string resourceProviderNamespace, string expand = null, System.Threading.CancellationToken cancellationToken = default(System.Threading.CancellationToken)) { throw null; }
-        public virtual Azure.Pageable<Azure.ResourceManager.Resources.Models.ProviderInfo> GetTenantProviders(int? top = default(int?), string expand = null, System.Threading.CancellationToken cancellationToken = default(System.Threading.CancellationToken)) { throw null; }
-        public virtual Azure.AsyncPageable<Azure.ResourceManager.Resources.Models.ProviderInfo> GetTenantProvidersAsync(int? top = default(int?), string expand = null, System.Threading.CancellationToken cancellationToken = default(System.Threading.CancellationToken)) { throw null; }
-=======
         public virtual Azure.Response<Azure.ResourceManager.Resources.Models.ProviderInfo> GetTenantResourceProvider(string resourceProviderNamespace, string expand = null, System.Threading.CancellationToken cancellationToken = default(System.Threading.CancellationToken)) { throw null; }
         public virtual System.Threading.Tasks.Task<Azure.Response<Azure.ResourceManager.Resources.Models.ProviderInfo>> GetTenantResourceProviderAsync(string resourceProviderNamespace, string expand = null, System.Threading.CancellationToken cancellationToken = default(System.Threading.CancellationToken)) { throw null; }
         public virtual Azure.Pageable<Azure.ResourceManager.Resources.Models.ProviderInfo> GetTenantResourceProviders(int? top = default(int?), string expand = null, System.Threading.CancellationToken cancellationToken = default(System.Threading.CancellationToken)) { throw null; }
         public virtual Azure.AsyncPageable<Azure.ResourceManager.Resources.Models.ProviderInfo> GetTenantResourceProvidersAsync(int? top = default(int?), string expand = null, System.Threading.CancellationToken cancellationToken = default(System.Threading.CancellationToken)) { throw null; }
->>>>>>> 707a7c62
         public virtual Azure.ResourceManager.Resources.TenantCollection GetTenants() { throw null; }
     }
     public sealed partial class ArmClientOptions : Azure.Core.ClientOptions
@@ -1067,7 +1055,6 @@
         public ResourceLinkData() { }
         public Azure.ResourceManager.Resources.Models.ResourceLinkProperties Properties { get { throw null; } set { } }
     }
-<<<<<<< HEAD
     public partial class ResourceLinkResource : Azure.ResourceManager.ArmResource
     {
         public static readonly Azure.Core.ResourceType ResourceType;
@@ -1080,20 +1067,6 @@
         public virtual Azure.Response<Azure.ResourceManager.Resources.ResourceLinkResource> Get(System.Threading.CancellationToken cancellationToken = default(System.Threading.CancellationToken)) { throw null; }
         public virtual System.Threading.Tasks.Task<Azure.Response<Azure.ResourceManager.Resources.ResourceLinkResource>> GetAsync(System.Threading.CancellationToken cancellationToken = default(System.Threading.CancellationToken)) { throw null; }
     }
-    public partial class ResourceProviderCollection : Azure.ResourceManager.ArmCollection, System.Collections.Generic.IAsyncEnumerable<Azure.ResourceManager.Resources.ResourceProviderResource>, System.Collections.Generic.IEnumerable<Azure.ResourceManager.Resources.ResourceProviderResource>, System.Collections.IEnumerable
-    {
-        protected ResourceProviderCollection() { }
-        public virtual Azure.Response<bool> Exists(string resourceResourceProviderNamespace, string expand = null, System.Threading.CancellationToken cancellationToken = default(System.Threading.CancellationToken)) { throw null; }
-        public virtual System.Threading.Tasks.Task<Azure.Response<bool>> ExistsAsync(string resourceResourceProviderNamespace, string expand = null, System.Threading.CancellationToken cancellationToken = default(System.Threading.CancellationToken)) { throw null; }
-        public virtual Azure.Response<Azure.ResourceManager.Resources.ResourceProviderResource> Get(string resourceResourceProviderNamespace, string expand = null, System.Threading.CancellationToken cancellationToken = default(System.Threading.CancellationToken)) { throw null; }
-        public virtual Azure.Pageable<Azure.ResourceManager.Resources.ResourceProviderResource> GetAll(int? top = default(int?), string expand = null, System.Threading.CancellationToken cancellationToken = default(System.Threading.CancellationToken)) { throw null; }
-        public virtual Azure.AsyncPageable<Azure.ResourceManager.Resources.ResourceProviderResource> GetAllAsync(int? top = default(int?), string expand = null, System.Threading.CancellationToken cancellationToken = default(System.Threading.CancellationToken)) { throw null; }
-        public virtual System.Threading.Tasks.Task<Azure.Response<Azure.ResourceManager.Resources.ResourceProviderResource>> GetAsync(string resourceResourceProviderNamespace, string expand = null, System.Threading.CancellationToken cancellationToken = default(System.Threading.CancellationToken)) { throw null; }
-        public virtual Azure.Response<Azure.ResourceManager.Resources.ResourceProviderResource> GetIfExists(string resourceResourceProviderNamespace, string expand = null, System.Threading.CancellationToken cancellationToken = default(System.Threading.CancellationToken)) { throw null; }
-        public virtual System.Threading.Tasks.Task<Azure.Response<Azure.ResourceManager.Resources.ResourceProviderResource>> GetIfExistsAsync(string resourceResourceProviderNamespace, string expand = null, System.Threading.CancellationToken cancellationToken = default(System.Threading.CancellationToken)) { throw null; }
-        System.Collections.Generic.IAsyncEnumerator<Azure.ResourceManager.Resources.ResourceProviderResource> System.Collections.Generic.IAsyncEnumerable<Azure.ResourceManager.Resources.ResourceProviderResource>.GetAsyncEnumerator(System.Threading.CancellationToken cancellationToken) { throw null; }
-        System.Collections.Generic.IEnumerator<Azure.ResourceManager.Resources.ResourceProviderResource> System.Collections.Generic.IEnumerable<Azure.ResourceManager.Resources.ResourceProviderResource>.GetEnumerator() { throw null; }
-=======
     public partial class ResourceProvider : Azure.ResourceManager.ArmResource
     {
         public static readonly Azure.Core.ResourceType ResourceType;
@@ -1128,28 +1101,23 @@
         public virtual System.Threading.Tasks.Task<Azure.Response<Azure.ResourceManager.Resources.ResourceProvider>> GetIfExistsAsync(string resourceProviderNamespace, string expand = null, System.Threading.CancellationToken cancellationToken = default(System.Threading.CancellationToken)) { throw null; }
         System.Collections.Generic.IAsyncEnumerator<Azure.ResourceManager.Resources.ResourceProvider> System.Collections.Generic.IAsyncEnumerable<Azure.ResourceManager.Resources.ResourceProvider>.GetAsyncEnumerator(System.Threading.CancellationToken cancellationToken) { throw null; }
         System.Collections.Generic.IEnumerator<Azure.ResourceManager.Resources.ResourceProvider> System.Collections.Generic.IEnumerable<Azure.ResourceManager.Resources.ResourceProvider>.GetEnumerator() { throw null; }
->>>>>>> 707a7c62
         System.Collections.IEnumerator System.Collections.IEnumerable.GetEnumerator() { throw null; }
     }
     public partial class ResourceProviderData
     {
         public ResourceProviderData() { }
-<<<<<<< HEAD
-=======
         public Azure.Core.ResourceIdentifier Id { get { throw null; } }
->>>>>>> 707a7c62
         public string Namespace { get { throw null; } }
         public Azure.ResourceManager.Resources.Models.ProviderAuthorizationConsentState? ProviderAuthorizationConsentState { get { throw null; } }
         public string RegistrationPolicy { get { throw null; } }
         public string RegistrationState { get { throw null; } }
         public System.Collections.Generic.IReadOnlyList<Azure.ResourceManager.Resources.Models.ProviderResourceType> ResourceTypes { get { throw null; } }
     }
-<<<<<<< HEAD
     public partial class ResourceProviderResource : Azure.ResourceManager.ArmResource
     {
         public static readonly Azure.Core.ResourceType ResourceType;
         protected ResourceProviderResource() { }
-        public virtual Azure.ResourceManager.Resources.ProviderData Data { get { throw null; } }
+        public virtual Azure.ResourceManager.Resources.ResourceProviderData Data { get { throw null; } }
         public virtual bool HasData { get { throw null; } }
         public static Azure.Core.ResourceIdentifier CreateResourceIdentifier(string subscriptionId, string resourceProviderNamespace) { throw null; }
         public virtual Azure.Response<Azure.ResourceManager.Resources.ResourceProviderResource> Get(string expand = null, System.Threading.CancellationToken cancellationToken = default(System.Threading.CancellationToken)) { throw null; }
@@ -1161,13 +1129,11 @@
         public virtual Azure.AsyncPageable<Azure.ResourceManager.Resources.Models.ProviderResourceType> GetProviderResourceTypesAsync(string expand = null, System.Threading.CancellationToken cancellationToken = default(System.Threading.CancellationToken)) { throw null; }
         public virtual Azure.Pageable<Azure.ResourceManager.Resources.Models.ProviderPermission> ProviderPermissions(System.Threading.CancellationToken cancellationToken = default(System.Threading.CancellationToken)) { throw null; }
         public virtual Azure.AsyncPageable<Azure.ResourceManager.Resources.Models.ProviderPermission> ProviderPermissionsAsync(System.Threading.CancellationToken cancellationToken = default(System.Threading.CancellationToken)) { throw null; }
-        public virtual Azure.Response<Azure.ResourceManager.Resources.ResourceProviderResource> Register(Azure.ResourceManager.Resources.Models.ProviderRegistrationOptions properties = null, System.Threading.CancellationToken cancellationToken = default(System.Threading.CancellationToken)) { throw null; }
-        public virtual System.Threading.Tasks.Task<Azure.Response<Azure.ResourceManager.Resources.ResourceProviderResource>> RegisterAsync(Azure.ResourceManager.Resources.Models.ProviderRegistrationOptions properties = null, System.Threading.CancellationToken cancellationToken = default(System.Threading.CancellationToken)) { throw null; }
+        public virtual Azure.Response<Azure.ResourceManager.Resources.ResourceProviderResource> Register(Azure.ResourceManager.Resources.Models.ResourceProviderRegistrationOptions properties = null, System.Threading.CancellationToken cancellationToken = default(System.Threading.CancellationToken)) { throw null; }
+        public virtual System.Threading.Tasks.Task<Azure.Response<Azure.ResourceManager.Resources.ResourceProviderResource>> RegisterAsync(Azure.ResourceManager.Resources.Models.ResourceProviderRegistrationOptions properties = null, System.Threading.CancellationToken cancellationToken = default(System.Threading.CancellationToken)) { throw null; }
         public virtual Azure.Response<Azure.ResourceManager.Resources.ResourceProviderResource> Unregister(System.Threading.CancellationToken cancellationToken = default(System.Threading.CancellationToken)) { throw null; }
         public virtual System.Threading.Tasks.Task<Azure.Response<Azure.ResourceManager.Resources.ResourceProviderResource>> UnregisterAsync(System.Threading.CancellationToken cancellationToken = default(System.Threading.CancellationToken)) { throw null; }
     }
-=======
->>>>>>> 707a7c62
     public partial class RestApiCollection : Azure.ResourceManager.ArmCollection, System.Collections.Generic.IAsyncEnumerable<Azure.ResourceManager.Resources.Models.RestApi>, System.Collections.Generic.IEnumerable<Azure.ResourceManager.Resources.Models.RestApi>, System.Collections.IEnumerable
     {
         protected RestApiCollection() { }
@@ -1359,14 +1325,14 @@
         public virtual Azure.AsyncPageable<Azure.ResourceManager.Resources.Feature> GetFeaturesAsync(System.Threading.CancellationToken cancellationToken = default(System.Threading.CancellationToken)) { throw null; }
         public virtual Azure.Pageable<Azure.ResourceManager.Resources.Models.LocationExpanded> GetLocations(bool? includeExtendedLocations = default(bool?), System.Threading.CancellationToken cancellationToken = default(System.Threading.CancellationToken)) { throw null; }
         public virtual Azure.AsyncPageable<Azure.ResourceManager.Resources.Models.LocationExpanded> GetLocationsAsync(bool? includeExtendedLocations = default(bool?), System.Threading.CancellationToken cancellationToken = default(System.Threading.CancellationToken)) { throw null; }
-        public virtual Azure.Response<Azure.ResourceManager.Resources.Provider> GetProvider(string resourceProviderNamespace, string expand = null, System.Threading.CancellationToken cancellationToken = default(System.Threading.CancellationToken)) { throw null; }
-        public virtual System.Threading.Tasks.Task<Azure.Response<Azure.ResourceManager.Resources.Provider>> GetProviderAsync(string resourceProviderNamespace, string expand = null, System.Threading.CancellationToken cancellationToken = default(System.Threading.CancellationToken)) { throw null; }
-        public virtual Azure.ResourceManager.Resources.ProviderCollection GetProviders() { throw null; }
         public virtual Azure.Response<Azure.ResourceManager.Resources.ResourceGroup> GetResourceGroup(string resourceGroupName, System.Threading.CancellationToken cancellationToken = default(System.Threading.CancellationToken)) { throw null; }
         public virtual System.Threading.Tasks.Task<Azure.Response<Azure.ResourceManager.Resources.ResourceGroup>> GetResourceGroupAsync(string resourceGroupName, System.Threading.CancellationToken cancellationToken = default(System.Threading.CancellationToken)) { throw null; }
         public virtual Azure.ResourceManager.Resources.ResourceGroupCollection GetResourceGroups() { throw null; }
         public virtual Azure.Pageable<Azure.ResourceManager.Resources.ResourceLink> GetResourceLinks(string filter = null, System.Threading.CancellationToken cancellationToken = default(System.Threading.CancellationToken)) { throw null; }
         public virtual Azure.AsyncPageable<Azure.ResourceManager.Resources.ResourceLink> GetResourceLinksAsync(string filter = null, System.Threading.CancellationToken cancellationToken = default(System.Threading.CancellationToken)) { throw null; }
+        public virtual Azure.Response<Azure.ResourceManager.Resources.ResourceProvider> GetResourceProvider(string resourceProviderNamespace, string expand = null, System.Threading.CancellationToken cancellationToken = default(System.Threading.CancellationToken)) { throw null; }
+        public virtual System.Threading.Tasks.Task<Azure.Response<Azure.ResourceManager.Resources.ResourceProvider>> GetResourceProviderAsync(string resourceProviderNamespace, string expand = null, System.Threading.CancellationToken cancellationToken = default(System.Threading.CancellationToken)) { throw null; }
+        public virtual Azure.ResourceManager.Resources.ResourceProviderCollection GetResourceProviders() { throw null; }
         public virtual Azure.Response<Azure.ResourceManager.Resources.SubscriptionPolicyDefinition> GetSubscriptionPolicyDefinition(string policyDefinitionName, System.Threading.CancellationToken cancellationToken = default(System.Threading.CancellationToken)) { throw null; }
         public virtual System.Threading.Tasks.Task<Azure.Response<Azure.ResourceManager.Resources.SubscriptionPolicyDefinition>> GetSubscriptionPolicyDefinitionAsync(string policyDefinitionName, System.Threading.CancellationToken cancellationToken = default(System.Threading.CancellationToken)) { throw null; }
         public virtual Azure.ResourceManager.Resources.SubscriptionPolicyDefinitionCollection GetSubscriptionPolicyDefinitions() { throw null; }
