--- conflicted
+++ resolved
@@ -16,11 +16,6 @@
     {
         /// <summary> Initializes a new instance of AutocompleteResults. </summary>
         /// <param name="results"> The list of returned Autocompleted items. </param>
-<<<<<<< HEAD
-        internal AutocompleteResults(IReadOnlyList<Autocompletion> results)
-        {
-            Results = results;
-=======
         internal AutocompleteResults(IEnumerable<AutocompleteItem> results)
         {
             if (results == null)
@@ -29,17 +24,12 @@
             }
 
             Results = results.ToArray();
->>>>>>> 8d420312
         }
 
         /// <summary> Initializes a new instance of AutocompleteResults. </summary>
         /// <param name="coverage"> A value indicating the percentage of the index that was considered by the autocomplete request, or null if minimumCoverage was not specified in the request. </param>
         /// <param name="results"> The list of returned Autocompleted items. </param>
-<<<<<<< HEAD
-        internal AutocompleteResults(double? coverage, IReadOnlyList<Autocompletion> results)
-=======
         internal AutocompleteResults(double? coverage, IReadOnlyList<AutocompleteItem> results)
->>>>>>> 8d420312
         {
             Coverage = coverage;
             Results = results;
@@ -48,10 +38,6 @@
         /// <summary> A value indicating the percentage of the index that was considered by the autocomplete request, or null if minimumCoverage was not specified in the request. </summary>
         public double? Coverage { get; }
         /// <summary> The list of returned Autocompleted items. </summary>
-<<<<<<< HEAD
-        public IReadOnlyList<Autocompletion> Results { get; } = new List<Autocompletion>();
-=======
         public IReadOnlyList<AutocompleteItem> Results { get; }
->>>>>>> 8d420312
     }
 }