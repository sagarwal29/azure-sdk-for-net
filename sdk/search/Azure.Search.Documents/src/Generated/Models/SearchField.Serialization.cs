--- conflicted
+++ resolved
@@ -95,49 +95,32 @@
         internal static SearchField DeserializeSearchField(JsonElement element)
         {
             string name = default;
-<<<<<<< HEAD
-            DataType type = default;
-=======
             SearchFieldDataType type = default;
->>>>>>> 8d420312
             bool? key = default;
             bool? retrievable = default;
             bool? searchable = default;
             bool? filterable = default;
             bool? sortable = default;
             bool? facetable = default;
-<<<<<<< HEAD
-            AnalyzerName? analyzer = default;
-            AnalyzerName? searchAnalyzer = default;
-            AnalyzerName? indexAnalyzer = default;
-=======
             LexicalAnalyzerName? analyzer = default;
             LexicalAnalyzerName? searchAnalyzer = default;
             LexicalAnalyzerName? indexAnalyzer = default;
->>>>>>> 8d420312
             IList<string> synonymMaps = default;
             IList<SearchField> fields = default;
             foreach (var property in element.EnumerateObject())
             {
                 if (property.NameEquals("name"))
                 {
-<<<<<<< HEAD
-=======
-                    if (property.Value.ValueKind == JsonValueKind.Null)
-                    {
-                        continue;
-                    }
->>>>>>> 8d420312
+                    if (property.Value.ValueKind == JsonValueKind.Null)
+                    {
+                        continue;
+                    }
                     name = property.Value.GetString();
                     continue;
                 }
                 if (property.NameEquals("type"))
                 {
-<<<<<<< HEAD
-                    type = new DataType(property.Value.GetString());
-=======
                     type = new SearchFieldDataType(property.Value.GetString());
->>>>>>> 8d420312
                     continue;
                 }
                 if (property.NameEquals("key"))
@@ -200,11 +183,7 @@
                     {
                         continue;
                     }
-<<<<<<< HEAD
-                    analyzer = new AnalyzerName(property.Value.GetString());
-=======
                     analyzer = new LexicalAnalyzerName(property.Value.GetString());
->>>>>>> 8d420312
                     continue;
                 }
                 if (property.NameEquals("searchAnalyzer"))
@@ -213,11 +192,7 @@
                     {
                         continue;
                     }
-<<<<<<< HEAD
-                    searchAnalyzer = new AnalyzerName(property.Value.GetString());
-=======
                     searchAnalyzer = new LexicalAnalyzerName(property.Value.GetString());
->>>>>>> 8d420312
                     continue;
                 }
                 if (property.NameEquals("indexAnalyzer"))
@@ -226,11 +201,7 @@
                     {
                         continue;
                     }
-<<<<<<< HEAD
-                    indexAnalyzer = new AnalyzerName(property.Value.GetString());
-=======
                     indexAnalyzer = new LexicalAnalyzerName(property.Value.GetString());
->>>>>>> 8d420312
                     continue;
                 }
                 if (property.NameEquals("synonymMaps"))
@@ -242,9 +213,6 @@
                     List<string> array = new List<string>();
                     foreach (var item in property.Value.EnumerateArray())
                     {
-<<<<<<< HEAD
-                        array.Add(item.GetString());
-=======
                         if (item.ValueKind == JsonValueKind.Null)
                         {
                             array.Add(null);
@@ -253,7 +221,6 @@
                         {
                             array.Add(item.GetString());
                         }
->>>>>>> 8d420312
                     }
                     synonymMaps = array;
                     continue;
@@ -267,9 +234,6 @@
                     List<SearchField> array = new List<SearchField>();
                     foreach (var item in property.Value.EnumerateArray())
                     {
-<<<<<<< HEAD
-                        array.Add(DeserializeSearchField(item));
-=======
                         if (item.ValueKind == JsonValueKind.Null)
                         {
                             array.Add(null);
@@ -278,7 +242,6 @@
                         {
                             array.Add(DeserializeSearchField(item));
                         }
->>>>>>> 8d420312
                     }
                     fields = array;
                     continue;
