// Copyright (c) Microsoft Corporation. All rights reserved.
// Licensed under the MIT License.

// <auto-generated/>

#nullable disable

using System;
using System.Collections.Generic;
using System.Linq;

namespace Azure.Search.Documents.Models
{
    /// <summary> Response containing the status of operations for all documents in the indexing request. </summary>
    public partial class IndexDocumentsResult
    {
        /// <summary> Initializes a new instance of IndexDocumentsResult. </summary>
<<<<<<< HEAD
=======
        /// <param name="results"> The list of status information for each document in the indexing request. </param>
        internal IndexDocumentsResult(IEnumerable<IndexingResult> results)
        {
            if (results == null)
            {
                throw new ArgumentNullException(nameof(results));
            }

            Results = results.ToArray();
        }

        /// <summary> Initializes a new instance of IndexDocumentsResult. </summary>
>>>>>>> 8d420312
        /// <param name="results"> The list of status information for each document in the indexing request. </param>
        internal IndexDocumentsResult(IReadOnlyList<IndexingResult> results)
        {
            Results = results;
        }

        /// <summary> The list of status information for each document in the indexing request. </summary>
<<<<<<< HEAD
        public IReadOnlyList<IndexingResult> Results { get; } = new List<IndexingResult>();
=======
        public IReadOnlyList<IndexingResult> Results { get; }
>>>>>>> 8d420312
    }
}<|MERGE_RESOLUTION|>--- conflicted
+++ resolved
@@ -15,8 +15,6 @@
     public partial class IndexDocumentsResult
     {
         /// <summary> Initializes a new instance of IndexDocumentsResult. </summary>
-<<<<<<< HEAD
-=======
         /// <param name="results"> The list of status information for each document in the indexing request. </param>
         internal IndexDocumentsResult(IEnumerable<IndexingResult> results)
         {
@@ -29,7 +27,6 @@
         }
 
         /// <summary> Initializes a new instance of IndexDocumentsResult. </summary>
->>>>>>> 8d420312
         /// <param name="results"> The list of status information for each document in the indexing request. </param>
         internal IndexDocumentsResult(IReadOnlyList<IndexingResult> results)
         {
@@ -37,10 +34,6 @@
         }
 
         /// <summary> The list of status information for each document in the indexing request. </summary>
-<<<<<<< HEAD
-        public IReadOnlyList<IndexingResult> Results { get; } = new List<IndexingResult>();
-=======
         public IReadOnlyList<IndexingResult> Results { get; }
->>>>>>> 8d420312
     }
 }