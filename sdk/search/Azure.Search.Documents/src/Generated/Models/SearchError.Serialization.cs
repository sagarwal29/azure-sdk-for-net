// Copyright (c) Microsoft Corporation. All rights reserved.
// Licensed under the MIT License.

// <auto-generated/>

#nullable disable

using System.Collections.Generic;
using System.Text.Json;
using Azure.Core;

namespace Azure.Search.Documents.Models
{
    internal partial class SearchError
    {
        internal static SearchError DeserializeSearchError(JsonElement element)
        {
            string code = default;
            string message = default;
            IReadOnlyList<SearchError> details = default;
            foreach (var property in element.EnumerateObject())
            {
                if (property.NameEquals("code"))
                {
                    if (property.Value.ValueKind == JsonValueKind.Null)
                    {
                        continue;
                    }
                    code = property.Value.GetString();
                    continue;
                }
                if (property.NameEquals("message"))
                {
                    message = property.Value.GetString();
                    continue;
                }
                if (property.NameEquals("details"))
                {
                    if (property.Value.ValueKind == JsonValueKind.Null)
                    {
                        continue;
                    }
                    List<SearchError> array = new List<SearchError>();
                    foreach (var item in property.Value.EnumerateArray())
                    {
<<<<<<< HEAD
                        array.Add(SearchError.DeserializeSearchError(item));
=======
                        if (item.ValueKind == JsonValueKind.Null)
                        {
                            array.Add(null);
                        }
                        else
                        {
                            array.Add(DeserializeSearchError(item));
                        }
>>>>>>> 8d420312
                    }
                    details = array;
                    continue;
                }
            }
            return new SearchError(code, message, details);
        }
    }
}<|MERGE_RESOLUTION|>--- conflicted
+++ resolved
@@ -43,9 +43,6 @@
                     List<SearchError> array = new List<SearchError>();
                     foreach (var item in property.Value.EnumerateArray())
                     {
-<<<<<<< HEAD
-                        array.Add(SearchError.DeserializeSearchError(item));
-=======
                         if (item.ValueKind == JsonValueKind.Null)
                         {
                             array.Add(null);
@@ -54,7 +51,6 @@
                         {
                             array.Add(DeserializeSearchError(item));
                         }
->>>>>>> 8d420312
                     }
                     details = array;
                     continue;
