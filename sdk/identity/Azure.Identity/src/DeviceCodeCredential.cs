--- conflicted
+++ resolved
@@ -225,11 +225,7 @@
         {
             AuthenticationResult result = await Client.AcquireTokenWithDeviceCodeAsync(scopes, code => DeviceCodeCallbackImpl(code, cancellationToken), async, cancellationToken).ConfigureAwait(false);
 
-<<<<<<< HEAD
             Record = new AuthenticationRecord(result, ClientId);
-=======
-            _record = new AuthenticationTokenRecord(result, _clientId);
->>>>>>> 78c85396
 
             return new AccessToken(result.AccessToken, result.ExpiresOn);
         }
